--- conflicted
+++ resolved
@@ -23,15 +23,8 @@
             use #path as _serde;
         },
         None => quote! {
-<<<<<<< HEAD
-            #[allow(unknown_lints)]
-            #[cfg_attr(feature = "cargo-clippy", allow(useless_attribute))]
-            #[allow(rust_2018_idioms)]
+            #[allow(rust_2018_idioms, clippy::useless_attribute)]
             extern crate serde_state as _serde;
-=======
-            #[allow(rust_2018_idioms, clippy::useless_attribute)]
-            extern crate serde as _serde;
->>>>>>> 78a9dbc5
         },
     };
 

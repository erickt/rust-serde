--- conflicted
+++ resolved
@@ -223,12 +223,9 @@
     has_flatten: bool,
     serde_path: Option<syn::Path>,
     is_packed: bool,
-<<<<<<< HEAD
     case_insensitive: bool,
-=======
     /// Error message generated when type can't be deserialized
     expecting: Option<String>,
->>>>>>> 3d6c4149
 }
 
 /// Styles of representing an enum.
@@ -311,11 +308,8 @@
         let mut field_identifier = BoolAttr::none(cx, FIELD_IDENTIFIER);
         let mut variant_identifier = BoolAttr::none(cx, VARIANT_IDENTIFIER);
         let mut serde_path = Attr::none(cx, CRATE);
-<<<<<<< HEAD
         let mut case_insensitive = BoolAttr::none(cx, CASE_INSENSITIVE);
-=======
         let mut expecting = Attr::none(cx, EXPECTING);
->>>>>>> 3d6c4149
 
         for meta_item in item
             .attrs
@@ -568,17 +562,16 @@
                     }
                 }
 
-<<<<<<< HEAD
                 // Parse `#[serde(case_insensitive)]`
                 Meta(Path(word)) if word == CASE_INSENSITIVE => {
                     case_insensitive.set_true(word);
-=======
+                }
+
                 // Parse `#[serde(expecting = "a message")]`
                 Meta(NameValue(m)) if m.path == EXPECTING => {
                     if let Ok(s) = get_lit_str(cx, EXPECTING, &m.lit) {
                         expecting.set(&m.path, s.value());
                     }
->>>>>>> 3d6c4149
                 }
 
                 Meta(meta_item) => {
@@ -633,11 +626,8 @@
             has_flatten: false,
             serde_path: serde_path.get(),
             is_packed,
-<<<<<<< HEAD
             case_insensitive: case_insensitive.get(),
-=======
             expecting: expecting.get(),
->>>>>>> 3d6c4149
         }
     }
 
@@ -714,15 +704,14 @@
             .map_or_else(|| Cow::Owned(parse_quote!(_serde)), Cow::Borrowed)
     }
 
-<<<<<<< HEAD
     pub fn case_insensitive(&self) -> bool {
         self.case_insensitive
-=======
+    }
+
     /// Error message generated when type can't be deserialized.
     /// If `None`, default message will be used
     pub fn expecting(&self) -> Option<&str> {
         self.expecting.as_ref().map(String::as_ref)
->>>>>>> 3d6c4149
     }
 }
 

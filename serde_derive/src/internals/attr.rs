use crate::internals::symbol::*;
use crate::internals::{ungroup, Ctxt};
use proc_macro2::{Spacing, Span, TokenStream, TokenTree};
use quote::ToTokens;
use std::borrow::Cow;
use std::collections::BTreeSet;
use std::iter::FromIterator;
use syn::meta::ParseNestedMeta;
use syn::parse::ParseStream;
use syn::punctuated::Punctuated;
use syn::{parse_quote, token, Ident, Lifetime, Token};

// This module handles parsing of `#[serde(...)]` attributes. The entrypoints
// are `attr::Container::from_ast`, `attr::Variant::from_ast`, and
// `attr::Field::from_ast`. Each returns an instance of the corresponding
// struct. Note that none of them return a Result. Unrecognized, malformed, or
// duplicated attributes result in a span_err but otherwise are ignored. The
// user will see errors simultaneously for all bad attributes in the crate
// rather than just the first.

pub use crate::internals::case::RenameRule;

struct Attr<'c, T> {
    cx: &'c Ctxt,
    name: Symbol,
    tokens: TokenStream,
    value: Option<T>,
}

impl<'c, T> Attr<'c, T> {
    fn none(cx: &'c Ctxt, name: Symbol) -> Self {
        Attr {
            cx,
            name,
            tokens: TokenStream::new(),
            value: None,
        }
    }

    fn set<A: ToTokens>(&mut self, obj: A, value: T) {
        let tokens = obj.into_token_stream();

        if self.value.is_some() {
            let msg = format!("duplicate serde attribute `{}`", self.name);
            self.cx.error_spanned_by(tokens, msg);
        } else {
            self.tokens = tokens;
            self.value = Some(value);
        }
    }

    fn set_opt<A: ToTokens>(&mut self, obj: A, value: Option<T>) {
        if let Some(value) = value {
            self.set(obj, value);
        }
    }

    fn set_if_none(&mut self, value: T) {
        if self.value.is_none() {
            self.value = Some(value);
        }
    }

    fn get(self) -> Option<T> {
        self.value
    }

    fn get_with_tokens(self) -> Option<(TokenStream, T)> {
        match self.value {
            Some(v) => Some((self.tokens, v)),
            None => None,
        }
    }
}

struct BoolAttr<'c>(Attr<'c, ()>);

impl<'c> BoolAttr<'c> {
    fn none(cx: &'c Ctxt, name: Symbol) -> Self {
        BoolAttr(Attr::none(cx, name))
    }

    fn set_true<A: ToTokens>(&mut self, obj: A) {
        self.0.set(obj, ());
    }

    fn get(&self) -> bool {
        self.0.value.is_some()
    }
}

struct VecAttr<'c, T> {
    cx: &'c Ctxt,
    name: Symbol,
    first_dup_tokens: TokenStream,
    values: Vec<T>,
}

impl<'c, T> VecAttr<'c, T> {
    fn none(cx: &'c Ctxt, name: Symbol) -> Self {
        VecAttr {
            cx,
            name,
            first_dup_tokens: TokenStream::new(),
            values: Vec::new(),
        }
    }

    fn insert<A: ToTokens>(&mut self, obj: A, value: T) {
        if self.values.len() == 1 {
            self.first_dup_tokens = obj.into_token_stream();
        }
        self.values.push(value);
    }

    fn at_most_one(mut self) -> Option<T> {
        if self.values.len() > 1 {
            let dup_token = self.first_dup_tokens;
            let msg = format!("duplicate serde attribute `{}`", self.name);
            self.cx.error_spanned_by(dup_token, msg);
            None
        } else {
            self.values.pop()
        }
    }

    fn get(self) -> Vec<T> {
        self.values
    }
}

#[derive(PartialEq, Eq, PartialOrd, Ord, Clone, Debug)]
pub enum VariantName {
    String(String),
    Integer(i64),
    Boolean(bool),
}

impl VariantName {
    pub fn as_string(&self) -> Option<&String> {
        match self {
            VariantName::String(s) => Some(s),
            _ => None,
        }
    }

    pub fn as_int(&self) -> Option<i64> {
        match self {
            VariantName::Integer(i) => Some(*i),
            _ => None,
        }
    }

    pub fn as_bool(&self) -> Option<&bool> {
        match self {
            VariantName::Boolean(b) => Some(b),
            _ => None,
        }
    }
}

impl ToString for VariantName {
    fn to_string(&self) -> String {
        match self {
            VariantName::String(s) => s.clone(),
            VariantName::Integer(i) => i.to_string(),
            VariantName::Boolean(b) => b.to_string(),
        }
    }
}

impl ToTokens for VariantName {
    fn to_tokens(&self, tokens: &mut TokenStream) {
        match self {
            VariantName::String(name) => name.to_tokens(tokens),
            VariantName::Integer(name) => name.to_tokens(tokens),
            VariantName::Boolean(name) => name.to_tokens(tokens),
        }
    }
}

pub struct Names<T: Clone + Ord> {
    serialize: T,
    serialize_renamed: bool,
    deserialize: T,
    deserialize_renamed: bool,
    deserialize_aliases: Vec<T>,
}

impl<T: Clone + Ord> Names<T> {
    fn from_attrs(
        source_name: T,
        ser_name: Attr<T>,
        de_name: Attr<T>,
        de_aliases: Option<VecAttr<T>>,
    ) -> Names<T> {
        let deserialize_aliases = match de_aliases {
            Some(de_aliases) => {
                let mut alias_list = BTreeSet::new();
                for alias_name in de_aliases.get() {
                    alias_list.insert(alias_name);
                }
                alias_list.into_iter().collect()
            }
            None => Vec::new(),
        };

        let ser_name = ser_name.get();
        let ser_renamed = ser_name.is_some();
        let de_name = de_name.get();
        let de_renamed = de_name.is_some();
        Names {
            serialize: ser_name.unwrap_or_else(|| source_name.clone()),
            serialize_renamed: ser_renamed,
            deserialize: de_name.unwrap_or(source_name),
            deserialize_renamed: de_renamed,
            deserialize_aliases,
        }
    }

    /// Return the container name for the container when serializing.
    pub fn serialize_name(&self) -> T {
        self.serialize.clone()
    }

    /// Return the container name for the container when deserializing.
    pub fn deserialize_name(&self) -> T {
        self.deserialize.clone()
    }

    fn deserialize_aliases(&self) -> Vec<T> {
        let mut aliases = self.deserialize_aliases.clone();
        let main_name = self.deserialize_name();
        if !aliases.contains(&main_name) {
            aliases.push(main_name);
        }
        aliases
    }
}

<<<<<<< HEAD
pub type VariantNames = Names<VariantName>;
pub type Name = Names<String>;

fn unraw(ident: &Ident) -> String {
    ident.to_string().trim_start_matches("r#").to_owned()
}

=======
#[derive(Copy, Clone)]
>>>>>>> 7b09cccd
pub struct RenameAllRules {
    serialize: RenameRule,
    deserialize: RenameRule,
}

impl RenameAllRules {
    /// Returns a new `RenameAllRules` with the individual rules of `self` and
    /// `other_rules` joined by `RenameRules::or`.
    pub fn or(self, other_rules: Self) -> Self {
        Self {
            serialize: self.serialize.or(other_rules.serialize),
            deserialize: self.deserialize.or(other_rules.deserialize),
        }
    }
}

/// Represents struct or enum attribute information.
pub struct Container {
    name: Name,
    transparent: bool,
    deny_unknown_fields: bool,
    default: Default,
    rename_all_rules: RenameAllRules,
    rename_all_fields_rules: RenameAllRules,
    ser_bound: Option<Vec<syn::WherePredicate>>,
    de_bound: Option<Vec<syn::WherePredicate>>,
    tag: TagType,
    type_from: Option<syn::Type>,
    type_try_from: Option<syn::Type>,
    type_into: Option<syn::Type>,
    remote: Option<syn::Path>,
    identifier: Identifier,
    has_flatten: bool,
    serde_path: Option<syn::Path>,
    is_packed: bool,
    /// Error message generated when type can't be deserialized
    expecting: Option<String>,
}

/// Styles of representing an enum.
pub enum TagType {
    /// The default.
    ///
    /// ```json
    /// {"variant1": {"key1": "value1", "key2": "value2"}}
    /// ```
    External,

    /// `#[serde(tag = "type")]`
    ///
    /// ```json
    /// {"type": "variant1", "key1": "value1", "key2": "value2"}
    /// ```
    Internal { tag: String },

    /// `#[serde(tag = "t", content = "c")]`
    ///
    /// ```json
    /// {"t": "variant1", "c": {"key1": "value1", "key2": "value2"}}
    /// ```
    Adjacent { tag: String, content: String },

    /// `#[serde(untagged)]`
    ///
    /// ```json
    /// {"key1": "value1", "key2": "value2"}
    /// ```
    None,
}

/// Whether this enum represents the fields of a struct or the variants of an
/// enum.
#[derive(Copy, Clone)]
pub enum Identifier {
    /// It does not.
    No,

    /// This enum represents the fields of a struct. All of the variants must be
    /// unit variants, except possibly one which is annotated with
    /// `#[serde(other)]` and is a newtype variant.
    Field,

    /// This enum represents the variants of an enum. All of the variants must
    /// be unit variants.
    Variant,
}

impl Identifier {
    #[cfg(feature = "deserialize_in_place")]
    pub fn is_some(self) -> bool {
        match self {
            Identifier::No => false,
            Identifier::Field | Identifier::Variant => true,
        }
    }
}

impl Container {
    /// Extract out the `#[serde(...)]` attributes from an item.
    pub fn from_ast(cx: &Ctxt, item: &syn::DeriveInput) -> Self {
        let mut ser_name = Attr::none(cx, RENAME);
        let mut de_name = Attr::none(cx, RENAME);
        let mut transparent = BoolAttr::none(cx, TRANSPARENT);
        let mut deny_unknown_fields = BoolAttr::none(cx, DENY_UNKNOWN_FIELDS);
        let mut default = Attr::none(cx, DEFAULT);
        let mut rename_all_ser_rule = Attr::none(cx, RENAME_ALL);
        let mut rename_all_de_rule = Attr::none(cx, RENAME_ALL);
        let mut rename_all_fields_ser_rule = Attr::none(cx, RENAME_ALL_FIELDS);
        let mut rename_all_fields_de_rule = Attr::none(cx, RENAME_ALL_FIELDS);
        let mut ser_bound = Attr::none(cx, BOUND);
        let mut de_bound = Attr::none(cx, BOUND);
        let mut untagged = BoolAttr::none(cx, UNTAGGED);
        let mut internal_tag = Attr::none(cx, TAG);
        let mut content = Attr::none(cx, CONTENT);
        let mut type_from = Attr::none(cx, FROM);
        let mut type_try_from = Attr::none(cx, TRY_FROM);
        let mut type_into = Attr::none(cx, INTO);
        let mut remote = Attr::none(cx, REMOTE);
        let mut field_identifier = BoolAttr::none(cx, FIELD_IDENTIFIER);
        let mut variant_identifier = BoolAttr::none(cx, VARIANT_IDENTIFIER);
        let mut serde_path = Attr::none(cx, CRATE);
        let mut expecting = Attr::none(cx, EXPECTING);

        for attr in &item.attrs {
            if attr.path() != SERDE {
                continue;
            }

            if let syn::Meta::List(meta) = &attr.meta {
                if meta.tokens.is_empty() {
                    continue;
                }
            }

            if let Err(err) = attr.parse_nested_meta(|meta| {
                if meta.path == RENAME {
                    // #[serde(rename = "foo")]
                    // #[serde(rename(serialize = "foo", deserialize = "bar"))]
                    let (ser, de) = get_renames(cx, RENAME, &meta)?;
                    ser_name.set_opt(&meta.path, ser.as_ref().map(syn::LitStr::value));
                    de_name.set_opt(&meta.path, de.as_ref().map(syn::LitStr::value));
                } else if meta.path == RENAME_ALL {
                    // #[serde(rename_all = "foo")]
                    // #[serde(rename_all(serialize = "foo", deserialize = "bar"))]
                    let one_name = meta.input.peek(Token![=]);
                    let (ser, de) = get_renames(cx, RENAME_ALL, &meta)?;
                    if let Some(ser) = ser {
                        match RenameRule::from_str(&ser.value()) {
                            Ok(rename_rule) => rename_all_ser_rule.set(&meta.path, rename_rule),
                            Err(err) => cx.error_spanned_by(ser, err),
                        }
                    }
                    if let Some(de) = de {
                        match RenameRule::from_str(&de.value()) {
                            Ok(rename_rule) => rename_all_de_rule.set(&meta.path, rename_rule),
                            Err(err) => {
                                if !one_name {
                                    cx.error_spanned_by(de, err);
                                }
                            }
                        }
                    }
                } else if meta.path == RENAME_ALL_FIELDS {
                    // #[serde(rename_all_fields = "foo")]
                    // #[serde(rename_all_fields(serialize = "foo", deserialize = "bar"))]
                    let one_name = meta.input.peek(Token![=]);
                    let (ser, de) = get_renames(cx, RENAME_ALL_FIELDS, &meta)?;

                    match item.data {
                        syn::Data::Enum(_) => {
                            if let Some(ser) = ser {
                                match RenameRule::from_str(&ser.value()) {
                                    Ok(rename_rule) => {
                                        rename_all_fields_ser_rule.set(&meta.path, rename_rule);
                                    }
                                    Err(err) => cx.error_spanned_by(ser, err),
                                }
                            }
                            if let Some(de) = de {
                                match RenameRule::from_str(&de.value()) {
                                    Ok(rename_rule) => {
                                        rename_all_fields_de_rule.set(&meta.path, rename_rule);
                                    }
                                    Err(err) => {
                                        if !one_name {
                                            cx.error_spanned_by(de, err);
                                        }
                                    }
                                }
                            }
                        }
                        syn::Data::Struct(_) => {
                            let msg = "#[serde(rename_all_fields)] can only be used on enums";
                            cx.syn_error(meta.error(msg));
                        }
                        syn::Data::Union(_) => {
                            let msg = "#[serde(rename_all_fields)] can only be used on enums";
                            cx.syn_error(meta.error(msg));
                        }
                    }
                } else if meta.path == TRANSPARENT {
                    // #[serde(transparent)]
                    transparent.set_true(meta.path);
                } else if meta.path == DENY_UNKNOWN_FIELDS {
                    // #[serde(deny_unknown_fields)]
                    deny_unknown_fields.set_true(meta.path);
                } else if meta.path == DEFAULT {
                    if meta.input.peek(Token![=]) {
                        // #[serde(default = "...")]
                        if let Some(path) = parse_lit_into_expr_path(cx, DEFAULT, &meta)? {
                            match &item.data {
                                syn::Data::Struct(syn::DataStruct { fields, .. }) => match fields {
                                    syn::Fields::Named(_) => {
                                        default.set(&meta.path, Default::Path(path));
                                    }
                                    syn::Fields::Unnamed(_) | syn::Fields::Unit => {
                                        let msg = "#[serde(default = \"...\")] can only be used on structs with named fields";
                                        cx.syn_error(meta.error(msg));
                                    }
                                },
                                syn::Data::Enum(_) => {
                                    let msg = "#[serde(default = \"...\")] can only be used on structs with named fields";
                                    cx.syn_error(meta.error(msg));
                                }
                                syn::Data::Union(_) => {
                                    let msg = "#[serde(default = \"...\")] can only be used on structs with named fields";
                                    cx.syn_error(meta.error(msg));
                                }
                            }
                        }
                    } else {
                        // #[serde(default)]
                        match &item.data {
                            syn::Data::Struct(syn::DataStruct { fields, .. }) => match fields {
                                syn::Fields::Named(_) => {
                                    default.set(meta.path, Default::Default);
                                }
                                syn::Fields::Unnamed(_) | syn::Fields::Unit => {
                                    let msg = "#[serde(default)] can only be used on structs with named fields";
                                    cx.error_spanned_by(fields, msg);
                                }
                            },
                            syn::Data::Enum(_) => {
                                let msg = "#[serde(default)] can only be used on structs with named fields";
                                cx.syn_error(meta.error(msg));
                            }
                            syn::Data::Union(_) => {
                                let msg = "#[serde(default)] can only be used on structs with named fields";
                                cx.syn_error(meta.error(msg));
                            }
                        }
                    }
                } else if meta.path == BOUND {
                    // #[serde(bound = "T: SomeBound")]
                    // #[serde(bound(serialize = "...", deserialize = "..."))]
                    let (ser, de) = get_where_predicates(cx, &meta)?;
                    ser_bound.set_opt(&meta.path, ser);
                    de_bound.set_opt(&meta.path, de);
                } else if meta.path == UNTAGGED {
                    // #[serde(untagged)]
                    match item.data {
                        syn::Data::Enum(_) => {
                            untagged.set_true(&meta.path);
                        }
                        syn::Data::Struct(_) => {
                            let msg = "#[serde(untagged)] can only be used on enums";
                            cx.syn_error(meta.error(msg));
                        }
                        syn::Data::Union(_) => {
                            let msg = "#[serde(untagged)] can only be used on enums";
                            cx.syn_error(meta.error(msg));
                        }
                    }
                } else if meta.path == TAG {
                    // #[serde(tag = "type")]
                    if let Some(s) = get_lit_str(cx, TAG, &meta)? {
                        match &item.data {
                            syn::Data::Enum(_) => {
                                internal_tag.set(&meta.path, s.value());
                            }
                            syn::Data::Struct(syn::DataStruct { fields, .. }) => match fields {
                                syn::Fields::Named(_) => {
                                    internal_tag.set(&meta.path, s.value());
                                }
                                syn::Fields::Unnamed(_) | syn::Fields::Unit => {
                                    let msg = "#[serde(tag = \"...\")] can only be used on enums and structs with named fields";
                                    cx.syn_error(meta.error(msg));
                                }
                            },
                            syn::Data::Union(_) => {
                                let msg = "#[serde(tag = \"...\")] can only be used on enums and structs with named fields";
                                cx.syn_error(meta.error(msg));
                            }
                        }
                    }
                } else if meta.path == CONTENT {
                    // #[serde(content = "c")]
                    if let Some(s) = get_lit_str(cx, CONTENT, &meta)? {
                        match &item.data {
                            syn::Data::Enum(_) => {
                                content.set(&meta.path, s.value());
                            }
                            syn::Data::Struct(_) => {
                                let msg = "#[serde(content = \"...\")] can only be used on enums";
                                cx.syn_error(meta.error(msg));
                            }
                            syn::Data::Union(_) => {
                                let msg = "#[serde(content = \"...\")] can only be used on enums";
                                cx.syn_error(meta.error(msg));
                            }
                        }
                    }
                } else if meta.path == FROM {
                    // #[serde(from = "Type")]
                    if let Some(from_ty) = parse_lit_into_ty(cx, FROM, &meta)? {
                        type_from.set_opt(&meta.path, Some(from_ty));
                    }
                } else if meta.path == TRY_FROM {
                    // #[serde(try_from = "Type")]
                    if let Some(try_from_ty) = parse_lit_into_ty(cx, TRY_FROM, &meta)? {
                        type_try_from.set_opt(&meta.path, Some(try_from_ty));
                    }
                } else if meta.path == INTO {
                    // #[serde(into = "Type")]
                    if let Some(into_ty) = parse_lit_into_ty(cx, INTO, &meta)? {
                        type_into.set_opt(&meta.path, Some(into_ty));
                    }
                } else if meta.path == REMOTE {
                    // #[serde(remote = "...")]
                    if let Some(path) = parse_lit_into_path(cx, REMOTE, &meta)? {
                        if is_primitive_path(&path, "Self") {
                            remote.set(&meta.path, item.ident.clone().into());
                        } else {
                            remote.set(&meta.path, path);
                        }
                    }
                } else if meta.path == FIELD_IDENTIFIER {
                    // #[serde(field_identifier)]
                    field_identifier.set_true(&meta.path);
                } else if meta.path == VARIANT_IDENTIFIER {
                    // #[serde(variant_identifier)]
                    variant_identifier.set_true(&meta.path);
                } else if meta.path == CRATE {
                    // #[serde(crate = "foo")]
                    if let Some(path) = parse_lit_into_path(cx, CRATE, &meta)? {
                        serde_path.set(&meta.path, path);
                    }
                } else if meta.path == EXPECTING {
                    // #[serde(expecting = "a message")]
                    if let Some(s) = get_lit_str(cx, EXPECTING, &meta)? {
                        expecting.set(&meta.path, s.value());
                    }
                } else {
                    let path = meta.path.to_token_stream().to_string().replace(' ', "");
                    return Err(
                        meta.error(format_args!("unknown serde container attribute `{}`", path))
                    );
                }
                Ok(())
            }) {
                cx.syn_error(err);
            }
        }

        let mut is_packed = false;
        for attr in &item.attrs {
            if attr.path() == REPR {
                let _ = attr.parse_args_with(|input: ParseStream| {
                    while let Some(token) = input.parse()? {
                        if let TokenTree::Ident(ident) = token {
                            is_packed |= ident == "packed";
                        }
                    }
                    Ok(())
                });
            }
        }

        Container {
            name: Name::from_attrs(unraw(&item.ident), ser_name, de_name, None),
            transparent: transparent.get(),
            deny_unknown_fields: deny_unknown_fields.get(),
            default: default.get().unwrap_or(Default::None),
            rename_all_rules: RenameAllRules {
                serialize: rename_all_ser_rule.get().unwrap_or(RenameRule::None),
                deserialize: rename_all_de_rule.get().unwrap_or(RenameRule::None),
            },
            rename_all_fields_rules: RenameAllRules {
                serialize: rename_all_fields_ser_rule.get().unwrap_or(RenameRule::None),
                deserialize: rename_all_fields_de_rule.get().unwrap_or(RenameRule::None),
            },
            ser_bound: ser_bound.get(),
            de_bound: de_bound.get(),
            tag: decide_tag(cx, item, untagged, internal_tag, content),
            type_from: type_from.get(),
            type_try_from: type_try_from.get(),
            type_into: type_into.get(),
            remote: remote.get(),
            identifier: decide_identifier(cx, item, field_identifier, variant_identifier),
            has_flatten: false,
            serde_path: serde_path.get(),
            is_packed,
            expecting: expecting.get(),
        }
    }

    pub fn name(&self) -> &Name {
        &self.name
    }

    pub fn rename_all_rules(&self) -> RenameAllRules {
        self.rename_all_rules
    }

    pub fn rename_all_fields_rules(&self) -> RenameAllRules {
        self.rename_all_fields_rules
    }

    pub fn transparent(&self) -> bool {
        self.transparent
    }

    pub fn deny_unknown_fields(&self) -> bool {
        self.deny_unknown_fields
    }

    pub fn default(&self) -> &Default {
        &self.default
    }

    pub fn ser_bound(&self) -> Option<&[syn::WherePredicate]> {
        self.ser_bound.as_ref().map(|vec| &vec[..])
    }

    pub fn de_bound(&self) -> Option<&[syn::WherePredicate]> {
        self.de_bound.as_ref().map(|vec| &vec[..])
    }

    pub fn tag(&self) -> &TagType {
        &self.tag
    }

    pub fn type_from(&self) -> Option<&syn::Type> {
        self.type_from.as_ref()
    }

    pub fn type_try_from(&self) -> Option<&syn::Type> {
        self.type_try_from.as_ref()
    }

    pub fn type_into(&self) -> Option<&syn::Type> {
        self.type_into.as_ref()
    }

    pub fn remote(&self) -> Option<&syn::Path> {
        self.remote.as_ref()
    }

    pub fn is_packed(&self) -> bool {
        self.is_packed
    }

    pub fn identifier(&self) -> Identifier {
        self.identifier
    }

    pub fn has_flatten(&self) -> bool {
        self.has_flatten
    }

    pub fn mark_has_flatten(&mut self) {
        self.has_flatten = true;
    }

    pub fn custom_serde_path(&self) -> Option<&syn::Path> {
        self.serde_path.as_ref()
    }

    pub fn serde_path(&self) -> Cow<syn::Path> {
        self.custom_serde_path()
            .map_or_else(|| Cow::Owned(parse_quote!(_serde)), Cow::Borrowed)
    }

    /// Error message generated when type can't be deserialized.
    /// If `None`, default message will be used
    pub fn expecting(&self) -> Option<&str> {
        self.expecting.as_ref().map(String::as_ref)
    }
}

fn decide_tag(
    cx: &Ctxt,
    item: &syn::DeriveInput,
    untagged: BoolAttr,
    internal_tag: Attr<String>,
    content: Attr<String>,
) -> TagType {
    match (
        untagged.0.get_with_tokens(),
        internal_tag.get_with_tokens(),
        content.get_with_tokens(),
    ) {
        (None, None, None) => TagType::External,
        (Some(_), None, None) => TagType::None,
        (None, Some((_, tag)), None) => {
            // Check that there are no tuple variants.
            if let syn::Data::Enum(data) = &item.data {
                for variant in &data.variants {
                    match &variant.fields {
                        syn::Fields::Named(_) | syn::Fields::Unit => {}
                        syn::Fields::Unnamed(fields) => {
                            if fields.unnamed.len() != 1 {
                                let msg =
                                    "#[serde(tag = \"...\")] cannot be used with tuple variants";
                                cx.error_spanned_by(variant, msg);
                                break;
                            }
                        }
                    }
                }
            }
            TagType::Internal { tag }
        }
        (Some((untagged_tokens, _)), Some((tag_tokens, _)), None) => {
            let msg = "enum cannot be both untagged and internally tagged";
            cx.error_spanned_by(untagged_tokens, msg);
            cx.error_spanned_by(tag_tokens, msg);
            TagType::External // doesn't matter, will error
        }
        (None, None, Some((content_tokens, _))) => {
            let msg = "#[serde(tag = \"...\", content = \"...\")] must be used together";
            cx.error_spanned_by(content_tokens, msg);
            TagType::External
        }
        (Some((untagged_tokens, _)), None, Some((content_tokens, _))) => {
            let msg = "untagged enum cannot have #[serde(content = \"...\")]";
            cx.error_spanned_by(untagged_tokens, msg);
            cx.error_spanned_by(content_tokens, msg);
            TagType::External
        }
        (None, Some((_, tag)), Some((_, content))) => TagType::Adjacent { tag, content },
        (Some((untagged_tokens, _)), Some((tag_tokens, _)), Some((content_tokens, _))) => {
            let msg = "untagged enum cannot have #[serde(tag = \"...\", content = \"...\")]";
            cx.error_spanned_by(untagged_tokens, msg);
            cx.error_spanned_by(tag_tokens, msg);
            cx.error_spanned_by(content_tokens, msg);
            TagType::External
        }
    }
}

fn decide_identifier(
    cx: &Ctxt,
    item: &syn::DeriveInput,
    field_identifier: BoolAttr,
    variant_identifier: BoolAttr,
) -> Identifier {
    match (
        &item.data,
        field_identifier.0.get_with_tokens(),
        variant_identifier.0.get_with_tokens(),
    ) {
        (_, None, None) => Identifier::No,
        (_, Some((field_identifier_tokens, _)), Some((variant_identifier_tokens, _))) => {
            let msg =
                "#[serde(field_identifier)] and #[serde(variant_identifier)] cannot both be set";
            cx.error_spanned_by(field_identifier_tokens, msg);
            cx.error_spanned_by(variant_identifier_tokens, msg);
            Identifier::No
        }
        (syn::Data::Enum(_), Some(_), None) => Identifier::Field,
        (syn::Data::Enum(_), None, Some(_)) => Identifier::Variant,
        (syn::Data::Struct(syn::DataStruct { struct_token, .. }), Some(_), None) => {
            let msg = "#[serde(field_identifier)] can only be used on an enum";
            cx.error_spanned_by(struct_token, msg);
            Identifier::No
        }
        (syn::Data::Union(syn::DataUnion { union_token, .. }), Some(_), None) => {
            let msg = "#[serde(field_identifier)] can only be used on an enum";
            cx.error_spanned_by(union_token, msg);
            Identifier::No
        }
        (syn::Data::Struct(syn::DataStruct { struct_token, .. }), None, Some(_)) => {
            let msg = "#[serde(variant_identifier)] can only be used on an enum";
            cx.error_spanned_by(struct_token, msg);
            Identifier::No
        }
        (syn::Data::Union(syn::DataUnion { union_token, .. }), None, Some(_)) => {
            let msg = "#[serde(variant_identifier)] can only be used on an enum";
            cx.error_spanned_by(union_token, msg);
            Identifier::No
        }
    }
}

/// Represents variant attribute information
pub struct Variant {
    name: VariantNames,
    rename_all_rules: RenameAllRules,
    ser_bound: Option<Vec<syn::WherePredicate>>,
    de_bound: Option<Vec<syn::WherePredicate>>,
    skip_deserializing: bool,
    skip_serializing: bool,
    other: bool,
    serialize_with: Option<syn::ExprPath>,
    deserialize_with: Option<syn::ExprPath>,
    borrow: Option<BorrowAttribute>,
    untagged: bool,
}

struct BorrowAttribute {
    path: syn::Path,
    lifetimes: Option<BTreeSet<syn::Lifetime>>,
}

impl Variant {
    pub fn from_ast(cx: &Ctxt, variant: &syn::Variant) -> Self {
        let mut ser_name = Attr::none(cx, RENAME);
        let mut de_name = Attr::none(cx, RENAME);
        let mut de_aliases = VecAttr::none(cx, RENAME);
        let mut skip_deserializing = BoolAttr::none(cx, SKIP_DESERIALIZING);
        let mut skip_serializing = BoolAttr::none(cx, SKIP_SERIALIZING);
        let mut rename_all_ser_rule = Attr::none(cx, RENAME_ALL);
        let mut rename_all_de_rule = Attr::none(cx, RENAME_ALL);
        let mut ser_bound = Attr::none(cx, BOUND);
        let mut de_bound = Attr::none(cx, BOUND);
        let mut other = BoolAttr::none(cx, OTHER);
        let mut serialize_with = Attr::none(cx, SERIALIZE_WITH);
        let mut deserialize_with = Attr::none(cx, DESERIALIZE_WITH);
        let mut borrow = Attr::none(cx, BORROW);
        let mut untagged = BoolAttr::none(cx, UNTAGGED);

        for attr in &variant.attrs {
            if attr.path() != SERDE {
                continue;
            }

            if let syn::Meta::List(meta) = &attr.meta {
                if meta.tokens.is_empty() {
                    continue;
                }
            }

            if let Err(err) = attr.parse_nested_meta(|meta| {
                if meta.path == RENAME {
                    // #[serde(rename = "foo")]
                    // #[serde(rename(serialize = "foo", deserialize = "bar"))]
                    let (ser, de) = get_multiple_variant_renames(cx, &meta)?;
                    ser_name.set_opt(&meta.path, ser);
                    for de_value in de {
                        de_name.set_if_none(de_value.clone());
                        de_aliases.insert(&meta.path, de_value);
                    }
                } else if meta.path == ALIAS {
                    // #[serde(alias = "foo")]
                    if let Some(name) = get_variant_name(cx, ALIAS, &meta)? {
                        de_aliases.insert(&meta.path, name);
                    }
                } else if meta.path == RENAME_ALL {
                    // #[serde(rename_all = "foo")]
                    // #[serde(rename_all(serialize = "foo", deserialize = "bar"))]
                    let one_name = meta.input.peek(Token![=]);
                    let (ser, de) = get_renames(cx, RENAME_ALL, &meta)?;
                    if let Some(ser) = ser {
                        match RenameRule::from_str(&ser.value()) {
                            Ok(rename_rule) => rename_all_ser_rule.set(&meta.path, rename_rule),
                            Err(err) => cx.error_spanned_by(ser, err),
                        }
                    }
                    if let Some(de) = de {
                        match RenameRule::from_str(&de.value()) {
                            Ok(rename_rule) => rename_all_de_rule.set(&meta.path, rename_rule),
                            Err(err) => {
                                if !one_name {
                                    cx.error_spanned_by(de, err);
                                }
                            }
                        }
                    }
                } else if meta.path == SKIP {
                    // #[serde(skip)]
                    skip_serializing.set_true(&meta.path);
                    skip_deserializing.set_true(&meta.path);
                } else if meta.path == SKIP_DESERIALIZING {
                    // #[serde(skip_deserializing)]
                    skip_deserializing.set_true(&meta.path);
                } else if meta.path == SKIP_SERIALIZING {
                    // #[serde(skip_serializing)]
                    skip_serializing.set_true(&meta.path);
                } else if meta.path == OTHER {
                    // #[serde(other)]
                    other.set_true(&meta.path);
                } else if meta.path == BOUND {
                    // #[serde(bound = "T: SomeBound")]
                    // #[serde(bound(serialize = "...", deserialize = "..."))]
                    let (ser, de) = get_where_predicates(cx, &meta)?;
                    ser_bound.set_opt(&meta.path, ser);
                    de_bound.set_opt(&meta.path, de);
                } else if meta.path == WITH {
                    // #[serde(with = "...")]
                    if let Some(path) = parse_lit_into_expr_path(cx, WITH, &meta)? {
                        let mut ser_path = path.clone();
                        ser_path
                            .path
                            .segments
                            .push(Ident::new("serialize", Span::call_site()).into());
                        serialize_with.set(&meta.path, ser_path);
                        let mut de_path = path;
                        de_path
                            .path
                            .segments
                            .push(Ident::new("deserialize", Span::call_site()).into());
                        deserialize_with.set(&meta.path, de_path);
                    }
                } else if meta.path == SERIALIZE_WITH {
                    // #[serde(serialize_with = "...")]
                    if let Some(path) = parse_lit_into_expr_path(cx, SERIALIZE_WITH, &meta)? {
                        serialize_with.set(&meta.path, path);
                    }
                } else if meta.path == DESERIALIZE_WITH {
                    // #[serde(deserialize_with = "...")]
                    if let Some(path) = parse_lit_into_expr_path(cx, DESERIALIZE_WITH, &meta)? {
                        deserialize_with.set(&meta.path, path);
                    }
                } else if meta.path == BORROW {
                    let borrow_attribute = if meta.input.peek(Token![=]) {
                        // #[serde(borrow = "'a + 'b")]
                        let lifetimes = parse_lit_into_lifetimes(cx, &meta)?;
                        BorrowAttribute {
                            path: meta.path.clone(),
                            lifetimes: Some(lifetimes),
                        }
                    } else {
                        // #[serde(borrow)]
                        BorrowAttribute {
                            path: meta.path.clone(),
                            lifetimes: None,
                        }
                    };
                    match &variant.fields {
                        syn::Fields::Unnamed(fields) if fields.unnamed.len() == 1 => {
                            borrow.set(&meta.path, borrow_attribute);
                        }
                        _ => {
                            let msg = "#[serde(borrow)] may only be used on newtype variants";
                            cx.error_spanned_by(variant, msg);
                        }
                    }
                } else if meta.path == UNTAGGED {
                    untagged.set_true(&meta.path);
                } else {
                    let path = meta.path.to_token_stream().to_string().replace(' ', "");
                    return Err(
                        meta.error(format_args!("unknown serde variant attribute `{}`", path))
                    );
                }
                Ok(())
            }) {
                cx.syn_error(err);
            }
        }

        Variant {
            name: VariantNames::from_attrs(
                VariantName::String(unraw(&variant.ident)),
                ser_name,
                de_name,
                Some(de_aliases),
            ),
            rename_all_rules: RenameAllRules {
                serialize: rename_all_ser_rule.get().unwrap_or(RenameRule::None),
                deserialize: rename_all_de_rule.get().unwrap_or(RenameRule::None),
            },
            ser_bound: ser_bound.get(),
            de_bound: de_bound.get(),
            skip_deserializing: skip_deserializing.get(),
            skip_serializing: skip_serializing.get(),
            other: other.get(),
            serialize_with: serialize_with.get(),
            deserialize_with: deserialize_with.get(),
            borrow: borrow.get(),
            untagged: untagged.get(),
        }
    }

    pub fn name(&self) -> &VariantNames {
        &self.name
    }

    pub fn aliases(&self) -> Vec<VariantName> {
        self.name.deserialize_aliases()
    }

    pub fn rename_by_rules(&mut self, rules: RenameAllRules) {
        if !self.name.serialize_renamed {
            self.name.serialize = rules.serialize.apply_to_variant(&self.name.serialize);
        }
        if !self.name.deserialize_renamed {
            self.name.deserialize = rules.deserialize.apply_to_variant(&self.name.deserialize);
        }
    }

    pub fn rename_all_rules(&self) -> RenameAllRules {
        self.rename_all_rules
    }

    pub fn ser_bound(&self) -> Option<&[syn::WherePredicate]> {
        self.ser_bound.as_ref().map(|vec| &vec[..])
    }

    pub fn de_bound(&self) -> Option<&[syn::WherePredicate]> {
        self.de_bound.as_ref().map(|vec| &vec[..])
    }

    pub fn skip_deserializing(&self) -> bool {
        self.skip_deserializing
    }

    pub fn skip_serializing(&self) -> bool {
        self.skip_serializing
    }

    pub fn other(&self) -> bool {
        self.other
    }

    pub fn serialize_with(&self) -> Option<&syn::ExprPath> {
        self.serialize_with.as_ref()
    }

    pub fn deserialize_with(&self) -> Option<&syn::ExprPath> {
        self.deserialize_with.as_ref()
    }

    pub fn untagged(&self) -> bool {
        self.untagged
    }
}

/// Represents field attribute information
pub struct Field {
    name: Name,
    skip_serializing: bool,
    skip_deserializing: bool,
    skip_serializing_if: Option<syn::ExprPath>,
    default: Default,
    serialize_with: Option<syn::ExprPath>,
    deserialize_with: Option<syn::ExprPath>,
    ser_bound: Option<Vec<syn::WherePredicate>>,
    de_bound: Option<Vec<syn::WherePredicate>>,
    borrowed_lifetimes: BTreeSet<syn::Lifetime>,
    getter: Option<syn::ExprPath>,
    flatten: bool,
    transparent: bool,
}

/// Represents the default to use for a field when deserializing.
pub enum Default {
    /// Field must always be specified because it does not have a default.
    None,
    /// The default is given by `std::default::Default::default()`.
    Default,
    /// The default is given by this function.
    Path(syn::ExprPath),
}

impl Default {
    pub fn is_none(&self) -> bool {
        match self {
            Default::None => true,
            Default::Default | Default::Path(_) => false,
        }
    }
}

impl Field {
    /// Extract out the `#[serde(...)]` attributes from a struct field.
    pub fn from_ast(
        cx: &Ctxt,
        index: usize,
        field: &syn::Field,
        attrs: Option<&Variant>,
        container_default: &Default,
    ) -> Self {
        let mut ser_name = Attr::none(cx, RENAME);
        let mut de_name = Attr::none(cx, RENAME);
        let mut de_aliases = VecAttr::none(cx, RENAME);
        let mut skip_serializing = BoolAttr::none(cx, SKIP_SERIALIZING);
        let mut skip_deserializing = BoolAttr::none(cx, SKIP_DESERIALIZING);
        let mut skip_serializing_if = Attr::none(cx, SKIP_SERIALIZING_IF);
        let mut default = Attr::none(cx, DEFAULT);
        let mut serialize_with = Attr::none(cx, SERIALIZE_WITH);
        let mut deserialize_with = Attr::none(cx, DESERIALIZE_WITH);
        let mut ser_bound = Attr::none(cx, BOUND);
        let mut de_bound = Attr::none(cx, BOUND);
        let mut borrowed_lifetimes = Attr::none(cx, BORROW);
        let mut getter = Attr::none(cx, GETTER);
        let mut flatten = BoolAttr::none(cx, FLATTEN);

        let ident = match &field.ident {
            Some(ident) => unraw(ident),
            None => index.to_string(),
        };

        if let Some(borrow_attribute) = attrs.and_then(|variant| variant.borrow.as_ref()) {
            if let Ok(borrowable) = borrowable_lifetimes(cx, &ident, field) {
                if let Some(lifetimes) = &borrow_attribute.lifetimes {
                    for lifetime in lifetimes {
                        if !borrowable.contains(lifetime) {
                            let msg =
                                format!("field `{}` does not have lifetime {}", ident, lifetime);
                            cx.error_spanned_by(field, msg);
                        }
                    }
                    borrowed_lifetimes.set(&borrow_attribute.path, lifetimes.clone());
                } else {
                    borrowed_lifetimes.set(&borrow_attribute.path, borrowable);
                }
            }
        }

        for attr in &field.attrs {
            if attr.path() != SERDE {
                continue;
            }

            if let syn::Meta::List(meta) = &attr.meta {
                if meta.tokens.is_empty() {
                    continue;
                }
            }

            if let Err(err) = attr.parse_nested_meta(|meta| {
                if meta.path == RENAME {
                    // #[serde(rename = "foo")]
                    // #[serde(rename(serialize = "foo", deserialize = "bar"))]
                    let (ser, de) = get_multiple_renames(cx, &meta)?;
                    ser_name.set_opt(&meta.path, ser.as_ref().map(syn::LitStr::value));
                    for de_value in de {
                        de_name.set_if_none(de_value.value());
                        de_aliases.insert(&meta.path, de_value.value());
                    }
                } else if meta.path == ALIAS {
                    // #[serde(alias = "foo")]
                    if let Some(s) = get_lit_str(cx, ALIAS, &meta)? {
                        de_aliases.insert(&meta.path, s.value());
                    }
                } else if meta.path == DEFAULT {
                    if meta.input.peek(Token![=]) {
                        // #[serde(default = "...")]
                        if let Some(path) = parse_lit_into_expr_path(cx, DEFAULT, &meta)? {
                            default.set(&meta.path, Default::Path(path));
                        }
                    } else {
                        // #[serde(default)]
                        default.set(&meta.path, Default::Default);
                    }
                } else if meta.path == SKIP_SERIALIZING {
                    // #[serde(skip_serializing)]
                    skip_serializing.set_true(&meta.path);
                } else if meta.path == SKIP_DESERIALIZING {
                    // #[serde(skip_deserializing)]
                    skip_deserializing.set_true(&meta.path);
                } else if meta.path == SKIP {
                    // #[serde(skip)]
                    skip_serializing.set_true(&meta.path);
                    skip_deserializing.set_true(&meta.path);
                } else if meta.path == SKIP_SERIALIZING_IF {
                    // #[serde(skip_serializing_if = "...")]
                    if let Some(path) = parse_lit_into_expr_path(cx, SKIP_SERIALIZING_IF, &meta)? {
                        skip_serializing_if.set(&meta.path, path);
                    }
                } else if meta.path == SERIALIZE_WITH {
                    // #[serde(serialize_with = "...")]
                    if let Some(path) = parse_lit_into_expr_path(cx, SERIALIZE_WITH, &meta)? {
                        serialize_with.set(&meta.path, path);
                    }
                } else if meta.path == DESERIALIZE_WITH {
                    // #[serde(deserialize_with = "...")]
                    if let Some(path) = parse_lit_into_expr_path(cx, DESERIALIZE_WITH, &meta)? {
                        deserialize_with.set(&meta.path, path);
                    }
                } else if meta.path == WITH {
                    // #[serde(with = "...")]
                    if let Some(path) = parse_lit_into_expr_path(cx, WITH, &meta)? {
                        let mut ser_path = path.clone();
                        ser_path
                            .path
                            .segments
                            .push(Ident::new("serialize", Span::call_site()).into());
                        serialize_with.set(&meta.path, ser_path);
                        let mut de_path = path;
                        de_path
                            .path
                            .segments
                            .push(Ident::new("deserialize", Span::call_site()).into());
                        deserialize_with.set(&meta.path, de_path);
                    }
                } else if meta.path == BOUND {
                    // #[serde(bound = "T: SomeBound")]
                    // #[serde(bound(serialize = "...", deserialize = "..."))]
                    let (ser, de) = get_where_predicates(cx, &meta)?;
                    ser_bound.set_opt(&meta.path, ser);
                    de_bound.set_opt(&meta.path, de);
                } else if meta.path == BORROW {
                    if meta.input.peek(Token![=]) {
                        // #[serde(borrow = "'a + 'b")]
                        let lifetimes = parse_lit_into_lifetimes(cx, &meta)?;
                        if let Ok(borrowable) = borrowable_lifetimes(cx, &ident, field) {
                            for lifetime in &lifetimes {
                                if !borrowable.contains(lifetime) {
                                    let msg = format!(
                                        "field `{}` does not have lifetime {}",
                                        ident, lifetime,
                                    );
                                    cx.error_spanned_by(field, msg);
                                }
                            }
                            borrowed_lifetimes.set(&meta.path, lifetimes);
                        }
                    } else {
                        // #[serde(borrow)]
                        if let Ok(borrowable) = borrowable_lifetimes(cx, &ident, field) {
                            borrowed_lifetimes.set(&meta.path, borrowable);
                        }
                    }
                } else if meta.path == GETTER {
                    // #[serde(getter = "...")]
                    if let Some(path) = parse_lit_into_expr_path(cx, GETTER, &meta)? {
                        getter.set(&meta.path, path);
                    }
                } else if meta.path == FLATTEN {
                    // #[serde(flatten)]
                    flatten.set_true(&meta.path);
                } else {
                    let path = meta.path.to_token_stream().to_string().replace(' ', "");
                    return Err(
                        meta.error(format_args!("unknown serde field attribute `{}`", path))
                    );
                }
                Ok(())
            }) {
                cx.syn_error(err);
            }
        }

        // Is skip_deserializing, initialize the field to Default::default() unless a
        // different default is specified by `#[serde(default = "...")]` on
        // ourselves or our container (e.g. the struct we are in).
        if let Default::None = *container_default {
            if skip_deserializing.0.value.is_some() {
                default.set_if_none(Default::Default);
            }
        }

        let mut borrowed_lifetimes = borrowed_lifetimes.get().unwrap_or_default();
        if !borrowed_lifetimes.is_empty() {
            // Cow<str> and Cow<[u8]> never borrow by default:
            //
            //     impl<'de, 'a, T: ?Sized> Deserialize<'de> for Cow<'a, T>
            //
            // A #[serde(borrow)] attribute enables borrowing that corresponds
            // roughly to these impls:
            //
            //     impl<'de: 'a, 'a> Deserialize<'de> for Cow<'a, str>
            //     impl<'de: 'a, 'a> Deserialize<'de> for Cow<'a, [u8]>
            if is_cow(&field.ty, is_str) {
                let mut path = syn::Path {
                    leading_colon: None,
                    segments: Punctuated::new(),
                };
                let span = Span::call_site();
                path.segments.push(Ident::new("_serde", span).into());
                path.segments.push(Ident::new("__private", span).into());
                path.segments.push(Ident::new("de", span).into());
                path.segments
                    .push(Ident::new("borrow_cow_str", span).into());
                let expr = syn::ExprPath {
                    attrs: Vec::new(),
                    qself: None,
                    path,
                };
                deserialize_with.set_if_none(expr);
            } else if is_cow(&field.ty, is_slice_u8) {
                let mut path = syn::Path {
                    leading_colon: None,
                    segments: Punctuated::new(),
                };
                let span = Span::call_site();
                path.segments.push(Ident::new("_serde", span).into());
                path.segments.push(Ident::new("__private", span).into());
                path.segments.push(Ident::new("de", span).into());
                path.segments
                    .push(Ident::new("borrow_cow_bytes", span).into());
                let expr = syn::ExprPath {
                    attrs: Vec::new(),
                    qself: None,
                    path,
                };
                deserialize_with.set_if_none(expr);
            }
        } else if is_implicitly_borrowed(&field.ty) {
            // Types &str and &[u8] are always implicitly borrowed. No need for
            // a #[serde(borrow)].
            collect_lifetimes(&field.ty, &mut borrowed_lifetimes);
        }

        Field {
            name: Name::from_attrs(ident, ser_name, de_name, Some(de_aliases)),
            skip_serializing: skip_serializing.get(),
            skip_deserializing: skip_deserializing.get(),
            skip_serializing_if: skip_serializing_if.get(),
            default: default.get().unwrap_or(Default::None),
            serialize_with: serialize_with.get(),
            deserialize_with: deserialize_with.get(),
            ser_bound: ser_bound.get(),
            de_bound: de_bound.get(),
            borrowed_lifetimes,
            getter: getter.get(),
            flatten: flatten.get(),
            transparent: false,
        }
    }

    pub fn name(&self) -> &Name {
        &self.name
    }

    pub fn aliases(&self) -> Vec<String> {
        self.name.deserialize_aliases()
    }

    pub fn rename_by_rules(&mut self, rules: RenameAllRules) {
        if !self.name.serialize_renamed {
            self.name.serialize = rules.serialize.apply_to_field(&self.name.serialize);
        }
        if !self.name.deserialize_renamed {
            self.name.deserialize = rules.deserialize.apply_to_field(&self.name.deserialize);
        }
    }

    pub fn skip_serializing(&self) -> bool {
        self.skip_serializing
    }

    pub fn skip_deserializing(&self) -> bool {
        self.skip_deserializing
    }

    pub fn skip_serializing_if(&self) -> Option<&syn::ExprPath> {
        self.skip_serializing_if.as_ref()
    }

    pub fn default(&self) -> &Default {
        &self.default
    }

    pub fn serialize_with(&self) -> Option<&syn::ExprPath> {
        self.serialize_with.as_ref()
    }

    pub fn deserialize_with(&self) -> Option<&syn::ExprPath> {
        self.deserialize_with.as_ref()
    }

    pub fn ser_bound(&self) -> Option<&[syn::WherePredicate]> {
        self.ser_bound.as_ref().map(|vec| &vec[..])
    }

    pub fn de_bound(&self) -> Option<&[syn::WherePredicate]> {
        self.de_bound.as_ref().map(|vec| &vec[..])
    }

    pub fn borrowed_lifetimes(&self) -> &BTreeSet<syn::Lifetime> {
        &self.borrowed_lifetimes
    }

    pub fn getter(&self) -> Option<&syn::ExprPath> {
        self.getter.as_ref()
    }

    pub fn flatten(&self) -> bool {
        self.flatten
    }

    pub fn transparent(&self) -> bool {
        self.transparent
    }

    pub fn mark_transparent(&mut self) {
        self.transparent = true;
    }
}

type SerAndDe<T> = (Option<T>, Option<T>);

fn get_ser_and_de<'c, T, F, R>(
    cx: &'c Ctxt,
    attr_name: Symbol,
    meta: &ParseNestedMeta,
    f: F,
) -> syn::Result<(VecAttr<'c, T>, VecAttr<'c, T>)>
where
    T: Clone,
    F: Fn(&Ctxt, Symbol, Symbol, &ParseNestedMeta) -> syn::Result<R>,
    R: Into<Option<T>>,
{
    let mut ser_meta = VecAttr::none(cx, attr_name);
    let mut de_meta = VecAttr::none(cx, attr_name);

    let lookahead = meta.input.lookahead1();
    if lookahead.peek(Token![=]) {
        if let Some(both) = f(cx, attr_name, attr_name, meta)?.into() {
            ser_meta.insert(&meta.path, both.clone());
            de_meta.insert(&meta.path, both);
        }
    } else if lookahead.peek(token::Paren) {
        meta.parse_nested_meta(|meta| {
            if meta.path == SERIALIZE {
                if let Some(v) = f(cx, attr_name, SERIALIZE, &meta)?.into() {
                    ser_meta.insert(&meta.path, v);
                }
            } else if meta.path == DESERIALIZE {
                if let Some(v) = f(cx, attr_name, DESERIALIZE, &meta)?.into() {
                    de_meta.insert(&meta.path, v);
                }
            } else {
                return Err(meta.error(format_args!(
                    "malformed {0} attribute, expected `{0}(serialize = ..., deserialize = ...)`",
                    attr_name,
                )));
            }
            Ok(())
        })?;
    } else {
        return Err(lookahead.error());
    }

    Ok((ser_meta, de_meta))
}

fn get_renames(
    cx: &Ctxt,
    attr_name: Symbol,
    meta: &ParseNestedMeta,
) -> syn::Result<SerAndDe<syn::LitStr>> {
    let (ser, de) = get_ser_and_de(cx, attr_name, meta, get_lit_str2)?;
    Ok((ser.at_most_one(), de.at_most_one()))
}

fn get_multiple_variant_renames(
    cx: &Ctxt,
    meta: &ParseNestedMeta,
) -> syn::Result<(Option<VariantName>, Vec<VariantName>)> {
    let (ser, de) = get_ser_and_de(cx, RENAME, meta, get_variant_name2)?;
    Ok((ser.at_most_one(), de.get()))
}

fn get_multiple_renames(
    cx: &Ctxt,
    meta: &ParseNestedMeta,
) -> syn::Result<(Option<syn::LitStr>, Vec<syn::LitStr>)> {
    let (ser, de) = get_ser_and_de(cx, RENAME, meta, get_lit_str2)?;
    Ok((ser.at_most_one(), de.get()))
}

fn get_where_predicates(
    cx: &Ctxt,
    meta: &ParseNestedMeta,
) -> syn::Result<SerAndDe<Vec<syn::WherePredicate>>> {
    let (ser, de) = get_ser_and_de(cx, BOUND, meta, parse_lit_into_where)?;
    Ok((ser.at_most_one(), de.at_most_one()))
}

fn get_lit_str(
    cx: &Ctxt,
    attr_name: Symbol,
    meta: &ParseNestedMeta,
) -> syn::Result<Option<syn::LitStr>> {
    get_lit_str2(cx, attr_name, attr_name, meta)
}

fn try_get_lit_str(lit: &syn::Expr) -> Result<&syn::LitStr, ()> {
    if let syn::Expr::Lit(syn::ExprLit {
        lit: syn::Lit::Str(lit),
        ..
    }) = lit
    {
        Ok(lit)
    } else {
        Err(())
    }
}

fn try_get_lit_int(lit: &syn::Expr) -> Result<&syn::LitInt, ()> {
    if let syn::Expr::Lit(syn::ExprLit {
        lit: syn::Lit::Int(lit),
        ..
    }) = lit
    {
        Ok(lit)
    } else {
        Err(())
    }
}

fn try_get_lit_bool(lit: &syn::Expr) -> Result<&syn::LitBool, ()> {
    if let syn::Expr::Lit(syn::ExprLit {
        lit: syn::Lit::Bool(lit),
        ..
    }) = lit
    {
        Ok(lit)
    } else {
        Err(())
    }
}

fn get_variant_name(
    cx: &Ctxt,
    attr_name: Symbol,
    meta: &ParseNestedMeta,
) -> syn::Result<Option<VariantName>> {
    get_variant_name2(cx, attr_name, attr_name, meta)
}

// meta_item_name is unused but is present to comply with the contract for
// get_ser_and_de.
fn get_variant_name2(
    cx: &Ctxt,
    attr_name: Symbol,
    meta_item_name: Symbol,
    meta: &ParseNestedMeta,
) -> syn::Result<Option<VariantName>> {
    let expr: syn::Expr = meta.value()?.parse()?;
    let mut value = &expr;
    while let syn::Expr::Group(e) = value {
        value = &e.expr;
    }
    if let Ok(lit) = try_get_lit_str(value) {
        Ok(Some(VariantName::String(lit.value())))
    } else if let Ok(lit) = try_get_lit_int(value) {
        let parse_result = lit.base10_parse();

        if let Ok(i) = parse_result {
            Ok(Some(VariantName::Integer(i)))
        } else {
            cx.error_spanned_by(
                lit,
                format!(
                    "serde {} attribute has an integer value that cannot be represented as an i64",
                    attr_name
                ),
            );
            Ok(None)
        }
    } else if let Ok(lit) = try_get_lit_bool(value) {
        Ok(Some(VariantName::Boolean(lit.value())))
    } else {
        cx.error_spanned_by(expr, format!("expected serde {} attribute to be a string, integer, or boolean literal: `{} = \"...\"`", attr_name, meta_item_name));
        Ok(None)
    }
}

fn get_lit_str2(
    cx: &Ctxt,
    attr_name: Symbol,
    meta_item_name: Symbol,
    meta: &ParseNestedMeta,
) -> syn::Result<Option<syn::LitStr>> {
    let expr: syn::Expr = meta.value()?.parse()?;
    let mut value = &expr;
    while let syn::Expr::Group(e) = value {
        value = &e.expr;
    }
    if let Ok(lit) = try_get_lit_str(value) {
        let suffix = lit.suffix();
        if !suffix.is_empty() {
            cx.error_spanned_by(
                lit,
                format!("unexpected suffix `{}` on string literal", suffix),
            );
        }
        Ok(Some(lit.clone()))
    } else {
        cx.error_spanned_by(
            expr,
            format!(
                "expected serde {} attribute to be a string: `{} = \"...\"`",
                attr_name, meta_item_name
            ),
        );
        Ok(None)
    }
}

fn parse_lit_into_path(
    cx: &Ctxt,
    attr_name: Symbol,
    meta: &ParseNestedMeta,
) -> syn::Result<Option<syn::Path>> {
    let string = match get_lit_str(cx, attr_name, meta)? {
        Some(string) => string,
        None => return Ok(None),
    };

    Ok(match string.parse() {
        Ok(path) => Some(path),
        Err(_) => {
            cx.error_spanned_by(
                &string,
                format!("failed to parse path: {:?}", string.value()),
            );
            None
        }
    })
}

fn parse_lit_into_expr_path(
    cx: &Ctxt,
    attr_name: Symbol,
    meta: &ParseNestedMeta,
) -> syn::Result<Option<syn::ExprPath>> {
    let string = match get_lit_str(cx, attr_name, meta)? {
        Some(string) => string,
        None => return Ok(None),
    };

    Ok(match string.parse() {
        Ok(expr) => Some(expr),
        Err(_) => {
            cx.error_spanned_by(
                &string,
                format!("failed to parse path: {:?}", string.value()),
            );
            None
        }
    })
}

fn parse_lit_into_where(
    cx: &Ctxt,
    attr_name: Symbol,
    meta_item_name: Symbol,
    meta: &ParseNestedMeta,
) -> syn::Result<Vec<syn::WherePredicate>> {
    let string = match get_lit_str2(cx, attr_name, meta_item_name, meta)? {
        Some(string) => string,
        None => return Ok(Vec::new()),
    };

    Ok(
        match string.parse_with(Punctuated::<syn::WherePredicate, Token![,]>::parse_terminated) {
            Ok(predicates) => Vec::from_iter(predicates),
            Err(err) => {
                cx.error_spanned_by(string, err);
                Vec::new()
            }
        },
    )
}

fn parse_lit_into_ty(
    cx: &Ctxt,
    attr_name: Symbol,
    meta: &ParseNestedMeta,
) -> syn::Result<Option<syn::Type>> {
    let string = match get_lit_str(cx, attr_name, meta)? {
        Some(string) => string,
        None => return Ok(None),
    };

    Ok(match string.parse() {
        Ok(ty) => Some(ty),
        Err(_) => {
            cx.error_spanned_by(
                &string,
                format!("failed to parse type: {} = {:?}", attr_name, string.value()),
            );
            None
        }
    })
}

// Parses a string literal like "'a + 'b + 'c" containing a nonempty list of
// lifetimes separated by `+`.
fn parse_lit_into_lifetimes(
    cx: &Ctxt,
    meta: &ParseNestedMeta,
) -> syn::Result<BTreeSet<syn::Lifetime>> {
    let string = match get_lit_str(cx, BORROW, meta)? {
        Some(string) => string,
        None => return Ok(BTreeSet::new()),
    };

    if let Ok(lifetimes) = string.parse_with(|input: ParseStream| {
        let mut set = BTreeSet::new();
        while !input.is_empty() {
            let lifetime: Lifetime = input.parse()?;
            if !set.insert(lifetime.clone()) {
                cx.error_spanned_by(
                    &string,
                    format!("duplicate borrowed lifetime `{}`", lifetime),
                );
            }
            if input.is_empty() {
                break;
            }
            input.parse::<Token![+]>()?;
        }
        Ok(set)
    }) {
        if lifetimes.is_empty() {
            cx.error_spanned_by(string, "at least one lifetime must be borrowed");
        }
        return Ok(lifetimes);
    }

    cx.error_spanned_by(
        &string,
        format!("failed to parse borrowed lifetimes: {:?}", string.value()),
    );
    Ok(BTreeSet::new())
}

fn is_implicitly_borrowed(ty: &syn::Type) -> bool {
    is_implicitly_borrowed_reference(ty) || is_option(ty, is_implicitly_borrowed_reference)
}

fn is_implicitly_borrowed_reference(ty: &syn::Type) -> bool {
    is_reference(ty, is_str) || is_reference(ty, is_slice_u8)
}

// Whether the type looks like it might be `std::borrow::Cow<T>` where elem="T".
// This can have false negatives and false positives.
//
// False negative:
//
//     use std::borrow::Cow as Pig;
//
//     #[derive(Deserialize)]
//     struct S<'a> {
//         #[serde(borrow)]
//         pig: Pig<'a, str>,
//     }
//
// False positive:
//
//     type str = [i16];
//
//     #[derive(Deserialize)]
//     struct S<'a> {
//         #[serde(borrow)]
//         cow: Cow<'a, str>,
//     }
fn is_cow(ty: &syn::Type, elem: fn(&syn::Type) -> bool) -> bool {
    let path = match ungroup(ty) {
        syn::Type::Path(ty) => &ty.path,
        _ => {
            return false;
        }
    };
    let seg = match path.segments.last() {
        Some(seg) => seg,
        None => {
            return false;
        }
    };
    let args = match &seg.arguments {
        syn::PathArguments::AngleBracketed(bracketed) => &bracketed.args,
        _ => {
            return false;
        }
    };
    seg.ident == "Cow"
        && args.len() == 2
        && match (&args[0], &args[1]) {
            (syn::GenericArgument::Lifetime(_), syn::GenericArgument::Type(arg)) => elem(arg),
            _ => false,
        }
}

fn is_option(ty: &syn::Type, elem: fn(&syn::Type) -> bool) -> bool {
    let path = match ungroup(ty) {
        syn::Type::Path(ty) => &ty.path,
        _ => {
            return false;
        }
    };
    let seg = match path.segments.last() {
        Some(seg) => seg,
        None => {
            return false;
        }
    };
    let args = match &seg.arguments {
        syn::PathArguments::AngleBracketed(bracketed) => &bracketed.args,
        _ => {
            return false;
        }
    };
    seg.ident == "Option"
        && args.len() == 1
        && match &args[0] {
            syn::GenericArgument::Type(arg) => elem(arg),
            _ => false,
        }
}

// Whether the type looks like it might be `&T` where elem="T". This can have
// false negatives and false positives.
//
// False negative:
//
//     type Yarn = str;
//
//     #[derive(Deserialize)]
//     struct S<'a> {
//         r: &'a Yarn,
//     }
//
// False positive:
//
//     type str = [i16];
//
//     #[derive(Deserialize)]
//     struct S<'a> {
//         r: &'a str,
//     }
fn is_reference(ty: &syn::Type, elem: fn(&syn::Type) -> bool) -> bool {
    match ungroup(ty) {
        syn::Type::Reference(ty) => ty.mutability.is_none() && elem(&ty.elem),
        _ => false,
    }
}

fn is_str(ty: &syn::Type) -> bool {
    is_primitive_type(ty, "str")
}

fn is_slice_u8(ty: &syn::Type) -> bool {
    match ungroup(ty) {
        syn::Type::Slice(ty) => is_primitive_type(&ty.elem, "u8"),
        _ => false,
    }
}

fn is_primitive_type(ty: &syn::Type, primitive: &str) -> bool {
    match ungroup(ty) {
        syn::Type::Path(ty) => ty.qself.is_none() && is_primitive_path(&ty.path, primitive),
        _ => false,
    }
}

fn is_primitive_path(path: &syn::Path, primitive: &str) -> bool {
    path.leading_colon.is_none()
        && path.segments.len() == 1
        && path.segments[0].ident == primitive
        && path.segments[0].arguments.is_empty()
}

// All lifetimes that this type could borrow from a Deserializer.
//
// For example a type `S<'a, 'b>` could borrow `'a` and `'b`. On the other hand
// a type `for<'a> fn(&'a str)` could not borrow `'a` from the Deserializer.
//
// This is used when there is an explicit or implicit `#[serde(borrow)]`
// attribute on the field so there must be at least one borrowable lifetime.
fn borrowable_lifetimes(
    cx: &Ctxt,
    name: &str,
    field: &syn::Field,
) -> Result<BTreeSet<syn::Lifetime>, ()> {
    let mut lifetimes = BTreeSet::new();
    collect_lifetimes(&field.ty, &mut lifetimes);
    if lifetimes.is_empty() {
        let msg = format!("field `{}` has no lifetimes to borrow", name);
        cx.error_spanned_by(field, msg);
        Err(())
    } else {
        Ok(lifetimes)
    }
}

fn collect_lifetimes(ty: &syn::Type, out: &mut BTreeSet<syn::Lifetime>) {
    match ty {
        syn::Type::Slice(ty) => {
            collect_lifetimes(&ty.elem, out);
        }
        syn::Type::Array(ty) => {
            collect_lifetimes(&ty.elem, out);
        }
        syn::Type::Ptr(ty) => {
            collect_lifetimes(&ty.elem, out);
        }
        syn::Type::Reference(ty) => {
            out.extend(ty.lifetime.iter().cloned());
            collect_lifetimes(&ty.elem, out);
        }
        syn::Type::Tuple(ty) => {
            for elem in &ty.elems {
                collect_lifetimes(elem, out);
            }
        }
        syn::Type::Path(ty) => {
            if let Some(qself) = &ty.qself {
                collect_lifetimes(&qself.ty, out);
            }
            for seg in &ty.path.segments {
                if let syn::PathArguments::AngleBracketed(bracketed) = &seg.arguments {
                    for arg in &bracketed.args {
                        match arg {
                            syn::GenericArgument::Lifetime(lifetime) => {
                                out.insert(lifetime.clone());
                            }
                            syn::GenericArgument::Type(ty) => {
                                collect_lifetimes(ty, out);
                            }
                            syn::GenericArgument::AssocType(binding) => {
                                collect_lifetimes(&binding.ty, out);
                            }
                            _ => {}
                        }
                    }
                }
            }
        }
        syn::Type::Paren(ty) => {
            collect_lifetimes(&ty.elem, out);
        }
        syn::Type::Group(ty) => {
            collect_lifetimes(&ty.elem, out);
        }
        syn::Type::Macro(ty) => {
            collect_lifetimes_from_tokens(ty.mac.tokens.clone(), out);
        }
        syn::Type::BareFn(_)
        | syn::Type::Never(_)
        | syn::Type::TraitObject(_)
        | syn::Type::ImplTrait(_)
        | syn::Type::Infer(_)
        | syn::Type::Verbatim(_) => {}

        #[cfg_attr(all(test, exhaustive), deny(non_exhaustive_omitted_patterns))]
        _ => {}
    }
}

fn collect_lifetimes_from_tokens(tokens: TokenStream, out: &mut BTreeSet<syn::Lifetime>) {
    let mut iter = tokens.into_iter();
    while let Some(tt) = iter.next() {
        match &tt {
            TokenTree::Punct(op) if op.as_char() == '\'' && op.spacing() == Spacing::Joint => {
                if let Some(TokenTree::Ident(ident)) = iter.next() {
                    out.insert(syn::Lifetime {
                        apostrophe: op.span(),
                        ident,
                    });
                }
            }
            TokenTree::Group(group) => {
                let tokens = group.stream();
                collect_lifetimes_from_tokens(tokens, out);
            }
            _ => {}
        }
    }
}<|MERGE_RESOLUTION|>--- conflicted
+++ resolved
@@ -238,7 +238,6 @@
     }
 }
 
-<<<<<<< HEAD
 pub type VariantNames = Names<VariantName>;
 pub type Name = Names<String>;
 
@@ -246,9 +245,7 @@
     ident.to_string().trim_start_matches("r#").to_owned()
 }
 
-=======
 #[derive(Copy, Clone)]
->>>>>>> 7b09cccd
 pub struct RenameAllRules {
     serialize: RenameRule,
     deserialize: RenameRule,

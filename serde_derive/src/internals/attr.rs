use internals::symbol::*;
use internals::{ungroup, Ctxt};
use proc_macro2::{Group, Span, TokenStream, TokenTree};
use quote::ToTokens;
use std::borrow::Cow;
use std::collections::BTreeSet;
use std::str::FromStr;
use syn;
use syn::parse::{self, Parse, ParseStream};
use syn::punctuated::Punctuated;
use syn::Ident;
use syn::Meta::{List, NameValue, Path};
use syn::NestedMeta::{Lit, Meta};

// This module handles parsing of `#[serde(...)]` attributes. The entrypoints
// are `attr::Container::from_ast`, `attr::Variant::from_ast`, and
// `attr::Field::from_ast`. Each returns an instance of the corresponding
// struct. Note that none of them return a Result. Unrecognized, malformed, or
// duplicated attributes result in a span_err but otherwise are ignored. The
// user will see errors simultaneously for all bad attributes in the crate
// rather than just the first.

pub use internals::case::RenameRule;

struct Attr<'c, T> {
    cx: &'c Ctxt,
    name: Symbol,
    tokens: TokenStream,
    value: Option<T>,
}

impl<'c, T> Attr<'c, T> {
    fn none(cx: &'c Ctxt, name: Symbol) -> Self {
        Attr {
            cx,
            name,
            tokens: TokenStream::new(),
            value: None,
        }
    }

    fn set<A: ToTokens>(&mut self, obj: A, value: T) {
        let tokens = obj.into_token_stream();

        if self.value.is_some() {
            self.cx
                .error_spanned_by(tokens, format!("duplicate serde attribute `{}`", self.name));
        } else {
            self.tokens = tokens;
            self.value = Some(value);
        }
    }

    fn set_opt<A: ToTokens>(&mut self, obj: A, value: Option<T>) {
        if let Some(value) = value {
            self.set(obj, value);
        }
    }

    fn set_if_none(&mut self, value: T) {
        if self.value.is_none() {
            self.value = Some(value);
        }
    }

    fn get(self) -> Option<T> {
        self.value
    }

    fn get_with_tokens(self) -> Option<(TokenStream, T)> {
        match self.value {
            Some(v) => Some((self.tokens, v)),
            None => None,
        }
    }
}

struct BoolAttr<'c>(Attr<'c, ()>);

impl<'c> BoolAttr<'c> {
    fn none(cx: &'c Ctxt, name: Symbol) -> Self {
        BoolAttr(Attr::none(cx, name))
    }

    fn set_true<A: ToTokens>(&mut self, obj: A) {
        self.0.set(obj, ());
    }

    fn get(&self) -> bool {
        self.0.value.is_some()
    }
}

struct VecAttr<'c, T> {
    cx: &'c Ctxt,
    name: Symbol,
    first_dup_tokens: TokenStream,
    values: Vec<T>,
}

impl<'c, T> VecAttr<'c, T> {
    fn none(cx: &'c Ctxt, name: Symbol) -> Self {
        VecAttr {
            cx,
            name,
            first_dup_tokens: TokenStream::new(),
            values: Vec::new(),
        }
    }

    fn insert<A: ToTokens>(&mut self, obj: A, value: T) {
        if self.values.len() == 1 {
            self.first_dup_tokens = obj.into_token_stream();
        }
        self.values.push(value);
    }

    fn at_most_one(mut self) -> Result<Option<T>, ()> {
        if self.values.len() > 1 {
            let dup_token = self.first_dup_tokens;
            self.cx.error_spanned_by(
                dup_token,
                format!("duplicate serde attribute `{}`", self.name),
            );
            Err(())
        } else {
            Ok(self.values.pop())
        }
    }

    fn get(self) -> Vec<T> {
        self.values
    }
}

pub struct Name {
    serialize: String,
    serialize_renamed: bool,
    deserialize: String,
    deserialize_renamed: bool,
    deserialize_aliases: Vec<String>,
}

#[allow(deprecated)]
fn unraw(ident: &Ident) -> String {
    // str::trim_start_matches was added in 1.30, trim_left_matches deprecated
    // in 1.33. We currently support rustc back to 1.15 so we need to continue
    // to use the deprecated one.
    ident.to_string().trim_left_matches("r#").to_owned()
}

impl Name {
    fn from_attrs(
        source_name: String,
        ser_name: Attr<String>,
        de_name: Attr<String>,
        de_aliases: Option<VecAttr<String>>,
    ) -> Name {
        let deserialize_aliases = match de_aliases {
            Some(de_aliases) => {
                let mut alias_list = BTreeSet::new();
                for alias_name in de_aliases.get() {
                    alias_list.insert(alias_name);
                }
                alias_list.into_iter().collect()
            }
            None => Vec::new(),
        };

        let ser_name = ser_name.get();
        let ser_renamed = ser_name.is_some();
        let de_name = de_name.get();
        let de_renamed = de_name.is_some();
        Name {
            serialize: ser_name.unwrap_or_else(|| source_name.clone()),
            serialize_renamed: ser_renamed,
            deserialize: de_name.unwrap_or(source_name),
            deserialize_renamed: de_renamed,
            deserialize_aliases,
        }
    }

    /// Return the container name for the container when serializing.
    pub fn serialize_name(&self) -> String {
        self.serialize.clone()
    }

    /// Return the container name for the container when deserializing.
    pub fn deserialize_name(&self) -> String {
        self.deserialize.clone()
    }

    fn deserialize_aliases(&self) -> Vec<String> {
        let mut aliases = self.deserialize_aliases.clone();
        let main_name = self.deserialize_name();
        if !aliases.contains(&main_name) {
            aliases.push(main_name);
        }
        aliases
    }
}

pub struct RenameAllRules {
    serialize: RenameRule,
    deserialize: RenameRule,
}

/// Represents struct or enum attribute information.
pub struct Container {
    name: Name,
    transparent: bool,
    deny_unknown_fields: bool,
    default: Default,
    rename_all_rules: RenameAllRules,
    ser_bound: Option<Vec<syn::WherePredicate>>,
    de_bound: Option<Vec<syn::WherePredicate>>,
    tag: TagType,
    type_from: Option<syn::Type>,
    type_try_from: Option<syn::Type>,
    type_into: Option<syn::Type>,
    remote: Option<syn::Path>,
    identifier: Identifier,
    has_flatten: bool,
    serde_path: Option<syn::Path>,
<<<<<<< HEAD

    deserialize_state: Option<syn::Type>,
    serialize_state: Option<syn::Type>,
    de_parameters: Option<Vec<syn::GenericParam>>,
    ser_parameters: Option<Vec<syn::GenericParam>>,
=======
    is_packed: bool,
>>>>>>> 78a9dbc5
}

/// Styles of representing an enum.
pub enum TagType {
    /// The default.
    ///
    /// ```json
    /// {"variant1": {"key1": "value1", "key2": "value2"}}
    /// ```
    External,

    /// `#[serde(tag = "type")]`
    ///
    /// ```json
    /// {"type": "variant1", "key1": "value1", "key2": "value2"}
    /// ```
    Internal { tag: String },

    /// `#[serde(tag = "t", content = "c")]`
    ///
    /// ```json
    /// {"t": "variant1", "c": {"key1": "value1", "key2": "value2"}}
    /// ```
    Adjacent { tag: String, content: String },

    /// `#[serde(untagged)]`
    ///
    /// ```json
    /// {"key1": "value1", "key2": "value2"}
    /// ```
    None,
}

/// Whether this enum represents the fields of a struct or the variants of an
/// enum.
#[derive(Copy, Clone)]
pub enum Identifier {
    /// It does not.
    No,

    /// This enum represents the fields of a struct. All of the variants must be
    /// unit variants, except possibly one which is annotated with
    /// `#[serde(other)]` and is a newtype variant.
    Field,

    /// This enum represents the variants of an enum. All of the variants must
    /// be unit variants.
    Variant,
}

impl Identifier {
    #[cfg(feature = "deserialize_in_place")]
    pub fn is_some(self) -> bool {
        match self {
            Identifier::No => false,
            Identifier::Field | Identifier::Variant => true,
        }
    }
}

impl Container {
    /// Extract out the `#[serde(...)]` attributes from an item.
    pub fn from_ast(cx: &Ctxt, item: &syn::DeriveInput) -> Self {
        let mut ser_name = Attr::none(cx, RENAME);
        let mut de_name = Attr::none(cx, RENAME);
        let mut transparent = BoolAttr::none(cx, TRANSPARENT);
        let mut deny_unknown_fields = BoolAttr::none(cx, DENY_UNKNOWN_FIELDS);
        let mut default = Attr::none(cx, DEFAULT);
        let mut rename_all_ser_rule = Attr::none(cx, RENAME_ALL);
        let mut rename_all_de_rule = Attr::none(cx, RENAME_ALL);
        let mut ser_bound = Attr::none(cx, BOUND);
        let mut de_bound = Attr::none(cx, BOUND);
        let mut untagged = BoolAttr::none(cx, UNTAGGED);
        let mut internal_tag = Attr::none(cx, TAG);
        let mut content = Attr::none(cx, CONTENT);
        let mut type_from = Attr::none(cx, FROM);
        let mut type_try_from = Attr::none(cx, TRY_FROM);
        let mut type_into = Attr::none(cx, INTO);
        let mut remote = Attr::none(cx, REMOTE);
        let mut field_identifier = BoolAttr::none(cx, FIELD_IDENTIFIER);
        let mut variant_identifier = BoolAttr::none(cx, VARIANT_IDENTIFIER);
        let mut serde_path = Attr::none(cx, CRATE);
        let mut deserialize_state = Attr::none(cx, DESERIALIZE_STATE);
        let mut serialize_state = Attr::none(cx, SERIALIZE_STATE);
        let mut de_parameters = Attr::none(cx, DE_PARAMETERS);
        let mut ser_parameters = Attr::none(cx, SER_PARAMETERS);

        for meta_item in item
            .attrs
            .iter()
            .flat_map(|attr| get_serde_meta_items(cx, attr))
            .flatten()
        {
            match &meta_item {
                // Parse `#[serde(rename = "foo")]`
                Meta(NameValue(m)) if m.path == RENAME => {
                    if let Ok(s) = get_lit_str(cx, RENAME, &m.lit) {
                        ser_name.set(&m.path, s.value());
                        de_name.set(&m.path, s.value());
                    }
                }

                // Parse `#[serde(rename(serialize = "foo", deserialize = "bar"))]`
                Meta(List(m)) if m.path == RENAME => {
                    if let Ok((ser, de)) = get_renames(cx, &m.nested) {
                        ser_name.set_opt(&m.path, ser.map(syn::LitStr::value));
                        de_name.set_opt(&m.path, de.map(syn::LitStr::value));
                    }
                }

                // Parse `#[serde(rename_all = "foo")]`
                Meta(NameValue(m)) if m.path == RENAME_ALL => {
                    if let Ok(s) = get_lit_str(cx, RENAME_ALL, &m.lit) {
                        match RenameRule::from_str(&s.value()) {
                            Ok(rename_rule) => {
                                rename_all_ser_rule.set(&m.path, rename_rule);
                                rename_all_de_rule.set(&m.path, rename_rule);
                            }
                            Err(()) => cx.error_spanned_by(
                                s,
                                format!(
                                    "unknown rename rule for #[serde(rename_all = {:?})]",
                                    s.value(),
                                ),
                            ),
                        }
                    }
                }

                // Parse `#[serde(rename_all(serialize = "foo", deserialize = "bar"))]`
                Meta(List(m)) if m.path == RENAME_ALL => {
                    if let Ok((ser, de)) = get_renames(cx, &m.nested) {
                        if let Some(ser) = ser {
                            match RenameRule::from_str(&ser.value()) {
                                Ok(rename_rule) => rename_all_ser_rule.set(&m.path, rename_rule),
                                Err(()) => cx.error_spanned_by(
                                    ser,
                                    format!(
                                        "unknown rename rule for #[serde(rename_all = {:?})]",
                                        ser.value(),
                                    ),
                                ),
                            }
                        }
                        if let Some(de) = de {
                            match RenameRule::from_str(&de.value()) {
                                Ok(rename_rule) => rename_all_de_rule.set(&m.path, rename_rule),
                                Err(()) => cx.error_spanned_by(
                                    de,
                                    format!(
                                        "unknown rename rule for #[serde(rename_all = {:?})]",
                                        de.value(),
                                    ),
                                ),
                            }
                        }
                    }
                }

                // Parse `#[serde(transparent)]`
                Meta(Path(word)) if word == TRANSPARENT => {
                    transparent.set_true(word);
                }

                // Parse `#[serde(deny_unknown_fields)]`
                Meta(Path(word)) if word == DENY_UNKNOWN_FIELDS => {
                    deny_unknown_fields.set_true(word);
                }

                // Parse `#[serde(default)]`
                Meta(Path(word)) if word == DEFAULT => match &item.data {
                    syn::Data::Struct(syn::DataStruct { fields, .. }) => match fields {
                        syn::Fields::Named(_) => {
                            default.set(word, Default::Default);
                        }
                        syn::Fields::Unnamed(_) | syn::Fields::Unit => cx.error_spanned_by(
                            fields,
                            "#[serde(default)] can only be used on structs with named fields",
                        ),
                    },
                    syn::Data::Enum(syn::DataEnum { enum_token, .. }) => cx.error_spanned_by(
                        enum_token,
                        "#[serde(default)] can only be used on structs with named fields",
                    ),
                    syn::Data::Union(syn::DataUnion { union_token, .. }) => cx.error_spanned_by(
                        union_token,
                        "#[serde(default)] can only be used on structs with named fields",
                    ),
                },

                // Parse `#[serde(default = "...")]`
                Meta(NameValue(m)) if m.path == DEFAULT => {
                    if let Ok(path) = parse_lit_into_expr_path(cx, DEFAULT, &m.lit) {
                        match &item.data {
                            syn::Data::Struct(syn::DataStruct { fields, .. }) => {
                                match fields {
                                    syn::Fields::Named(_) => {
                                        default.set(&m.path, Default::Path(path));
                                    }
                                    syn::Fields::Unnamed(_) | syn::Fields::Unit => cx
                                        .error_spanned_by(
                                            fields,
                                            "#[serde(default = \"...\")] can only be used on structs with named fields",
                                        ),
                                }
                            }
                            syn::Data::Enum(syn::DataEnum { enum_token, .. }) => cx
                                .error_spanned_by(
                                    enum_token,
                                    "#[serde(default = \"...\")] can only be used on structs with named fields",
                                ),
                            syn::Data::Union(syn::DataUnion {
                                union_token, ..
                            }) => cx.error_spanned_by(
                                union_token,
                                "#[serde(default = \"...\")] can only be used on structs with named fields",
                            ),
                        }
                    }
                }

                // Parse `#[serde(bound = "T: SomeBound")]`
                Meta(NameValue(m)) if m.path == BOUND => {
                    if let Ok(where_predicates) = parse_lit_into_where(cx, BOUND, BOUND, &m.lit) {
                        ser_bound.set(&m.path, where_predicates.clone());
                        de_bound.set(&m.path, where_predicates);
                    }
                }

                // Parse `#[serde(bound(serialize = "...", deserialize = "..."))]`
                Meta(List(m)) if m.path == BOUND => {
                    if let Ok((ser, de)) = get_where_predicates(cx, &m.nested) {
                        ser_bound.set_opt(&m.path, ser);
                        de_bound.set_opt(&m.path, de);
                    }
                }

                // Parse `#[serde(untagged)]`
                Meta(Path(word)) if word == UNTAGGED => match item.data {
                    syn::Data::Enum(_) => {
                        untagged.set_true(word);
                    }
                    syn::Data::Struct(syn::DataStruct { struct_token, .. }) => {
                        cx.error_spanned_by(
                            struct_token,
                            "#[serde(untagged)] can only be used on enums",
                        );
                    }
                    syn::Data::Union(syn::DataUnion { union_token, .. }) => {
                        cx.error_spanned_by(
                            union_token,
                            "#[serde(untagged)] can only be used on enums",
                        );
                    }
                },

                // Parse `#[serde(tag = "type")]`
                Meta(NameValue(m)) if m.path == TAG => {
                    if let Ok(s) = get_lit_str(cx, TAG, &m.lit) {
                        match &item.data {
                            syn::Data::Enum(_) => {
                                internal_tag.set(&m.path, s.value());
                            }
                            syn::Data::Struct(syn::DataStruct { fields, .. }) => match fields {
                                syn::Fields::Named(_) => {
                                    internal_tag.set(&m.path, s.value());
                                }
                                syn::Fields::Unnamed(_) | syn::Fields::Unit => {
                                    cx.error_spanned_by(
                                            fields,
                                            "#[serde(tag = \"...\")] can only be used on enums and structs with named fields",
                                        );
                                }
                            },
                            syn::Data::Union(syn::DataUnion { union_token, .. }) => {
                                cx.error_spanned_by(
                                    union_token,
                                    "#[serde(tag = \"...\")] can only be used on enums and structs with named fields",
                                );
                            }
                        }
                    }
                }

                // Parse `#[serde(content = "c")]`
                Meta(NameValue(m)) if m.path == CONTENT => {
                    if let Ok(s) = get_lit_str(cx, CONTENT, &m.lit) {
                        match &item.data {
                            syn::Data::Enum(_) => {
                                content.set(&m.path, s.value());
                            }
                            syn::Data::Struct(syn::DataStruct { struct_token, .. }) => {
                                cx.error_spanned_by(
                                    struct_token,
                                    "#[serde(content = \"...\")] can only be used on enums",
                                );
                            }
                            syn::Data::Union(syn::DataUnion { union_token, .. }) => {
                                cx.error_spanned_by(
                                    union_token,
                                    "#[serde(content = \"...\")] can only be used on enums",
                                );
                            }
                        }
                    }
                }

                // Parse `#[serde(from = "Type")]
                Meta(NameValue(m)) if m.path == FROM => {
                    if let Ok(from_ty) = parse_lit_into_ty(cx, FROM, &m.lit) {
                        type_from.set_opt(&m.path, Some(from_ty));
                    }
                }

                // Parse `#[serde(try_from = "Type")]
                Meta(NameValue(m)) if m.path == TRY_FROM => {
                    if let Ok(try_from_ty) = parse_lit_into_ty(cx, TRY_FROM, &m.lit) {
                        type_try_from.set_opt(&m.path, Some(try_from_ty));
                    }
                }

                // Parse `#[serde(into = "Type")]
                Meta(NameValue(m)) if m.path == INTO => {
                    if let Ok(into_ty) = parse_lit_into_ty(cx, INTO, &m.lit) {
                        type_into.set_opt(&m.path, Some(into_ty));
                    }
                }

                // Parse `#[serde(remote = "...")]`
                Meta(NameValue(m)) if m.path == REMOTE => {
                    if let Ok(path) = parse_lit_into_path(cx, REMOTE, &m.lit) {
                        if is_primitive_path(&path, "Self") {
                            remote.set(&m.path, item.ident.clone().into());
                        } else {
                            remote.set(&m.path, path);
                        }
                    }
                }

                // Parse `#[serde(field_identifier)]`
                Meta(Path(word)) if word == FIELD_IDENTIFIER => {
                    field_identifier.set_true(word);
                }

                // Parse `#[serde(variant_identifier)]`
                Meta(Path(word)) if word == VARIANT_IDENTIFIER => {
                    variant_identifier.set_true(word);
                }

                // Parse `#[serde(crate = "foo")]`
                Meta(NameValue(m)) if m.path == CRATE => {
                    if let Ok(path) = parse_lit_into_path(cx, CRATE, &m.lit) {
                        serde_path.set(&m.path, path)
                    }
                }

                // Parse `#[serde(deserialize_state = "...")]`
                Meta(NameValue(ref m)) if m.path == DESERIALIZE_STATE => {
                    if let Ok(path) = parse_lit_into_ty(cx, DESERIALIZE_STATE, &m.lit) {
                        deserialize_state.set(&m.path, path);
                    }
                }

                // Parse `#[serde(serialize_state = "...")]`
                Meta(NameValue(ref m)) if m.path == SERIALIZE_STATE => {
                    if let Ok(path) = parse_lit_into_ty(cx, SERIALIZE_STATE, &m.lit) {
                        serialize_state.set(&m.path, path);
                    }
                }

                Meta(NameValue(ref m)) if m.path == DE_PARAMETERS => {
                    if let Ok(path) = parse_lit_into_generics(cx, DE_PARAMETERS, &m.lit) {
                        de_parameters.set(&m.path, path);
                    }
                }

                Meta(NameValue(ref m)) if m.path == SER_PARAMETERS => {
                    if let Ok(path) = parse_lit_into_generics(cx, SER_PARAMETERS, &m.lit) {
                        ser_parameters.set(&m.path, path);
                    }
                }

                Meta(meta_item) => {
                    let path = meta_item
                        .path()
                        .into_token_stream()
                        .to_string()
                        .replace(' ', "");
                    cx.error_spanned_by(
                        meta_item.path(),
                        format!("unknown serde container attribute `{}`", path),
                    );
                }

                Lit(lit) => {
                    cx.error_spanned_by(lit, "unexpected literal in serde container attribute");
                }
            }
        }

        let mut is_packed = false;
        for attr in &item.attrs {
            if attr.path.is_ident("repr") {
                let _ = attr.parse_args_with(|input: ParseStream| {
                    while let Some(token) = input.parse()? {
                        if let TokenTree::Ident(ident) = token {
                            is_packed |= ident == "packed";
                        }
                    }
                    Ok(())
                });
            }
        }

        Container {
            name: Name::from_attrs(unraw(&item.ident), ser_name, de_name, None),
            transparent: transparent.get(),
            deny_unknown_fields: deny_unknown_fields.get(),
            default: default.get().unwrap_or(Default::None),
            rename_all_rules: RenameAllRules {
                serialize: rename_all_ser_rule.get().unwrap_or(RenameRule::None),
                deserialize: rename_all_de_rule.get().unwrap_or(RenameRule::None),
            },
            ser_bound: ser_bound.get(),
            de_bound: de_bound.get(),
            tag: decide_tag(cx, item, untagged, internal_tag, content),
            type_from: type_from.get(),
            type_try_from: type_try_from.get(),
            type_into: type_into.get(),
            remote: remote.get(),
            identifier: decide_identifier(cx, item, field_identifier, variant_identifier),
            has_flatten: false,
            serde_path: serde_path.get(),
<<<<<<< HEAD
            deserialize_state: deserialize_state.get(),
            serialize_state: serialize_state.get(),
            de_parameters: de_parameters.get(),
            ser_parameters: ser_parameters.get(),
=======
            is_packed,
>>>>>>> 78a9dbc5
        }
    }

    pub fn name(&self) -> &Name {
        &self.name
    }

    pub fn rename_all_rules(&self) -> &RenameAllRules {
        &self.rename_all_rules
    }

    pub fn transparent(&self) -> bool {
        self.transparent
    }

    pub fn deny_unknown_fields(&self) -> bool {
        self.deny_unknown_fields
    }

    pub fn default(&self) -> &Default {
        &self.default
    }

    pub fn ser_bound(&self) -> Option<&[syn::WherePredicate]> {
        self.ser_bound.as_ref().map(|vec| &vec[..])
    }

    pub fn de_bound(&self) -> Option<&[syn::WherePredicate]> {
        self.de_bound.as_ref().map(|vec| &vec[..])
    }

    pub fn tag(&self) -> &TagType {
        &self.tag
    }

    pub fn type_from(&self) -> Option<&syn::Type> {
        self.type_from.as_ref()
    }

    pub fn type_try_from(&self) -> Option<&syn::Type> {
        self.type_try_from.as_ref()
    }

    pub fn type_into(&self) -> Option<&syn::Type> {
        self.type_into.as_ref()
    }

    pub fn remote(&self) -> Option<&syn::Path> {
        self.remote.as_ref()
    }

    pub fn is_packed(&self) -> bool {
        self.is_packed
    }

    pub fn identifier(&self) -> Identifier {
        self.identifier
    }

    pub fn has_flatten(&self) -> bool {
        self.has_flatten
    }

    pub fn mark_has_flatten(&mut self) {
        self.has_flatten = true;
    }

    pub fn custom_serde_path(&self) -> Option<&syn::Path> {
        self.serde_path.as_ref()
    }

    pub fn serde_path(&self) -> Cow<syn::Path> {
        self.custom_serde_path()
            .map_or_else(|| Cow::Owned(parse_quote!(_serde)), Cow::Borrowed)
    }

    pub fn deserialize_state(&self) -> Option<&syn::Type> {
        self.deserialize_state.as_ref()
    }

    pub fn serialize_state(&self) -> Option<&syn::Type> {
        self.serialize_state.as_ref()
    }

    pub fn de_parameters(&self) -> Option<&[syn::GenericParam]> {
        self.de_parameters.as_ref().map(|x| &x[..])
    }

    pub fn ser_parameters(&self) -> Option<&[syn::GenericParam]> {
        self.ser_parameters.as_ref().map(|x| &x[..])
    }
}

fn decide_tag(
    cx: &Ctxt,
    item: &syn::DeriveInput,
    untagged: BoolAttr,
    internal_tag: Attr<String>,
    content: Attr<String>,
) -> TagType {
    match (
        untagged.0.get_with_tokens(),
        internal_tag.get_with_tokens(),
        content.get_with_tokens(),
    ) {
        (None, None, None) => TagType::External,
        (Some(_), None, None) => TagType::None,
        (None, Some((_, tag)), None) => {
            // Check that there are no tuple variants.
            if let syn::Data::Enum(data) = &item.data {
                for variant in &data.variants {
                    match &variant.fields {
                        syn::Fields::Named(_) | syn::Fields::Unit => {}
                        syn::Fields::Unnamed(fields) => {
                            if fields.unnamed.len() != 1 {
                                cx.error_spanned_by(
                                    variant,
                                    "#[serde(tag = \"...\")] cannot be used with tuple variants",
                                );
                                break;
                            }
                        }
                    }
                }
            }
            TagType::Internal { tag }
        }
        (Some((untagged_tokens, _)), Some((tag_tokens, _)), None) => {
            cx.error_spanned_by(
                untagged_tokens,
                "enum cannot be both untagged and internally tagged",
            );
            cx.error_spanned_by(
                tag_tokens,
                "enum cannot be both untagged and internally tagged",
            );
            TagType::External // doesn't matter, will error
        }
        (None, None, Some((content_tokens, _))) => {
            cx.error_spanned_by(
                content_tokens,
                "#[serde(tag = \"...\", content = \"...\")] must be used together",
            );
            TagType::External
        }
        (Some((untagged_tokens, _)), None, Some((content_tokens, _))) => {
            cx.error_spanned_by(
                untagged_tokens,
                "untagged enum cannot have #[serde(content = \"...\")]",
            );
            cx.error_spanned_by(
                content_tokens,
                "untagged enum cannot have #[serde(content = \"...\")]",
            );
            TagType::External
        }
        (None, Some((_, tag)), Some((_, content))) => TagType::Adjacent { tag, content },
        (Some((untagged_tokens, _)), Some((tag_tokens, _)), Some((content_tokens, _))) => {
            cx.error_spanned_by(
                untagged_tokens,
                "untagged enum cannot have #[serde(tag = \"...\", content = \"...\")]",
            );
            cx.error_spanned_by(
                tag_tokens,
                "untagged enum cannot have #[serde(tag = \"...\", content = \"...\")]",
            );
            cx.error_spanned_by(
                content_tokens,
                "untagged enum cannot have #[serde(tag = \"...\", content = \"...\")]",
            );
            TagType::External
        }
    }
}

fn decide_identifier(
    cx: &Ctxt,
    item: &syn::DeriveInput,
    field_identifier: BoolAttr,
    variant_identifier: BoolAttr,
) -> Identifier {
    match (
        &item.data,
        field_identifier.0.get_with_tokens(),
        variant_identifier.0.get_with_tokens(),
    ) {
        (_, None, None) => Identifier::No,
        (_, Some((field_identifier_tokens, _)), Some((variant_identifier_tokens, _))) => {
            cx.error_spanned_by(
                field_identifier_tokens,
                "#[serde(field_identifier)] and #[serde(variant_identifier)] cannot both be set",
            );
            cx.error_spanned_by(
                variant_identifier_tokens,
                "#[serde(field_identifier)] and #[serde(variant_identifier)] cannot both be set",
            );
            Identifier::No
        }
        (syn::Data::Enum(_), Some(_), None) => Identifier::Field,
        (syn::Data::Enum(_), None, Some(_)) => Identifier::Variant,
        (syn::Data::Struct(syn::DataStruct { struct_token, .. }), Some(_), None) => {
            cx.error_spanned_by(
                struct_token,
                "#[serde(field_identifier)] can only be used on an enum",
            );
            Identifier::No
        }
        (syn::Data::Union(syn::DataUnion { union_token, .. }), Some(_), None) => {
            cx.error_spanned_by(
                union_token,
                "#[serde(field_identifier)] can only be used on an enum",
            );
            Identifier::No
        }
        (syn::Data::Struct(syn::DataStruct { struct_token, .. }), None, Some(_)) => {
            cx.error_spanned_by(
                struct_token,
                "#[serde(variant_identifier)] can only be used on an enum",
            );
            Identifier::No
        }
        (syn::Data::Union(syn::DataUnion { union_token, .. }), None, Some(_)) => {
            cx.error_spanned_by(
                union_token,
                "#[serde(variant_identifier)] can only be used on an enum",
            );
            Identifier::No
        }
    }
}

/// Represents variant attribute information
pub struct Variant {
    name: Name,
    rename_all_rules: RenameAllRules,
    ser_bound: Option<Vec<syn::WherePredicate>>,
    de_bound: Option<Vec<syn::WherePredicate>>,
    skip_deserializing: bool,
    skip_serializing: bool,
    other: bool,
    serialize_with: Option<syn::ExprPath>,
    deserialize_with: Option<syn::ExprPath>,
    borrow: Option<syn::Meta>,
}

impl Variant {
    pub fn from_ast(cx: &Ctxt, variant: &syn::Variant) -> Self {
        let mut ser_name = Attr::none(cx, RENAME);
        let mut de_name = Attr::none(cx, RENAME);
        let mut de_aliases = VecAttr::none(cx, RENAME);
        let mut skip_deserializing = BoolAttr::none(cx, SKIP_DESERIALIZING);
        let mut skip_serializing = BoolAttr::none(cx, SKIP_SERIALIZING);
        let mut rename_all_ser_rule = Attr::none(cx, RENAME_ALL);
        let mut rename_all_de_rule = Attr::none(cx, RENAME_ALL);
        let mut ser_bound = Attr::none(cx, BOUND);
        let mut de_bound = Attr::none(cx, BOUND);
        let mut other = BoolAttr::none(cx, OTHER);
        let mut serialize_with = Attr::none(cx, SERIALIZE_WITH);
        let mut deserialize_with = Attr::none(cx, DESERIALIZE_WITH);
        let mut borrow = Attr::none(cx, BORROW);

        for meta_item in variant
            .attrs
            .iter()
            .flat_map(|attr| get_serde_meta_items(cx, attr))
            .flatten()
        {
            match &meta_item {
                // Parse `#[serde(rename = "foo")]`
                Meta(NameValue(m)) if m.path == RENAME => {
                    if let Ok(s) = get_lit_str(cx, RENAME, &m.lit) {
                        ser_name.set(&m.path, s.value());
                        de_name.set_if_none(s.value());
                        de_aliases.insert(&m.path, s.value());
                    }
                }

                // Parse `#[serde(rename(serialize = "foo", deserialize = "bar"))]`
                Meta(List(m)) if m.path == RENAME => {
                    if let Ok((ser, de)) = get_multiple_renames(cx, &m.nested) {
                        ser_name.set_opt(&m.path, ser.map(syn::LitStr::value));
                        for de_value in de {
                            de_name.set_if_none(de_value.value());
                            de_aliases.insert(&m.path, de_value.value());
                        }
                    }
                }

                // Parse `#[serde(alias = "foo")]`
                Meta(NameValue(m)) if m.path == ALIAS => {
                    if let Ok(s) = get_lit_str(cx, ALIAS, &m.lit) {
                        de_aliases.insert(&m.path, s.value());
                    }
                }

                // Parse `#[serde(rename_all = "foo")]`
                Meta(NameValue(m)) if m.path == RENAME_ALL => {
                    if let Ok(s) = get_lit_str(cx, RENAME_ALL, &m.lit) {
                        match RenameRule::from_str(&s.value()) {
                            Ok(rename_rule) => {
                                rename_all_ser_rule.set(&m.path, rename_rule);
                                rename_all_de_rule.set(&m.path, rename_rule);
                            }
                            Err(()) => cx.error_spanned_by(
                                s,
                                format!(
                                    "unknown rename rule for #[serde(rename_all = {:?})]",
                                    s.value()
                                ),
                            ),
                        }
                    }
                }

                // Parse `#[serde(rename_all(serialize = "foo", deserialize = "bar"))]`
                Meta(List(m)) if m.path == RENAME_ALL => {
                    if let Ok((ser, de)) = get_renames(cx, &m.nested) {
                        if let Some(ser) = ser {
                            match RenameRule::from_str(&ser.value()) {
                                Ok(rename_rule) => rename_all_ser_rule.set(&m.path, rename_rule),
                                Err(()) => cx.error_spanned_by(
                                    ser,
                                    format!(
                                        "unknown rename rule for #[serde(rename_all = {:?})]",
                                        ser.value(),
                                    ),
                                ),
                            }
                        }
                        if let Some(de) = de {
                            match RenameRule::from_str(&de.value()) {
                                Ok(rename_rule) => rename_all_de_rule.set(&m.path, rename_rule),
                                Err(()) => cx.error_spanned_by(
                                    de,
                                    format!(
                                        "unknown rename rule for #[serde(rename_all = {:?})]",
                                        de.value(),
                                    ),
                                ),
                            }
                        }
                    }
                }

                // Parse `#[serde(skip)]`
                Meta(Path(word)) if word == SKIP => {
                    skip_serializing.set_true(word);
                    skip_deserializing.set_true(word);
                }

                // Parse `#[serde(skip_deserializing)]`
                Meta(Path(word)) if word == SKIP_DESERIALIZING => {
                    skip_deserializing.set_true(word);
                }

                // Parse `#[serde(skip_serializing)]`
                Meta(Path(word)) if word == SKIP_SERIALIZING => {
                    skip_serializing.set_true(word);
                }

                // Parse `#[serde(other)]`
                Meta(Path(word)) if word == OTHER => {
                    other.set_true(word);
                }

                // Parse `#[serde(bound = "T: SomeBound")]`
                Meta(NameValue(m)) if m.path == BOUND => {
                    if let Ok(where_predicates) = parse_lit_into_where(cx, BOUND, BOUND, &m.lit) {
                        ser_bound.set(&m.path, where_predicates.clone());
                        de_bound.set(&m.path, where_predicates);
                    }
                }

                // Parse `#[serde(bound(serialize = "...", deserialize = "..."))]`
                Meta(List(m)) if m.path == BOUND => {
                    if let Ok((ser, de)) = get_where_predicates(cx, &m.nested) {
                        ser_bound.set_opt(&m.path, ser);
                        de_bound.set_opt(&m.path, de);
                    }
                }

                // Parse `#[serde(with = "...")]`
                Meta(NameValue(m)) if m.path == WITH => {
                    if let Ok(path) = parse_lit_into_expr_path(cx, WITH, &m.lit) {
                        let mut ser_path = path.clone();
                        ser_path
                            .path
                            .segments
                            .push(Ident::new("serialize", Span::call_site()).into());
                        serialize_with.set(&m.path, ser_path);
                        let mut de_path = path;
                        de_path
                            .path
                            .segments
                            .push(Ident::new("deserialize", Span::call_site()).into());
                        deserialize_with.set(&m.path, de_path);
                    }
                }

                // Parse `#[serde(serialize_with = "...")]`
                Meta(NameValue(m)) if m.path == SERIALIZE_WITH => {
                    if let Ok(path) = parse_lit_into_expr_path(cx, SERIALIZE_WITH, &m.lit) {
                        serialize_with.set(&m.path, path);
                    }
                }

                // Parse `#[serde(deserialize_with = "...")]`
                Meta(NameValue(m)) if m.path == DESERIALIZE_WITH => {
                    if let Ok(path) = parse_lit_into_expr_path(cx, DESERIALIZE_WITH, &m.lit) {
                        deserialize_with.set(&m.path, path);
                    }
                }

                // Defer `#[serde(borrow)]` and `#[serde(borrow = "'a + 'b")]`
                Meta(m) if m.path() == BORROW => match &variant.fields {
                    syn::Fields::Unnamed(fields) if fields.unnamed.len() == 1 => {
                        borrow.set(m.path(), m.clone());
                    }
                    _ => {
                        cx.error_spanned_by(
                            variant,
                            "#[serde(borrow)] may only be used on newtype variants",
                        );
                    }
                },

                Meta(meta_item) => {
                    let path = meta_item
                        .path()
                        .into_token_stream()
                        .to_string()
                        .replace(' ', "");
                    cx.error_spanned_by(
                        meta_item.path(),
                        format!("unknown serde variant attribute `{}`", path),
                    );
                }

                Lit(lit) => {
                    cx.error_spanned_by(lit, "unexpected literal in serde variant attribute");
                }
            }
        }

        Variant {
            name: Name::from_attrs(unraw(&variant.ident), ser_name, de_name, Some(de_aliases)),
            rename_all_rules: RenameAllRules {
                serialize: rename_all_ser_rule.get().unwrap_or(RenameRule::None),
                deserialize: rename_all_de_rule.get().unwrap_or(RenameRule::None),
            },
            ser_bound: ser_bound.get(),
            de_bound: de_bound.get(),
            skip_deserializing: skip_deserializing.get(),
            skip_serializing: skip_serializing.get(),
            other: other.get(),
            serialize_with: serialize_with.get(),
            deserialize_with: deserialize_with.get(),
            borrow: borrow.get(),
        }
    }

    pub fn name(&self) -> &Name {
        &self.name
    }

    pub fn aliases(&self) -> Vec<String> {
        self.name.deserialize_aliases()
    }

    pub fn rename_by_rules(&mut self, rules: &RenameAllRules) {
        if !self.name.serialize_renamed {
            self.name.serialize = rules.serialize.apply_to_variant(&self.name.serialize);
        }
        if !self.name.deserialize_renamed {
            self.name.deserialize = rules.deserialize.apply_to_variant(&self.name.deserialize);
        }
    }

    pub fn rename_all_rules(&self) -> &RenameAllRules {
        &self.rename_all_rules
    }

    pub fn ser_bound(&self) -> Option<&[syn::WherePredicate]> {
        self.ser_bound.as_ref().map(|vec| &vec[..])
    }

    pub fn de_bound(&self) -> Option<&[syn::WherePredicate]> {
        self.de_bound.as_ref().map(|vec| &vec[..])
    }

    pub fn skip_deserializing(&self) -> bool {
        self.skip_deserializing
    }

    pub fn skip_serializing(&self) -> bool {
        self.skip_serializing
    }

    pub fn other(&self) -> bool {
        self.other
    }

    pub fn serialize_with(&self) -> Option<&syn::ExprPath> {
        self.serialize_with.as_ref()
    }

    pub fn deserialize_with(&self) -> Option<&syn::ExprPath> {
        self.deserialize_with.as_ref()
    }
}

/// Represents field attribute information
pub struct Field {
    name: Name,
    skip_serializing: bool,
    skip_deserializing: bool,
    skip_serializing_if: Option<syn::ExprPath>,
    default: Default,
    serialize_with: Option<syn::ExprPath>,
    deserialize_with: Option<syn::ExprPath>,
    ser_bound: Option<Vec<syn::WherePredicate>>,
    de_bound: Option<Vec<syn::WherePredicate>>,
    borrowed_lifetimes: BTreeSet<syn::Lifetime>,
    getter: Option<syn::ExprPath>,
    flatten: bool,
    transparent: bool,

    deserialize_state_with: Option<syn::Path>,
    deserialize_state: bool,
    serialize_state_with: Option<syn::Path>,
    serialize_state: bool,
}

/// Represents the default to use for a field when deserializing.
pub enum Default {
    /// Field must always be specified because it does not have a default.
    None,
    /// The default is given by `std::default::Default::default()`.
    Default,
    /// The default is given by this function.
    Path(syn::ExprPath),
}

impl Default {
    pub fn is_none(&self) -> bool {
        match self {
            Default::None => true,
            Default::Default | Default::Path(_) => false,
        }
    }
}

impl Field {
    /// Extract out the `#[serde(...)]` attributes from a struct field.
    pub fn from_ast(
        cx: &Ctxt,
        index: usize,
        field: &syn::Field,
        attrs: Option<&Variant>,
        container_default: &Default,
    ) -> Self {
        let mut ser_name = Attr::none(cx, RENAME);
        let mut de_name = Attr::none(cx, RENAME);
        let mut de_aliases = VecAttr::none(cx, RENAME);
        let mut skip_serializing = BoolAttr::none(cx, SKIP_SERIALIZING);
        let mut skip_deserializing = BoolAttr::none(cx, SKIP_DESERIALIZING);
        let mut skip_serializing_if = Attr::none(cx, SKIP_SERIALIZING_IF);
        let mut default = Attr::none(cx, DEFAULT);
        let mut serialize_with = Attr::none(cx, SERIALIZE_WITH);
        let mut deserialize_with = Attr::none(cx, DESERIALIZE_WITH);
        let mut ser_bound = Attr::none(cx, BOUND);
        let mut de_bound = Attr::none(cx, BOUND);
        let mut borrowed_lifetimes = Attr::none(cx, BORROW);
        let mut getter = Attr::none(cx, GETTER);
        let mut flatten = BoolAttr::none(cx, FLATTEN);
        let mut deserialize_state_with = Attr::none(cx, DESERIALIZE_STATE_WITH);
        let mut deserialize_state = BoolAttr::none(cx, DESERIALIZE_STATE);
        let mut serialize_state_with = Attr::none(cx, SERIALIZE_STATE_WITH);
        let mut serialize_state = BoolAttr::none(cx, SERIALIZE_WITH);

        let ident = match &field.ident {
            Some(ident) => unraw(ident),
            None => index.to_string(),
        };

        let variant_borrow = attrs
            .and_then(|variant| variant.borrow.as_ref())
            .map(|borrow| Meta(borrow.clone()));

        for meta_item in field
            .attrs
            .iter()
            .flat_map(|attr| get_serde_meta_items(cx, attr))
            .flatten()
            .chain(variant_borrow)
        {
            match &meta_item {
                // Parse `#[serde(rename = "foo")]`
                Meta(NameValue(m)) if m.path == RENAME => {
                    if let Ok(s) = get_lit_str(cx, RENAME, &m.lit) {
                        ser_name.set(&m.path, s.value());
                        de_name.set_if_none(s.value());
                        de_aliases.insert(&m.path, s.value());
                    }
                }

                // Parse `#[serde(rename(serialize = "foo", deserialize = "bar"))]`
                Meta(List(m)) if m.path == RENAME => {
                    if let Ok((ser, de)) = get_multiple_renames(cx, &m.nested) {
                        ser_name.set_opt(&m.path, ser.map(syn::LitStr::value));
                        for de_value in de {
                            de_name.set_if_none(de_value.value());
                            de_aliases.insert(&m.path, de_value.value());
                        }
                    }
                }

                // Parse `#[serde(alias = "foo")]`
                Meta(NameValue(m)) if m.path == ALIAS => {
                    if let Ok(s) = get_lit_str(cx, ALIAS, &m.lit) {
                        de_aliases.insert(&m.path, s.value());
                    }
                }

                // Parse `#[serde(default)]`
                Meta(Path(word)) if word == DEFAULT => {
                    default.set(word, Default::Default);
                }

                // Parse `#[serde(default = "...")]`
                Meta(NameValue(m)) if m.path == DEFAULT => {
                    if let Ok(path) = parse_lit_into_expr_path(cx, DEFAULT, &m.lit) {
                        default.set(&m.path, Default::Path(path));
                    }
                }

                // Parse `#[serde(skip_serializing)]`
                Meta(Path(word)) if word == SKIP_SERIALIZING => {
                    skip_serializing.set_true(word);
                }

                // Parse `#[serde(skip_deserializing)]`
                Meta(Path(word)) if word == SKIP_DESERIALIZING => {
                    skip_deserializing.set_true(word);
                }

                // Parse `#[serde(skip)]`
                Meta(Path(word)) if word == SKIP => {
                    skip_serializing.set_true(word);
                    skip_deserializing.set_true(word);
                }

                // Parse `#[serde(skip_serializing_if = "...")]`
                Meta(NameValue(m)) if m.path == SKIP_SERIALIZING_IF => {
                    if let Ok(path) = parse_lit_into_expr_path(cx, SKIP_SERIALIZING_IF, &m.lit) {
                        skip_serializing_if.set(&m.path, path);
                    }
                }

                // Parse `#[serde(serialize_with = "...")]`
                Meta(NameValue(m)) if m.path == SERIALIZE_WITH => {
                    if let Ok(path) = parse_lit_into_expr_path(cx, SERIALIZE_WITH, &m.lit) {
                        serialize_with.set(&m.path, path);
                    }
                }

                // Parse `#[serde(deserialize_with = "...")]`
                Meta(NameValue(m)) if m.path == DESERIALIZE_WITH => {
                    if let Ok(path) = parse_lit_into_expr_path(cx, DESERIALIZE_WITH, &m.lit) {
                        deserialize_with.set(&m.path, path);
                    }
                }

                // Parse `#[serde(with = "...")]`
                Meta(NameValue(m)) if m.path == WITH => {
                    if let Ok(path) = parse_lit_into_expr_path(cx, WITH, &m.lit) {
                        let mut ser_path = path.clone();
                        ser_path
                            .path
                            .segments
                            .push(Ident::new("serialize", Span::call_site()).into());
                        serialize_with.set(&m.path, ser_path);
                        let mut de_path = path;
                        de_path
                            .path
                            .segments
                            .push(Ident::new("deserialize", Span::call_site()).into());
                        deserialize_with.set(&m.path, de_path);
                    }
                }

                // Parse `#[serde(bound = "T: SomeBound")]`
                Meta(NameValue(m)) if m.path == BOUND => {
                    if let Ok(where_predicates) = parse_lit_into_where(cx, BOUND, BOUND, &m.lit) {
                        ser_bound.set(&m.path, where_predicates.clone());
                        de_bound.set(&m.path, where_predicates);
                    }
                }

                // Parse `#[serde(bound(serialize = "...", deserialize = "..."))]`
                Meta(List(m)) if m.path == BOUND => {
                    if let Ok((ser, de)) = get_where_predicates(cx, &m.nested) {
                        ser_bound.set_opt(&m.path, ser);
                        de_bound.set_opt(&m.path, de);
                    }
                }

                // Parse `#[serde(borrow)]`
                Meta(Path(word)) if word == BORROW => {
                    if let Ok(borrowable) = borrowable_lifetimes(cx, &ident, field) {
                        borrowed_lifetimes.set(word, borrowable);
                    }
                }

                // Parse `#[serde(borrow = "'a + 'b")]`
                Meta(NameValue(m)) if m.path == BORROW => {
                    if let Ok(lifetimes) = parse_lit_into_lifetimes(cx, BORROW, &m.lit) {
                        if let Ok(borrowable) = borrowable_lifetimes(cx, &ident, field) {
                            for lifetime in &lifetimes {
                                if !borrowable.contains(lifetime) {
                                    cx.error_spanned_by(
                                        field,
                                        format!(
                                            "field `{}` does not have lifetime {}",
                                            ident, lifetime
                                        ),
                                    );
                                }
                            }
                            borrowed_lifetimes.set(&m.path, lifetimes);
                        }
                    }
                }

                // Parse `#[serde(getter = "...")]`
                Meta(NameValue(m)) if m.path == GETTER => {
                    if let Ok(path) = parse_lit_into_expr_path(cx, GETTER, &m.lit) {
                        getter.set(&m.path, path);
                    }
                }

                // Parse `#[serde(flatten)]`
                Meta(Path(word)) if word == FLATTEN => {
                    flatten.set_true(word);
                }

                // Parse `#[serde(deserialize_state_with = "...")]`
                Meta(NameValue(ref m)) if m.path == DESERIALIZE_STATE_WITH => {
                    if let Ok(path) = parse_lit_into_path(cx, DESERIALIZE_STATE_WITH, &m.lit) {
                        deserialize_state_with.set(&m.path, path);
                    }
                }

                // Parse `#[serde(deserialize_state_)]`
                Meta(Path(ref name)) if name == DESERIALIZE_STATE => {
                    deserialize_state.set_true(name);
                }

                // Parse `#[serde(serialize_state_with = "...")]`
                Meta(NameValue(ref m)) if m.path == SERIALIZE_STATE_WITH => {
                    if let Ok(path) = parse_lit_into_path(cx, SERIALIZE_STATE_WITH, &m.lit) {
                        serialize_state_with.set(&m.path, path);
                    }
                }

                // Parse `#[serde(serialize_state)]`
                Meta(Path(ref name)) if name == SERIALIZE_STATE => {
                    serialize_state.set_true(name);
                }

                // Parse `#[serde(state)]`
                Meta(Path(ref name)) if name == STATE => {
                    serialize_state.set_true(name);
                    deserialize_state.set_true(name);
                }

                Meta(NameValue(ref m)) if m.path == STATE_WITH => {
                    if let Ok(path) = parse_lit_into_path(cx, STATE_WITH, &m.lit) {
                        let mut ser_path = path.clone();
                        ser_path
                            .segments
                            .push(syn::Ident::new("serialize", Span::call_site()).into());
                        serialize_state_with.set(&m.path, ser_path);
                        let mut de_path = path;
                        de_path
                            .segments
                            .push(syn::Ident::new("deserialize", Span::call_site()).into());
                        deserialize_state_with.set(&m.path, de_path);
                    }
                }

                Meta(meta_item) => {
                    let path = meta_item
                        .path()
                        .into_token_stream()
                        .to_string()
                        .replace(' ', "");
                    cx.error_spanned_by(
                        meta_item.path(),
                        format!("unknown serde field attribute `{}`", path),
                    );
                }

                Lit(lit) => {
                    cx.error_spanned_by(lit, "unexpected literal in serde field attribute");
                }
            }
        }

        // Is skip_deserializing, initialize the field to Default::default() unless a
        // different default is specified by `#[serde(default = "...")]` on
        // ourselves or our container (e.g. the struct we are in).
        if let Default::None = *container_default {
            if skip_deserializing.0.value.is_some() {
                default.set_if_none(Default::Default);
            }
        }

        let mut borrowed_lifetimes = borrowed_lifetimes.get().unwrap_or_default();
        if !borrowed_lifetimes.is_empty() {
            // Cow<str> and Cow<[u8]> never borrow by default:
            //
            //     impl<'de, 'a, T: ?Sized> Deserialize<'de> for Cow<'a, T>
            //
            // A #[serde(borrow)] attribute enables borrowing that corresponds
            // roughly to these impls:
            //
            //     impl<'de: 'a, 'a> Deserialize<'de> for Cow<'a, str>
            //     impl<'de: 'a, 'a> Deserialize<'de> for Cow<'a, [u8]>
            if is_cow(&field.ty, is_str) {
                let mut path = syn::Path {
                    leading_colon: None,
                    segments: Punctuated::new(),
                };
                let span = Span::call_site();
                path.segments.push(Ident::new("_serde", span).into());
                path.segments.push(Ident::new("__private", span).into());
                path.segments.push(Ident::new("de", span).into());
                path.segments
                    .push(Ident::new("borrow_cow_str", span).into());
                let expr = syn::ExprPath {
                    attrs: Vec::new(),
                    qself: None,
                    path,
                };
                deserialize_with.set_if_none(expr);
            } else if is_cow(&field.ty, is_slice_u8) {
                let mut path = syn::Path {
                    leading_colon: None,
                    segments: Punctuated::new(),
                };
                let span = Span::call_site();
                path.segments.push(Ident::new("_serde", span).into());
                path.segments.push(Ident::new("__private", span).into());
                path.segments.push(Ident::new("de", span).into());
                path.segments
                    .push(Ident::new("borrow_cow_bytes", span).into());
                let expr = syn::ExprPath {
                    attrs: Vec::new(),
                    qself: None,
                    path,
                };
                deserialize_with.set_if_none(expr);
            }
        } else if is_implicitly_borrowed(&field.ty) {
            // Types &str and &[u8] are always implicitly borrowed. No need for
            // a #[serde(borrow)].
            collect_lifetimes(&field.ty, &mut borrowed_lifetimes);
        }

        Field {
            name: Name::from_attrs(ident, ser_name, de_name, Some(de_aliases)),
            skip_serializing: skip_serializing.get(),
            skip_deserializing: skip_deserializing.get(),
            skip_serializing_if: skip_serializing_if.get(),
            default: default.get().unwrap_or(Default::None),
            serialize_with: serialize_with.get(),
            deserialize_with: deserialize_with.get(),
            ser_bound: ser_bound.get(),
            de_bound: de_bound.get(),
            borrowed_lifetimes,
            getter: getter.get(),
            flatten: flatten.get(),
            transparent: false,

            deserialize_state_with: deserialize_state_with.get(),
            deserialize_state: deserialize_state.get(),
            serialize_state_with: serialize_state_with.get(),
            serialize_state: serialize_state.get(),
        }
    }

    pub fn name(&self) -> &Name {
        &self.name
    }

    pub fn aliases(&self) -> Vec<String> {
        self.name.deserialize_aliases()
    }

    pub fn rename_by_rules(&mut self, rules: &RenameAllRules) {
        if !self.name.serialize_renamed {
            self.name.serialize = rules.serialize.apply_to_field(&self.name.serialize);
        }
        if !self.name.deserialize_renamed {
            self.name.deserialize = rules.deserialize.apply_to_field(&self.name.deserialize);
        }
    }

    pub fn skip_serializing(&self) -> bool {
        self.skip_serializing
    }

    pub fn skip_deserializing(&self) -> bool {
        self.skip_deserializing
    }

    pub fn skip_serializing_if(&self) -> Option<&syn::ExprPath> {
        self.skip_serializing_if.as_ref()
    }

    pub fn default(&self) -> &Default {
        &self.default
    }

    pub fn serialize_with(&self) -> Option<&syn::ExprPath> {
        self.serialize_with.as_ref()
    }

    pub fn deserialize_with(&self) -> Option<&syn::ExprPath> {
        self.deserialize_with.as_ref()
    }

    pub fn ser_bound(&self) -> Option<&[syn::WherePredicate]> {
        self.ser_bound.as_ref().map(|vec| &vec[..])
    }

    pub fn de_bound(&self) -> Option<&[syn::WherePredicate]> {
        self.de_bound.as_ref().map(|vec| &vec[..])
    }

    pub fn borrowed_lifetimes(&self) -> &BTreeSet<syn::Lifetime> {
        &self.borrowed_lifetimes
    }

    pub fn getter(&self) -> Option<&syn::ExprPath> {
        self.getter.as_ref()
    }

    pub fn flatten(&self) -> bool {
        self.flatten
    }

    pub fn transparent(&self) -> bool {
        self.transparent
    }

    pub fn mark_transparent(&mut self) {
        self.transparent = true;
    }

    pub fn deserialize_state(&self) -> bool {
        self.deserialize_state
    }

    pub fn deserialize_state_with(&self) -> Option<&syn::Path> {
        self.deserialize_state_with.as_ref()
    }

    pub fn serialize_state(&self) -> bool {
        self.serialize_state
    }

    pub fn serialize_state_with(&self) -> Option<&syn::Path> {
        self.serialize_state_with.as_ref()
    }
}

type SerAndDe<T> = (Option<T>, Option<T>);

fn get_ser_and_de<'a, 'b, T, F>(
    cx: &'b Ctxt,
    attr_name: Symbol,
    metas: &'a Punctuated<syn::NestedMeta, Token![,]>,
    f: F,
) -> Result<(VecAttr<'b, T>, VecAttr<'b, T>), ()>
where
    T: 'a,
    F: Fn(&Ctxt, Symbol, Symbol, &'a syn::Lit) -> Result<T, ()>,
{
    let mut ser_meta = VecAttr::none(cx, attr_name);
    let mut de_meta = VecAttr::none(cx, attr_name);

    for meta in metas {
        match meta {
            Meta(NameValue(meta)) if meta.path == SERIALIZE => {
                if let Ok(v) = f(cx, attr_name, SERIALIZE, &meta.lit) {
                    ser_meta.insert(&meta.path, v);
                }
            }

            Meta(NameValue(meta)) if meta.path == DESERIALIZE => {
                if let Ok(v) = f(cx, attr_name, DESERIALIZE, &meta.lit) {
                    de_meta.insert(&meta.path, v);
                }
            }

            _ => {
                cx.error_spanned_by(
                    meta,
                    format!(
                        "malformed {0} attribute, expected `{0}(serialize = ..., deserialize = ...)`",
                        attr_name
                    ),
                );
                return Err(());
            }
        }
    }

    Ok((ser_meta, de_meta))
}

fn get_renames<'a>(
    cx: &Ctxt,
    items: &'a Punctuated<syn::NestedMeta, Token![,]>,
) -> Result<SerAndDe<&'a syn::LitStr>, ()> {
    let (ser, de) = get_ser_and_de(cx, RENAME, items, get_lit_str2)?;
    Ok((ser.at_most_one()?, de.at_most_one()?))
}

fn get_multiple_renames<'a>(
    cx: &Ctxt,
    items: &'a Punctuated<syn::NestedMeta, Token![,]>,
) -> Result<(Option<&'a syn::LitStr>, Vec<&'a syn::LitStr>), ()> {
    let (ser, de) = get_ser_and_de(cx, RENAME, items, get_lit_str2)?;
    Ok((ser.at_most_one()?, de.get()))
}

fn get_where_predicates(
    cx: &Ctxt,
    items: &Punctuated<syn::NestedMeta, Token![,]>,
) -> Result<SerAndDe<Vec<syn::WherePredicate>>, ()> {
    let (ser, de) = get_ser_and_de(cx, BOUND, items, parse_lit_into_where)?;
    Ok((ser.at_most_one()?, de.at_most_one()?))
}

pub fn get_serde_meta_items(cx: &Ctxt, attr: &syn::Attribute) -> Result<Vec<syn::NestedMeta>, ()> {
    if attr.path != SERDE {
        return Ok(Vec::new());
    }

    match attr.parse_meta() {
        Ok(List(meta)) => Ok(meta.nested.into_iter().collect()),
        Ok(other) => {
            cx.error_spanned_by(other, "expected #[serde(...)]");
            Err(())
        }
        Err(err) => {
            cx.syn_error(err);
            Err(())
        }
    }
}

fn get_lit_str<'a>(cx: &Ctxt, attr_name: Symbol, lit: &'a syn::Lit) -> Result<&'a syn::LitStr, ()> {
    get_lit_str2(cx, attr_name, attr_name, lit)
}

fn get_lit_str2<'a>(
    cx: &Ctxt,
    attr_name: Symbol,
    meta_item_name: Symbol,
    lit: &'a syn::Lit,
) -> Result<&'a syn::LitStr, ()> {
    if let syn::Lit::Str(lit) = lit {
        Ok(lit)
    } else {
        cx.error_spanned_by(
            lit,
            format!(
                "expected serde {} attribute to be a string: `{} = \"...\"`",
                attr_name, meta_item_name
            ),
        );
        Err(())
    }
}

fn parse_lit_into_path(cx: &Ctxt, attr_name: Symbol, lit: &syn::Lit) -> Result<syn::Path, ()> {
    let string = get_lit_str(cx, attr_name, lit)?;
    parse_lit_str(string).map_err(|_| {
        cx.error_spanned_by(lit, format!("failed to parse path: {:?}", string.value()))
    })
}

fn parse_lit_into_expr_path(
    cx: &Ctxt,
    attr_name: Symbol,
    lit: &syn::Lit,
) -> Result<syn::ExprPath, ()> {
    let string = get_lit_str(cx, attr_name, lit)?;
    parse_lit_str(string).map_err(|_| {
        cx.error_spanned_by(lit, format!("failed to parse path: {:?}", string.value()))
    })
}

fn parse_lit_into_where(
    cx: &Ctxt,
    attr_name: Symbol,
    meta_item_name: Symbol,
    lit: &syn::Lit,
) -> Result<Vec<syn::WherePredicate>, ()> {
    let string = get_lit_str2(cx, attr_name, meta_item_name, lit)?;
    if string.value().is_empty() {
        return Ok(Vec::new());
    }

    let where_string = syn::LitStr::new(&format!("where {}", string.value()), string.span());

    parse_lit_str::<syn::WhereClause>(&where_string)
        .map(|wh| wh.predicates.into_iter().collect())
        .map_err(|err| cx.error_spanned_by(lit, err))
}

fn parse_lit_into_ty(cx: &Ctxt, attr_name: Symbol, lit: &syn::Lit) -> Result<syn::Type, ()> {
    let string = get_lit_str(cx, attr_name, lit)?;

    parse_lit_str(string).map_err(|_| {
        cx.error_spanned_by(
            lit,
            format!("failed to parse type: {} = {:?}", attr_name, string.value()),
        )
    })
}

// Parses a string literal like "'a + 'b + 'c" containing a nonempty list of
// lifetimes separated by `+`.
fn parse_lit_into_lifetimes(
    cx: &Ctxt,
    attr_name: Symbol,
    lit: &syn::Lit,
) -> Result<BTreeSet<syn::Lifetime>, ()> {
    let string = get_lit_str(cx, attr_name, lit)?;
    if string.value().is_empty() {
        cx.error_spanned_by(lit, "at least one lifetime must be borrowed");
        return Err(());
    }

    struct BorrowedLifetimes(Punctuated<syn::Lifetime, Token![+]>);

    impl Parse for BorrowedLifetimes {
        fn parse(input: ParseStream) -> parse::Result<Self> {
            Punctuated::parse_separated_nonempty(input).map(BorrowedLifetimes)
        }
    }

    if let Ok(BorrowedLifetimes(lifetimes)) = parse_lit_str(string) {
        let mut set = BTreeSet::new();
        for lifetime in lifetimes {
            if !set.insert(lifetime.clone()) {
                cx.error_spanned_by(lit, format!("duplicate borrowed lifetime `{}`", lifetime));
            }
        }
        return Ok(set);
    }

    cx.error_spanned_by(
        lit,
        format!("failed to parse borrowed lifetimes: {:?}", string.value()),
    );
    Err(())
}

fn is_implicitly_borrowed(ty: &syn::Type) -> bool {
    is_implicitly_borrowed_reference(ty) || is_option(ty, is_implicitly_borrowed_reference)
}

fn is_implicitly_borrowed_reference(ty: &syn::Type) -> bool {
    is_reference(ty, is_str) || is_reference(ty, is_slice_u8)
}

fn parse_lit_into_generics(
    cx: &Ctxt,
    attr_name: Symbol,
    lit: &syn::Lit,
) -> Result<Vec<syn::GenericParam>, ()> {
    let string = get_lit_str(cx, attr_name, lit)?;
    if string.value().is_empty() {
        cx.error_spanned_by(lit, "at least one identifier must be defined");
        return Err(());
    }

    struct Generics(Punctuated<syn::GenericParam, Token![,]>);
    impl Parse for Generics {
        fn parse(input: ParseStream) -> parse::Result<Self> {
            Punctuated::parse_separated_nonempty(input).map(Generics)
        }
    }

    if let Ok(Generics(identifiers)) = parse_lit_str(string) {
        return Ok(identifiers.into_iter().collect());
    }
    Err(cx.error_spanned_by(
        lit,
        format!("failed to parse borrowed lifetimes: {:?}", string.value()),
    ))
}

// Whether the type looks like it might be `std::borrow::Cow<T>` where elem="T".
// This can have false negatives and false positives.
//
// False negative:
//
//     use std::borrow::Cow as Pig;
//
//     #[derive(Deserialize)]
//     struct S<'a> {
//         #[serde(borrow)]
//         pig: Pig<'a, str>,
//     }
//
// False positive:
//
//     type str = [i16];
//
//     #[derive(Deserialize)]
//     struct S<'a> {
//         #[serde(borrow)]
//         cow: Cow<'a, str>,
//     }
fn is_cow(ty: &syn::Type, elem: fn(&syn::Type) -> bool) -> bool {
    let path = match ungroup(ty) {
        syn::Type::Path(ty) => &ty.path,
        _ => {
            return false;
        }
    };
    let seg = match path.segments.last() {
        Some(seg) => seg,
        None => {
            return false;
        }
    };
    let args = match &seg.arguments {
        syn::PathArguments::AngleBracketed(bracketed) => &bracketed.args,
        _ => {
            return false;
        }
    };
    seg.ident == "Cow"
        && args.len() == 2
        && match (&args[0], &args[1]) {
            (syn::GenericArgument::Lifetime(_), syn::GenericArgument::Type(arg)) => elem(arg),
            _ => false,
        }
}

fn is_option(ty: &syn::Type, elem: fn(&syn::Type) -> bool) -> bool {
    let path = match ungroup(ty) {
        syn::Type::Path(ty) => &ty.path,
        _ => {
            return false;
        }
    };
    let seg = match path.segments.last() {
        Some(seg) => seg,
        None => {
            return false;
        }
    };
    let args = match &seg.arguments {
        syn::PathArguments::AngleBracketed(bracketed) => &bracketed.args,
        _ => {
            return false;
        }
    };
    seg.ident == "Option"
        && args.len() == 1
        && match &args[0] {
            syn::GenericArgument::Type(arg) => elem(arg),
            _ => false,
        }
}

// Whether the type looks like it might be `&T` where elem="T". This can have
// false negatives and false positives.
//
// False negative:
//
//     type Yarn = str;
//
//     #[derive(Deserialize)]
//     struct S<'a> {
//         r: &'a Yarn,
//     }
//
// False positive:
//
//     type str = [i16];
//
//     #[derive(Deserialize)]
//     struct S<'a> {
//         r: &'a str,
//     }
fn is_reference(ty: &syn::Type, elem: fn(&syn::Type) -> bool) -> bool {
    match ungroup(ty) {
        syn::Type::Reference(ty) => ty.mutability.is_none() && elem(&ty.elem),
        _ => false,
    }
}

fn is_str(ty: &syn::Type) -> bool {
    is_primitive_type(ty, "str")
}

fn is_slice_u8(ty: &syn::Type) -> bool {
    match ungroup(ty) {
        syn::Type::Slice(ty) => is_primitive_type(&ty.elem, "u8"),
        _ => false,
    }
}

fn is_primitive_type(ty: &syn::Type, primitive: &str) -> bool {
    match ungroup(ty) {
        syn::Type::Path(ty) => ty.qself.is_none() && is_primitive_path(&ty.path, primitive),
        _ => false,
    }
}

fn is_primitive_path(path: &syn::Path, primitive: &str) -> bool {
    path.leading_colon.is_none()
        && path.segments.len() == 1
        && path.segments[0].ident == primitive
        && path.segments[0].arguments.is_empty()
}

// All lifetimes that this type could borrow from a Deserializer.
//
// For example a type `S<'a, 'b>` could borrow `'a` and `'b`. On the other hand
// a type `for<'a> fn(&'a str)` could not borrow `'a` from the Deserializer.
//
// This is used when there is an explicit or implicit `#[serde(borrow)]`
// attribute on the field so there must be at least one borrowable lifetime.
fn borrowable_lifetimes(
    cx: &Ctxt,
    name: &str,
    field: &syn::Field,
) -> Result<BTreeSet<syn::Lifetime>, ()> {
    let mut lifetimes = BTreeSet::new();
    collect_lifetimes(&field.ty, &mut lifetimes);
    if lifetimes.is_empty() {
        cx.error_spanned_by(
            field,
            format!("field `{}` has no lifetimes to borrow", name),
        );
        Err(())
    } else {
        Ok(lifetimes)
    }
}

fn collect_lifetimes(ty: &syn::Type, out: &mut BTreeSet<syn::Lifetime>) {
    match ty {
        syn::Type::Slice(ty) => {
            collect_lifetimes(&ty.elem, out);
        }
        syn::Type::Array(ty) => {
            collect_lifetimes(&ty.elem, out);
        }
        syn::Type::Ptr(ty) => {
            collect_lifetimes(&ty.elem, out);
        }
        syn::Type::Reference(ty) => {
            out.extend(ty.lifetime.iter().cloned());
            collect_lifetimes(&ty.elem, out);
        }
        syn::Type::Tuple(ty) => {
            for elem in &ty.elems {
                collect_lifetimes(elem, out);
            }
        }
        syn::Type::Path(ty) => {
            if let Some(qself) = &ty.qself {
                collect_lifetimes(&qself.ty, out);
            }
            for seg in &ty.path.segments {
                if let syn::PathArguments::AngleBracketed(bracketed) = &seg.arguments {
                    for arg in &bracketed.args {
                        match arg {
                            syn::GenericArgument::Lifetime(lifetime) => {
                                out.insert(lifetime.clone());
                            }
                            syn::GenericArgument::Type(ty) => {
                                collect_lifetimes(ty, out);
                            }
                            syn::GenericArgument::Binding(binding) => {
                                collect_lifetimes(&binding.ty, out);
                            }
                            syn::GenericArgument::Constraint(_)
                            | syn::GenericArgument::Const(_) => {}
                        }
                    }
                }
            }
        }
        syn::Type::Paren(ty) => {
            collect_lifetimes(&ty.elem, out);
        }
        syn::Type::Group(ty) => {
            collect_lifetimes(&ty.elem, out);
        }
        syn::Type::BareFn(_)
        | syn::Type::Never(_)
        | syn::Type::TraitObject(_)
        | syn::Type::ImplTrait(_)
        | syn::Type::Infer(_)
        | syn::Type::Macro(_)
        | syn::Type::Verbatim(_)
        | _ => {}
    }
}

fn parse_lit_str<T>(s: &syn::LitStr) -> parse::Result<T>
where
    T: Parse,
{
    let tokens = spanned_tokens(s)?;
    syn::parse2(tokens)
}

fn spanned_tokens(s: &syn::LitStr) -> parse::Result<TokenStream> {
    let stream = syn::parse_str(&s.value())?;
    Ok(respan_token_stream(stream, s.span()))
}

fn respan_token_stream(stream: TokenStream, span: Span) -> TokenStream {
    stream
        .into_iter()
        .map(|token| respan_token_tree(token, span))
        .collect()
}

fn respan_token_tree(mut token: TokenTree, span: Span) -> TokenTree {
    if let TokenTree::Group(g) = &mut token {
        *g = Group::new(g.delimiter(), respan_token_stream(g.stream(), span));
    }
    token.set_span(span);
    token
}<|MERGE_RESOLUTION|>--- conflicted
+++ resolved
@@ -222,15 +222,12 @@
     identifier: Identifier,
     has_flatten: bool,
     serde_path: Option<syn::Path>,
-<<<<<<< HEAD
+    is_packed: bool,
 
     deserialize_state: Option<syn::Type>,
     serialize_state: Option<syn::Type>,
     de_parameters: Option<Vec<syn::GenericParam>>,
     ser_parameters: Option<Vec<syn::GenericParam>>,
-=======
-    is_packed: bool,
->>>>>>> 78a9dbc5
 }
 
 /// Styles of representing an enum.
@@ -664,14 +661,11 @@
             identifier: decide_identifier(cx, item, field_identifier, variant_identifier),
             has_flatten: false,
             serde_path: serde_path.get(),
-<<<<<<< HEAD
+            is_packed,
             deserialize_state: deserialize_state.get(),
             serialize_state: serialize_state.get(),
             de_parameters: de_parameters.get(),
             ser_parameters: ser_parameters.get(),
-=======
-            is_packed,
->>>>>>> 78a9dbc5
         }
     }
 

--- conflicted
+++ resolved
@@ -11,16 +11,11 @@
 use pretend;
 
 pub fn expand_derive_serialize(
-<<<<<<< HEAD
-    input: &syn::DeriveInput,
+    input: &mut syn::DeriveInput,
     seed: bool,
 ) -> Result<TokenStream, Vec<syn::Error>> {
-=======
-    input: &mut syn::DeriveInput,
-) -> Result<TokenStream, Vec<syn::Error>> {
     replace_receiver(input);
 
->>>>>>> beb21cb6
     let ctxt = Ctxt::new();
     let cont = match Container::from_ast(&ctxt, input, Derive::Serialize) {
         Some(cont) => cont,

use proc_macro2::{Span, TokenStream};
use quote::ToTokens;
use syn::spanned::Spanned;
use syn::{self, Ident, Index, Member};

use bound;
use dummy;
use fragment::{Fragment, Match, Stmts};
use internals::ast::{Container, Data, Field, Style, Variant};
use internals::{attr, Ctxt, Derive};
use pretend;

pub fn expand_derive_serialize(
    input: &syn::DeriveInput,
    seed: bool,
) -> Result<TokenStream, Vec<syn::Error>> {
    let ctxt = Ctxt::new();
    let cont = match Container::from_ast(&ctxt, input, Derive::Serialize) {
        Some(cont) => cont,
        None => return Err(ctxt.check().unwrap_err()),
    };
    if seed && cont.attrs.serialize_state().is_none() {
        ctxt.error_spanned_by(&cont.ident, "Need a state attribute");
    }
    precondition(&ctxt, &cont);
    ctxt.check()?;

    let ident = &cont.ident;
    let params = Parameters::new(&cont, seed);
    let (impl_generics, ty_generics, where_clause) = split_for_impl(&params);
    let body = Stmts(serialize_body(&cont, &params));
    let serde = cont.attrs.serde_path();

    let impl_block = if let Some(remote) = cont.attrs.remote() {
        let vis = &input.vis;
        let used = pretend::pretend_used(&cont);
        quote! {
            impl #impl_generics #ident #ty_generics #where_clause {
                #vis fn serialize<__S>(__self: &#remote #ty_generics, __serializer: __S) -> #serde::export::Result<__S::Ok, __S::Error>
                where
                    __S: #serde::Serializer,
                {
                    #used
                    #body
                }
            }
        }
    } else if seed {
        let seed_ty = cont.attrs.serialize_state().unwrap();

        quote! {
            #[automatically_derived]
            impl #impl_generics _serde::ser::SerializeState<#seed_ty> for #ident #ty_generics #where_clause {

                fn serialize_state<__S>(&self, __serializer: __S, __seed: &#seed_ty) -> _serde::export::Result<__S::Ok, __S::Error>
                    where __S: _serde::Serializer
                {
                    #body
                }
            }
        }
    } else {
        quote! {
            #[automatically_derived]
            impl #impl_generics #serde::Serialize for #ident #ty_generics #where_clause {
                fn serialize<__S>(&self, __serializer: __S) -> #serde::export::Result<__S::Ok, __S::Error>
                where
                    __S: #serde::Serializer,
                {
                    #body
                }
            }
        }
    };

    Ok(dummy::wrap_in_const(
        cont.attrs.custom_serde_path(),
        "SERIALIZE",
        ident,
        impl_block,
    ))
}

fn precondition(cx: &Ctxt, cont: &Container) {
    match cont.attrs.identifier() {
        attr::Identifier::No => {}
        attr::Identifier::Field => {
            cx.error_spanned_by(cont.original, "field identifiers cannot be serialized");
        }
        attr::Identifier::Variant => {
            cx.error_spanned_by(cont.original, "variant identifiers cannot be serialized");
        }
    }
}

struct Parameters {
    /// Variable holding the value being serialized. Either `self` for local
    /// types or `__self` for remote types.
    self_var: Ident,

    /// Path to the type the impl is for. Either a single `Ident` for local
    /// types or `some::remote::Ident` for remote types. Does not include
    /// generic parameters.
    this: syn::Path,

    /// Generics including any explicit and inferred bounds for the impl.
    generics: syn::Generics,

    /// Type has a `serde(remote = "...")` attribute.
    is_remote: bool,

    ser_parameters: Option<Vec<syn::GenericParam>>,
}

impl Parameters {
    fn new(cont: &Container, seeded: bool) -> Self {
        let is_remote = cont.attrs.remote().is_some();
        let self_var = if is_remote {
            Ident::new("__self", Span::call_site())
        } else {
            Ident::new("self", Span::call_site())
        };

        let this = match cont.attrs.remote() {
            Some(remote) => remote.clone(),
            None => cont.ident.clone().into(),
        };

        let generics = build_generics(cont, seeded);

        Parameters {
            self_var: self_var,
            this: this,
            generics: generics,
            is_remote: is_remote,
            ser_parameters: cont.attrs.ser_parameters().map(|params| params.to_owned()),
        }
    }

    /// Type name to use in error messages and `&'static str` arguments to
    /// various Serializer methods.
    fn type_name(&self) -> String {
        self.this.segments.last().unwrap().ident.to_string()
    }
}

// All the generics in the input, plus a bound `T: Serialize` for each generic
// field type that will be serialized by us.
fn build_generics(cont: &Container, seeded: bool) -> syn::Generics {
    let generics = bound::without_defaults(cont.generics);

    let generics =
        bound::with_where_predicates_from_fields(cont, &generics, attr::Field::ser_bound);

    let generics =
        bound::with_where_predicates_from_variants(cont, &generics, attr::Variant::ser_bound);

    match cont.attrs.ser_bound() {
        Some(predicates) => bound::with_where_predicates(&generics, predicates),
        None => bound::with_bound(
            cont,
            &generics,
            needs_serialize_bound,
            &if seeded {
                let serialize_state = cont
                    .attrs
                    .serialize_state()
                    .expect("derive(SerializeState) specified without a seed type");
                parse_quote!(_serde::ser::SerializeState<#serialize_state>)
            } else {
                parse_quote!(_serde::Serialize)
            },
        ),
    }
}

// Fields with a `skip_serializing` or `serialize_with` attribute, or which
// belong to a variant with a 'skip_serializing` or `serialize_with` attribute,
// are not serialized by us so we do not generate a bound. Fields with a `bound`
// attribute specify their own bound so we do not generate one. All other fields
// may need a `T: Serialize` bound where T is the type of the field.
fn needs_serialize_bound(field: &attr::Field, variant: Option<&attr::Variant>) -> bool {
    !field.skip_serializing()
        && field.serialize_with().is_none()
        && field.ser_bound().is_none()
        && variant.map_or(true, |variant| {
            !variant.skip_serializing()
                && variant.serialize_with().is_none()
                && variant.ser_bound().is_none()
        })
}

fn serialize_body(cont: &Container, params: &Parameters) -> Fragment {
    if cont.attrs.transparent() {
        serialize_transparent(cont, params)
    } else if let Some(type_into) = cont.attrs.type_into() {
        serialize_into(params, type_into)
    } else {
        match &cont.data {
            Data::Enum(variants) => serialize_enum(params, variants, &cont.attrs),
            Data::Struct(Style::Struct, fields) => serialize_struct(params, fields, &cont.attrs),
            Data::Struct(Style::Tuple, fields) => {
                serialize_tuple_struct(params, fields, &cont.attrs)
            }
            Data::Struct(Style::Newtype, fields) => {
                serialize_newtype_struct(params, &fields[0], &cont.attrs)
            }
            Data::Struct(Style::Unit, _) => serialize_unit_struct(&cont.attrs),
        }
    }
}

fn serialize_transparent(cont: &Container, params: &Parameters) -> Fragment {
    let fields = match &cont.data {
        Data::Struct(_, fields) => fields,
        Data::Enum(_) => unreachable!(),
    };

    let self_var = &params.self_var;
    let transparent_field = fields.iter().find(|f| f.attrs.transparent()).unwrap();
    let member = &transparent_field.member;

    let path = match transparent_field.attrs.serialize_with() {
        Some(path) => quote!(#path),
        None => {
            let span = transparent_field.original.span();
            quote_spanned!(span=> _serde::Serialize::serialize)
        }
    };

    quote_block! {
        #path(&#self_var.#member, __serializer)
    }
}

fn serialize_into(params: &Parameters, type_into: &syn::Type) -> Fragment {
    let self_var = &params.self_var;
    quote_block! {
        _serde::Serialize::serialize(
            &_serde::export::Into::<#type_into>::into(_serde::export::Clone::clone(#self_var)),
            __serializer)
    }
}

fn serialize_unit_struct(cattrs: &attr::Container) -> Fragment {
    let type_name = cattrs.name().serialize_name();

    quote_expr! {
        _serde::Serializer::serialize_unit_struct(__serializer, #type_name)
    }
}

fn serialize_newtype_struct(
    params: &Parameters,
    field: &Field,
    cattrs: &attr::Container,
) -> Fragment {
    let type_name = cattrs.name().serialize_name();

    let mut field_expr = get_member(
        params,
        field,
        &Member::Unnamed(Index {
            index: 0,
            span: Span::call_site(),
        }),
    );

    let seed_ty = cattrs.serialize_state();

    field_expr = wrap_field(params, field, seed_ty, field_expr);

    let span = field.original.span();
    let func = quote_spanned!(span=> _serde::Serializer::serialize_newtype_struct);
    quote_expr! {
        #func(__serializer, #type_name, #field_expr)
    }
}

fn serialize_tuple_struct(
    params: &Parameters,
    fields: &[Field],
    cattrs: &attr::Container,
) -> Fragment {
    let serialize_stmts = serialize_tuple_struct_visitor(
        fields,
        params,
        false,
        &TupleTrait::SerializeTupleStruct,
        cattrs.serialize_state(),
    );

    let type_name = cattrs.name().serialize_name();

    let mut serialized_fields = fields
        .iter()
        .enumerate()
        .filter(|(_, field)| !field.attrs.skip_serializing())
        .peekable();

    let let_mut = mut_if(serialized_fields.peek().is_some());

    let len = serialized_fields
        .map(|(i, field)| match field.attrs.skip_serializing_if() {
            None => quote!(1),
            Some(path) => {
                let index = syn::Index {
                    index: i as u32,
                    span: Span::call_site(),
                };
                let field_expr = get_member(params, field, &Member::Unnamed(index));
                quote!(if #path(#field_expr) { 0 } else { 1 })
            }
        })
        .fold(quote!(0), |sum, expr| quote!(#sum + #expr));

    quote_block! {
        let #let_mut __serde_state = try!(_serde::Serializer::serialize_tuple_struct(__serializer, #type_name, #len));
        #(#serialize_stmts)*
        _serde::ser::SerializeTupleStruct::end(__serde_state)
    }
}

fn serialize_struct(params: &Parameters, fields: &[Field], cattrs: &attr::Container) -> Fragment {
    assert!(fields.len() as u64 <= u64::from(u32::max_value()));

    if cattrs.has_flatten() {
        serialize_struct_as_map(params, fields, cattrs)
    } else {
        serialize_struct_as_struct(params, fields, cattrs)
    }
}

fn serialize_struct_tag_field(cattrs: &attr::Container, struct_trait: &StructTrait) -> TokenStream {
    match cattrs.tag() {
        attr::TagType::Internal { tag } => {
            let type_name = cattrs.name().serialize_name();
            let func = struct_trait.serialize_field(Span::call_site());
            quote! {
                try!(#func(&mut __serde_state, #tag, #type_name));
            }
        }
        _ => quote! {},
    }
}

fn serialize_struct_as_struct(
    params: &Parameters,
    fields: &[Field],
    cattrs: &attr::Container,
) -> Fragment {
    let serialize_fields = serialize_struct_visitor(
        fields,
        params,
        false,
        &StructTrait::SerializeStruct,
        cattrs.serialize_state(),
    );

    let type_name = cattrs.name().serialize_name();

    let tag_field = serialize_struct_tag_field(cattrs, &StructTrait::SerializeStruct);
    let tag_field_exists = !tag_field.is_empty();

    let mut serialized_fields = fields
        .iter()
        .filter(|&field| !field.attrs.skip_serializing())
        .peekable();

    let let_mut = mut_if(serialized_fields.peek().is_some() || tag_field_exists);

    let len = serialized_fields
        .map(|field| match field.attrs.skip_serializing_if() {
            None => quote!(1),
            Some(path) => {
                let field_expr = get_member(params, field, &field.member);
                quote!(if #path(#field_expr) { 0 } else { 1 })
            }
        })
        .fold(
            quote!(#tag_field_exists as usize),
            |sum, expr| quote!(#sum + #expr),
        );

    quote_block! {
        let #let_mut __serde_state = try!(_serde::Serializer::serialize_struct(__serializer, #type_name, #len));
        #tag_field
        #(#serialize_fields)*
        _serde::ser::SerializeStruct::end(__serde_state)
    }
}

fn serialize_struct_as_map(
    params: &Parameters,
    fields: &[Field],
    cattrs: &attr::Container,
) -> Fragment {
    let serialize_fields = serialize_struct_visitor(
        fields,
        params,
        false,
        &StructTrait::SerializeMap,
        cattrs.serialize_state(),
    );

    let tag_field = serialize_struct_tag_field(cattrs, &StructTrait::SerializeMap);
    let tag_field_exists = !tag_field.is_empty();

    let mut serialized_fields = fields
        .iter()
        .filter(|&field| !field.attrs.skip_serializing())
        .peekable();

    let let_mut = mut_if(serialized_fields.peek().is_some() || tag_field_exists);

    let len = if cattrs.has_flatten() {
        quote!(_serde::export::None)
    } else {
        let len = serialized_fields
            .map(|field| match field.attrs.skip_serializing_if() {
                None => quote!(1),
                Some(path) => {
                    let field_expr = get_member(params, field, &field.member);
                    quote!(if #path(#field_expr) { 0 } else { 1 })
                }
            })
            .fold(
                quote!(#tag_field_exists as usize),
                |sum, expr| quote!(#sum + #expr),
            );
        quote!(_serde::export::Some(#len))
    };

    quote_block! {
        let #let_mut __serde_state = try!(_serde::Serializer::serialize_map(__serializer, #len));
        #tag_field
        #(#serialize_fields)*
        _serde::ser::SerializeMap::end(__serde_state)
    }
}

fn serialize_enum(params: &Parameters, variants: &[Variant], cattrs: &attr::Container) -> Fragment {
    assert!(variants.len() as u64 <= u64::from(u32::max_value()));

    let self_var = &params.self_var;

    let arms: Vec<_> = variants
        .iter()
        .enumerate()
        .map(|(variant_index, variant)| {
            serialize_variant(params, variant, variant_index as u32, cattrs)
        })
        .collect();

    quote_expr! {
        match *#self_var {
            #(#arms)*
        }
    }
}

fn serialize_variant(
    params: &Parameters,
    variant: &Variant,
    variant_index: u32,
    cattrs: &attr::Container,
) -> TokenStream {
    let this = &params.this;
    let variant_ident = &variant.ident;

    if variant.attrs.skip_serializing() {
        let skipped_msg = format!(
            "the enum variant {}::{} cannot be serialized",
            params.type_name(),
            variant_ident
        );
        let skipped_err = quote! {
            _serde::export::Err(_serde::ser::Error::custom(#skipped_msg))
        };
        let fields_pat = match variant.style {
            Style::Unit => quote!(),
            Style::Newtype | Style::Tuple => quote!((..)),
            Style::Struct => quote!({ .. }),
        };
        quote! {
            #this::#variant_ident #fields_pat => #skipped_err,
        }
    } else {
        // variant wasn't skipped
        let case = match variant.style {
            Style::Unit => {
                quote! {
                    #this::#variant_ident
                }
            }
            Style::Newtype => {
                quote! {
                    #this::#variant_ident(ref __field0)
                }
            }
            Style::Tuple => {
                let field_names = (0..variant.fields.len())
                    .map(|i| Ident::new(&format!("__field{}", i), Span::call_site()));
                quote! {
                    #this::#variant_ident(#(ref #field_names),*)
                }
            }
            Style::Struct => {
                let members = variant.fields.iter().map(|f| &f.member);
                quote! {
                    #this::#variant_ident { #(ref #members),* }
                }
            }
        };

        let body = Match(match cattrs.tag() {
            attr::TagType::External => {
                serialize_externally_tagged_variant(params, variant, variant_index, cattrs)
            }
            attr::TagType::Internal { tag } => {
                serialize_internally_tagged_variant(params, variant, cattrs, tag)
            }
            attr::TagType::Adjacent { tag, content } => {
                serialize_adjacently_tagged_variant(params, variant, cattrs, tag, content)
            }
            attr::TagType::None => serialize_untagged_variant(params, variant, cattrs),
        });

        quote! {
            #case => #body
        }
    }
}

fn serialize_externally_tagged_variant(
    params: &Parameters,
    variant: &Variant,
    variant_index: u32,
    cattrs: &attr::Container,
) -> Fragment {
    let type_name = cattrs.name().serialize_name();
    let variant_name = variant.attrs.name().serialize_name();
    let seed_ty = cattrs.serialize_state();

    if let Some(path) = variant.attrs.serialize_with() {
        let ser = wrap_serialize_variant_with(params, path, variant);
        return quote_expr! {
            _serde::Serializer::serialize_newtype_variant(
                __serializer,
                #type_name,
                #variant_index,
                #variant_name,
                #ser,
            )
        };
    }

    match effective_style(variant) {
        Style::Unit => {
            quote_expr! {
                _serde::Serializer::serialize_unit_variant(
                    __serializer,
                    #type_name,
                    #variant_index,
                    #variant_name,
                )
            }
        }
        Style::Newtype => {
            let field = &variant.fields[0];
            let mut field_expr = quote!(__field0);

            let span = field.original.span();
            let func = quote_spanned!(span=> _serde::Serializer::serialize_newtype_variant);
            field_expr = wrap_field(params, field, seed_ty, field_expr);

            quote_expr! {
                #func(
                    __serializer,
                    #type_name,
                    #variant_index,
                    #variant_name,
                    #field_expr,
                )
            }
        }
        Style::Tuple => serialize_tuple_variant(
            TupleVariant::ExternallyTagged {
                type_name: type_name,
                variant_index: variant_index,
                variant_name: variant_name,
            },
            params,
            &variant.fields,
            cattrs.serialize_state(),
        ),
        Style::Struct => serialize_struct_variant(
            StructVariant::ExternallyTagged {
                variant_index: variant_index,
                variant_name: variant_name,
            },
            params,
            &variant.fields,
            &type_name,
            cattrs.serialize_state(),
        ),
    }
}

fn serialize_internally_tagged_variant(
    params: &Parameters,
    variant: &Variant,
    cattrs: &attr::Container,
    tag: &str,
) -> Fragment {
    let type_name = cattrs.name().serialize_name();
    let variant_name = variant.attrs.name().serialize_name();

    let enum_ident_str = params.type_name();
    let variant_ident_str = variant.ident.to_string();

    if let Some(path) = variant.attrs.serialize_with() {
        let ser = wrap_serialize_variant_with(params, path, variant);
        return quote_expr! {
            _serde::private::ser::serialize_tagged_newtype(
                __serializer,
                #enum_ident_str,
                #variant_ident_str,
                #tag,
                #variant_name,
                #ser,
            )
        };
    }

    match effective_style(variant) {
        Style::Unit => {
            quote_block! {
                let mut __struct = try!(_serde::Serializer::serialize_struct(
                    __serializer, #type_name, 1));
                try!(_serde::ser::SerializeStruct::serialize_field(
                    &mut __struct, #tag, #variant_name));
                _serde::ser::SerializeStruct::end(__struct)
            }
        }
        Style::Newtype => {
            let field = &variant.fields[0];
            let seed_ty = cattrs.serialize_state();
            let mut field_expr = quote!(__field0);
            field_expr = wrap_field(params, field, seed_ty, field_expr);

            let span = field.original.span();
            let func = quote_spanned!(span=> _serde::private::ser::serialize_tagged_newtype);
            quote_expr! {
                #func(
                    __serializer,
                    #enum_ident_str,
                    #variant_ident_str,
                    #tag,
                    #variant_name,
                    #field_expr,
                )
            }
        }
        Style::Struct => serialize_struct_variant(
            StructVariant::InternallyTagged {
                tag: tag,
                variant_name: variant_name,
            },
            params,
            &variant.fields,
            &type_name,
            cattrs.serialize_state(),
        ),
        Style::Tuple => unreachable!("checked in serde_derive_internals"),
    }
}

fn serialize_adjacently_tagged_variant(
    params: &Parameters,
    variant: &Variant,
    cattrs: &attr::Container,
    tag: &str,
    content: &str,
) -> Fragment {
    let this = &params.this;
    let type_name = cattrs.name().serialize_name();
    let variant_name = variant.attrs.name().serialize_name();

    let inner = Stmts(if let Some(path) = variant.attrs.serialize_with() {
        let ser = wrap_serialize_variant_with(params, path, &variant);
        quote_expr! {
            _serde::Serialize::serialize(#ser, __serializer)
        }
    } else {
        match effective_style(variant) {
            Style::Unit => {
                return quote_block! {
                    let mut __struct = try!(_serde::Serializer::serialize_struct(
                        __serializer, #type_name, 1));
                    try!(_serde::ser::SerializeStruct::serialize_field(
                        &mut __struct, #tag, #variant_name));
                    _serde::ser::SerializeStruct::end(__struct)
                };
            }
            Style::Newtype => {
                let field = &variant.fields[0];
                let seed_ty = cattrs.serialize_state();
                let mut field_expr = quote!(__field0);
                field_expr = wrap_field(params, field, seed_ty, field_expr);

                let span = field.original.span();
                let func = quote_spanned!(span=> _serde::ser::SerializeStruct::serialize_field);
                return quote_block! {
                    let mut __struct = try!(_serde::Serializer::serialize_struct(
                        __serializer, #type_name, 2));
                    try!(_serde::ser::SerializeStruct::serialize_field(
                        &mut __struct, #tag, #variant_name));
                    try!(#func(
                        &mut __struct, #content, #field_expr));
                    _serde::ser::SerializeStruct::end(__struct)
                };
            }
            Style::Tuple => serialize_tuple_variant(
                TupleVariant::Untagged,
                params,
                &variant.fields,
                cattrs.serialize_state(),
            ),
            Style::Struct => serialize_struct_variant(
                StructVariant::Untagged,
                params,
                &variant.fields,
                &variant_name,
                cattrs.serialize_state(),
            ),
        }
    });

    let fields_ty = variant.fields.iter().map(|f| &f.ty);
    let fields_ident: &Vec<_> = &match variant.style {
        Style::Unit => {
            if variant.attrs.serialize_with().is_some() {
                vec![]
            } else {
                unreachable!()
            }
        }
        Style::Newtype => vec![Member::Named(Ident::new("__field0", Span::call_site()))],
        Style::Tuple => (0..variant.fields.len())
            .map(|i| Member::Named(Ident::new(&format!("__field{}", i), Span::call_site())))
            .collect(),
        Style::Struct => variant.fields.iter().map(|f| f.member.clone()).collect(),
    };

    let (_, ty_generics, where_clause) = params.generics.split_for_impl();

    let wrapper_generics = if fields_ident.is_empty() {
        params.generics.clone()
    } else {
        bound::with_lifetime_bound(&params.generics, "'__a")
    };
    let (wrapper_impl_generics, wrapper_ty_generics, _) = wrapper_generics.split_for_impl();

    quote_block! {
        struct __AdjacentlyTagged #wrapper_generics #where_clause {
            data: (#(&'__a #fields_ty,)*),
            phantom: _serde::export::PhantomData<#this #ty_generics>,
        }

        impl #wrapper_impl_generics _serde::Serialize for __AdjacentlyTagged #wrapper_ty_generics #where_clause {
            fn serialize<__S>(&self, __serializer: __S) -> _serde::export::Result<__S::Ok, __S::Error>
            where
                __S: _serde::Serializer,
            {
                // Elements that have skip_serializing will be unused.
                #[allow(unused_variables)]
                let (#(#fields_ident,)*) = self.data;
                #inner
            }
        }

        let mut __struct = try!(_serde::Serializer::serialize_struct(
            __serializer, #type_name, 2));
        try!(_serde::ser::SerializeStruct::serialize_field(
            &mut __struct, #tag, #variant_name));
        try!(_serde::ser::SerializeStruct::serialize_field(
            &mut __struct, #content, &__AdjacentlyTagged {
                data: (#(#fields_ident,)*),
                phantom: _serde::export::PhantomData::<#this #ty_generics>,
            }));
        _serde::ser::SerializeStruct::end(__struct)
    }
}

fn serialize_untagged_variant(
    params: &Parameters,
    variant: &Variant,
    cattrs: &attr::Container,
) -> Fragment {
    if let Some(path) = variant.attrs.serialize_with() {
        let ser = wrap_serialize_variant_with(params, path, variant);
        return quote_expr! {
            _serde::Serialize::serialize(#ser, __serializer)
        };
    }

    match effective_style(variant) {
        Style::Unit => {
            quote_expr! {
                _serde::Serializer::serialize_unit(__serializer)
            }
        }
        Style::Newtype => {
            let seed_ty = cattrs.serialize_state();
            let field = &variant.fields[0];
            let mut field_expr = quote!(__field0);
            field_expr = wrap_field(params, field, seed_ty, field_expr);

            let span = field.original.span();
            let func = quote_spanned!(span=> _serde::Serialize::serialize);
            quote_expr! {
                #func(#field_expr, __serializer)
            }
        }
        Style::Tuple => serialize_tuple_variant(
            TupleVariant::Untagged,
            params,
            &variant.fields,
            cattrs.serialize_state(),
        ),
        Style::Struct => {
            let type_name = cattrs.name().serialize_name();
            serialize_struct_variant(
                StructVariant::Untagged,
                params,
                &variant.fields,
                &type_name,
                cattrs.serialize_state(),
            )
        }
    }
}

enum TupleVariant {
    ExternallyTagged {
        type_name: String,
        variant_index: u32,
        variant_name: String,
    },
    Untagged,
}

fn serialize_tuple_variant(
    context: TupleVariant,
    params: &Parameters,
    fields: &[Field],
    seed_ty: Option<&syn::Type>,
) -> Fragment {
    let tuple_trait = match context {
        TupleVariant::ExternallyTagged { .. } => TupleTrait::SerializeTupleVariant,
        TupleVariant::Untagged => TupleTrait::SerializeTuple,
    };

    let serialize_stmts =
        serialize_tuple_struct_visitor(fields, params, true, &tuple_trait, seed_ty);

    let mut serialized_fields = fields
        .iter()
        .enumerate()
        .filter(|(_, field)| !field.attrs.skip_serializing())
        .peekable();

    let let_mut = mut_if(serialized_fields.peek().is_some());

    let len = serialized_fields
        .map(|(i, field)| match field.attrs.skip_serializing_if() {
            None => quote!(1),
            Some(path) => {
                let field_expr = Ident::new(&format!("__field{}", i), Span::call_site());
                quote!(if #path(#field_expr) { 0 } else { 1 })
            }
        })
        .fold(quote!(0), |sum, expr| quote!(#sum + #expr));

    match context {
        TupleVariant::ExternallyTagged {
            type_name,
            variant_index,
            variant_name,
        } => {
            quote_block! {
                let #let_mut __serde_state = try!(_serde::Serializer::serialize_tuple_variant(
                    __serializer,
                    #type_name,
                    #variant_index,
                    #variant_name,
                    #len));
                #(#serialize_stmts)*
                _serde::ser::SerializeTupleVariant::end(__serde_state)
            }
        }
        TupleVariant::Untagged => {
            quote_block! {
                let #let_mut __serde_state = try!(_serde::Serializer::serialize_tuple(
                    __serializer,
                    #len));
                #(#serialize_stmts)*
                _serde::ser::SerializeTuple::end(__serde_state)
            }
        }
    }
}

enum StructVariant<'a> {
    ExternallyTagged {
        variant_index: u32,
        variant_name: String,
    },
    InternallyTagged {
        tag: &'a str,
        variant_name: String,
    },
    Untagged,
}

fn serialize_struct_variant<'a>(
    context: StructVariant<'a>,
    params: &Parameters,
    fields: &[Field],
    name: &str,
    seed_ty: Option<&syn::Type>,
) -> Fragment {
    if fields.iter().any(|field| field.attrs.flatten()) {
        return serialize_struct_variant_with_flatten(context, params, fields, name, seed_ty);
    }

    let struct_trait = match context {
        StructVariant::ExternallyTagged { .. } => (StructTrait::SerializeStructVariant),
        StructVariant::InternallyTagged { .. } | StructVariant::Untagged => {
            (StructTrait::SerializeStruct)
        }
    };

    let serialize_fields = serialize_struct_visitor(fields, params, true, &struct_trait, seed_ty);

    let mut serialized_fields = fields
        .iter()
        .filter(|&field| !field.attrs.skip_serializing())
        .peekable();

    let let_mut = mut_if(serialized_fields.peek().is_some());

    let len = serialized_fields
        .map(|field| {
            let member = &field.member;

            match field.attrs.skip_serializing_if() {
                Some(path) => quote!(if #path(#member) { 0 } else { 1 }),
                None => quote!(1),
            }
        })
        .fold(quote!(0), |sum, expr| quote!(#sum + #expr));

    match context {
        StructVariant::ExternallyTagged {
            variant_index,
            variant_name,
        } => {
            quote_block! {
                let #let_mut __serde_state = try!(_serde::Serializer::serialize_struct_variant(
                    __serializer,
                    #name,
                    #variant_index,
                    #variant_name,
                    #len,
                ));
                #(#serialize_fields)*
                _serde::ser::SerializeStructVariant::end(__serde_state)
            }
        }
        StructVariant::InternallyTagged { tag, variant_name } => {
            quote_block! {
                let mut __serde_state = try!(_serde::Serializer::serialize_struct(
                    __serializer,
                    #name,
                    #len + 1,
                ));
                try!(_serde::ser::SerializeStruct::serialize_field(
                    &mut __serde_state,
                    #tag,
                    #variant_name,
                ));
                #(#serialize_fields)*
                _serde::ser::SerializeStruct::end(__serde_state)
            }
        }
        StructVariant::Untagged => {
            quote_block! {
                let #let_mut __serde_state = try!(_serde::Serializer::serialize_struct(
                    __serializer,
                    #name,
                    #len,
                ));
                #(#serialize_fields)*
                _serde::ser::SerializeStruct::end(__serde_state)
            }
        }
    }
}

fn serialize_struct_variant_with_flatten<'a>(
    context: StructVariant<'a>,
    params: &Parameters,
    fields: &[Field],
    name: &str,
    seed_ty: Option<&syn::Type>,
) -> Fragment {
    let struct_trait = StructTrait::SerializeMap;
    let serialize_fields = serialize_struct_visitor(fields, params, true, &struct_trait, seed_ty);

    let mut serialized_fields = fields
        .iter()
        .filter(|&field| !field.attrs.skip_serializing())
        .peekable();

    let let_mut = mut_if(serialized_fields.peek().is_some());

    match context {
        StructVariant::ExternallyTagged {
            variant_index,
            variant_name,
        } => {
            let this = &params.this;
            let fields_ty = fields.iter().map(|f| &f.ty);
            let members = &fields.iter().map(|f| &f.member).collect::<Vec<_>>();

            let (_, ty_generics, where_clause) = params.generics.split_for_impl();
            let wrapper_generics = bound::with_lifetime_bound(&params.generics, "'__a");
            let (wrapper_impl_generics, wrapper_ty_generics, _) = wrapper_generics.split_for_impl();

            quote_block! {
                struct __EnumFlatten #wrapper_generics #where_clause {
                    data: (#(&'__a #fields_ty,)*),
                    phantom: _serde::export::PhantomData<#this #ty_generics>,
                }

                impl #wrapper_impl_generics _serde::Serialize for __EnumFlatten #wrapper_ty_generics #where_clause {
                    fn serialize<__S>(&self, __serializer: __S) -> _serde::export::Result<__S::Ok, __S::Error>
                    where
                        __S: _serde::Serializer,
                    {
                        let (#(#members,)*) = self.data;
                        let #let_mut __serde_state = try!(_serde::Serializer::serialize_map(
                            __serializer,
                            _serde::export::None));
                        #(#serialize_fields)*
                        _serde::ser::SerializeMap::end(__serde_state)
                    }
                }

                _serde::Serializer::serialize_newtype_variant(
                    __serializer,
                    #name,
                    #variant_index,
                    #variant_name,
                    &__EnumFlatten {
                        data: (#(#members,)*),
                        phantom: _serde::export::PhantomData::<#this #ty_generics>,
                    })
            }
        }
        StructVariant::InternallyTagged { tag, variant_name } => {
            quote_block! {
                let #let_mut __serde_state = try!(_serde::Serializer::serialize_map(
                    __serializer,
                    _serde::export::None));
                try!(_serde::ser::SerializeMap::serialize_entry(
                    &mut __serde_state,
                    #tag,
                    #variant_name,
                ));
                #(#serialize_fields)*
                _serde::ser::SerializeMap::end(__serde_state)
            }
        }
        StructVariant::Untagged => {
            quote_block! {
                let #let_mut __serde_state = try!(_serde::Serializer::serialize_map(
                    __serializer,
                    _serde::export::None));
                #(#serialize_fields)*
                _serde::ser::SerializeMap::end(__serde_state)
            }
        }
    }
}

fn serialize_tuple_struct_visitor(
    fields: &[Field],
    params: &Parameters,
    is_enum: bool,
    tuple_trait: &TupleTrait,
    seed_ty: Option<&syn::Type>,
) -> Vec<TokenStream> {
    fields
        .iter()
        .enumerate()
        .filter(|(_, field)| !field.attrs.skip_serializing())
        .map(|(i, field)| {
            let mut field_expr = if is_enum {
                let id = Ident::new(&format!("__field{}", i), Span::call_site());
                quote!(#id)
            } else {
                get_member(
                    params,
                    field,
                    &Member::Unnamed(Index {
                        index: i as u32,
                        span: Span::call_site(),
                    }),
                )
            };

            let skip = field
                .attrs
                .skip_serializing_if()
                .map(|path| quote!(#path(#field_expr)));

            field_expr = wrap_field(params, field, seed_ty, field_expr);

            let span = field.original.span();
            let func = tuple_trait.serialize_element(span);
            let ser = quote! {
                try!(#func(&mut __serde_state, #field_expr));
            };

            match skip {
                None => ser,
                Some(skip) => quote!(if !#skip { #ser }),
            }
        })
        .collect()
}

fn serialize_struct_visitor(
    fields: &[Field],
    params: &Parameters,
    is_enum: bool,
    struct_trait: &StructTrait,
    seed_ty: Option<&syn::Type>,
) -> Vec<TokenStream> {
    fields
        .iter()
        .filter(|&field| !field.attrs.skip_serializing())
        .map(|field| {
            let member = &field.member;

            let mut field_expr = if is_enum {
                quote!(#member)
            } else {
                get_member(params, field, &member)
            };

            let key_expr = field.attrs.name().serialize_name();

            let skip = field
                .attrs
                .skip_serializing_if()
                .map(|path| quote!(#path(#field_expr)));

            field_expr = wrap_field(params, field, seed_ty, field_expr);
            let span = field.original.span();
            let ser = if field.attrs.flatten() {
                let func = quote_spanned!(span=> _serde::Serialize::serialize);
                quote! {
                    try!(#func(&#field_expr, _serde::private::ser::FlatMapSerializer(&mut __serde_state)));
                }
            } else {
                let func = struct_trait.serialize_field(span);
                quote! {
                    try!(#func(&mut __serde_state, #key_expr, #field_expr));
                }
            };

            match skip {
                None => ser,
                Some(skip) => {
                    if let Some(skip_func) = struct_trait.skip_field(span) {
                        quote! {
                            if !#skip {
                                #ser
                            } else {
                                try!(#skip_func(&mut __serde_state, #key_expr));
                            }
                        }
                    } else {
                        quote! {
                            if !#skip {
                                #ser
                            }
                        }
                    }
                }
            }
        })
        .collect()
}

fn wrap_serialize_field_with(
    params: &Parameters,
    field_ty: &syn::Type,
    serialize_with: &syn::ExprPath,
    field_expr: &TokenStream,
) -> TokenStream {
    wrap_serialize_with(params, serialize_with, &[field_ty], &[quote!(#field_expr)])
}

fn wrap_serialize_variant_with(
    params: &Parameters,
    serialize_with: &syn::ExprPath,
    variant: &Variant,
) -> TokenStream {
    let field_tys: Vec<_> = variant.fields.iter().map(|field| field.ty).collect();
    let field_exprs: Vec<_> = variant
        .fields
        .iter()
        .map(|field| {
            let id = match &field.member {
                Member::Named(ident) => ident.clone(),
                Member::Unnamed(member) => {
                    Ident::new(&format!("__field{}", member.index), Span::call_site())
                }
            };
            quote!(#id)
        })
        .collect();
    wrap_serialize_with(
        params,
        serialize_with,
        field_tys.as_slice(),
        field_exprs.as_slice(),
    )
}

fn wrap_serialize_with(
    params: &Parameters,
    serialize_with: &syn::ExprPath,
    field_tys: &[&syn::Type],
    field_exprs: &[TokenStream],
) -> TokenStream {
    let this = &params.this;
    let (_, ty_generics, where_clause) = params.generics.split_for_impl();

    let wrapper_generics = if field_exprs.is_empty() {
        params.generics.clone()
    } else {
        bound::with_lifetime_bound(&params.generics, "'__a")
    };
    let (wrapper_impl_generics, wrapper_ty_generics, _) = wrapper_generics.split_for_impl();

    let field_access = (0..field_exprs.len()).map(|n| {
        Member::Unnamed(Index {
            index: n as u32,
            span: Span::call_site(),
        })
    });

    quote!({
        struct __SerializeWith #wrapper_impl_generics #where_clause {
            values: (#(&'__a #field_tys, )*),
            phantom: _serde::export::PhantomData<#this #ty_generics>,
        }

        impl #wrapper_impl_generics _serde::Serialize for __SerializeWith #wrapper_ty_generics #where_clause {
            fn serialize<__S>(&self, __s: __S) -> _serde::export::Result<__S::Ok, __S::Error>
            where
                __S: _serde::Serializer,
            {
                #serialize_with(#(self.values.#field_access, )* __s)
            }
        }

        &__SerializeWith {
            values: (#(#field_exprs, )*),
            phantom: _serde::export::PhantomData::<#this #ty_generics>,
        }
    })
}

fn wrap_serialize_state(value: TokenStream) -> TokenStream {
    quote!( {
        &_serde::ser::Seeded::new(__seed, #value)
    })
}

fn wrap_field(
    params: &Parameters,
    field: &Field,
    seed_ty: Option<&syn::Type>,
    mut field_expr: TokenStream,
) -> TokenStream {
    if field.attrs.serialize_state() {
        field_expr = wrap_serialize_state(field_expr)
    }

    if let Some(path) = field.attrs.serialize_state_with() {
        let seed_ty = seed_ty.expect("serialize_state_with specified without a seed type");
        field_expr = wrap_serialize_state_with(params, field.ty, seed_ty, path, field_expr)
    }

    if let Some(path) = field.attrs.serialize_with() {
        field_expr = wrap_serialize_field_with(params, field.ty, path, &field_expr)
    }
    field_expr
}

fn wrap_serialize_state_with(
    params: &Parameters,
    field_ty: &syn::Type,
    seed_ty: &syn::Type,
    serialize_with: &syn::Path,
    value: TokenStream,
) -> TokenStream {
    let this = &params.this;
    let (_, ty_generics, where_clause) = params.generics.split_for_impl();

    let (wrapper_impl_generics, wrapper_ty_generics, _) = split_with_lifetime_impl(params);

    quote!({
        struct __SerializeWith #wrapper_impl_generics #where_clause {
            value: &'__a #field_ty,
            seed: &'__a #seed_ty,
            phantom: _serde::export::PhantomData<#this #ty_generics>,
        }

        impl #wrapper_impl_generics _serde::Serialize for __SerializeWith #wrapper_ty_generics #where_clause {
            fn serialize<__S>(&self, __s: __S) -> _serde::export::Result<__S::Ok, __S::Error>
                where __S: _serde::Serializer
            {
                #serialize_with(self.value, __s, self.seed)
            }
        }

        &__SerializeWith {
            value: #value,
            seed: __seed,
            phantom: _serde::export::PhantomData::<#this #ty_generics>,
        }
    })
}

// Serialization of an empty struct results in code like:
//
//     let mut __serde_state = try!(serializer.serialize_struct("S", 0));
//     _serde::ser::SerializeStruct::end(__serde_state)
//
// where we want to omit the `mut` to avoid a warning.
fn mut_if(is_mut: bool) -> Option<TokenStream> {
    if is_mut {
        Some(quote!(mut))
    } else {
        None
    }
}

fn get_member(params: &Parameters, field: &Field, member: &Member) -> TokenStream {
    let self_var = &params.self_var;
    match (params.is_remote, field.attrs.getter()) {
        (false, None) => quote!(&#self_var.#member),
        (true, None) => {
            let inner = quote!(&#self_var.#member);
            let ty = field.ty;
            quote!(_serde::private::ser::constrain::<#ty>(#inner))
        }
        (true, Some(getter)) => {
            let ty = field.ty;
            quote!(_serde::private::ser::constrain::<#ty>(&#getter(#self_var)))
        }
        (false, Some(_)) => {
            unreachable!("getter is only allowed for remote impls");
        }
    }
}

<<<<<<< HEAD
struct SerImplGenerics<'a>(&'a Parameters);

impl<'a> ToTokens for SerImplGenerics<'a> {
    fn to_tokens(&self, tokens: &mut TokenStream) {
        let mut generics = self.0.generics.clone();
        if let Some(ref params) = self.0.ser_parameters {
            generics.params.extend(params.iter().cloned());
        }
        let (impl_generics, _, _) = generics.split_for_impl();
        impl_generics.to_tokens(tokens);
    }
}

fn split_for_impl(
    params: &Parameters,
) -> (
    SerImplGenerics,
    syn::TypeGenerics,
    Option<&syn::WhereClause>,
) {
    let ser_impl_generics = SerImplGenerics(&params);
    let (_, ty_generics, where_clause) = params.generics.split_for_impl();
    (ser_impl_generics, ty_generics, where_clause)
}

struct SerLifetimeImplGenerics<'a>(&'a Parameters);

impl<'a> ToTokens for SerLifetimeImplGenerics<'a> {
    fn to_tokens(&self, tokens: &mut TokenStream) {
        let mut generics = bound::with_lifetime_bound(&self.0.generics, "'__a");
        if let Some(ref params) = self.0.ser_parameters {
            generics.params.extend(params.iter().cloned());
        }
        let (impl_generics, _, _) = generics.split_for_impl();
        impl_generics.to_tokens(tokens);
    }
}

struct SerTypeGenerics<'a>(&'a Parameters);

impl<'a> ToTokens for SerTypeGenerics<'a> {
    fn to_tokens(&self, tokens: &mut TokenStream) {
        let generics = bound::with_lifetime_bound(&self.0.generics, "'__a");
        let (_, ty_generics, _) = generics.split_for_impl();
        ty_generics.to_tokens(tokens);
    }
}

fn split_with_lifetime_impl(
    params: &Parameters,
) -> (
    SerLifetimeImplGenerics,
    SerTypeGenerics,
    Option<&syn::WhereClause>,
) {
    let ser_impl_generics = SerLifetimeImplGenerics(&params);
    let ty_generics = SerTypeGenerics(&params);
    let (_, _, where_clause) = params.generics.split_for_impl();
    (ser_impl_generics, ty_generics, where_clause)
}

=======
fn effective_style(variant: &Variant) -> Style {
    match variant.style {
        Style::Newtype if variant.fields[0].attrs.skip_serializing() => Style::Unit,
        other => other,
    }
}

>>>>>>> cf314185
enum StructTrait {
    SerializeMap,
    SerializeStruct,
    SerializeStructVariant,
}

impl StructTrait {
    fn serialize_field(&self, span: Span) -> TokenStream {
        match *self {
            StructTrait::SerializeMap => quote_spanned!(span=> _serde::ser::SerializeMap::serialize_entry),
            StructTrait::SerializeStruct => quote_spanned!(span=> _serde::ser::SerializeStruct::serialize_field),
            StructTrait::SerializeStructVariant => quote_spanned!(span=> _serde::ser::SerializeStructVariant::serialize_field),
        }
    }

    fn skip_field(&self, span: Span) -> Option<TokenStream> {
        match *self {
            StructTrait::SerializeMap => None,
            StructTrait::SerializeStruct => {
                Some(quote_spanned!(span=> _serde::ser::SerializeStruct::skip_field))
            }
            StructTrait::SerializeStructVariant => {
                Some(quote_spanned!(span=> _serde::ser::SerializeStructVariant::skip_field))
            }
        }
    }
}

enum TupleTrait {
    SerializeTuple,
    SerializeTupleStruct,
    SerializeTupleVariant,
}

impl TupleTrait {
    fn serialize_element(&self, span: Span) -> TokenStream {
        match *self {
            TupleTrait::SerializeTuple => quote_spanned!(span=> _serde::ser::SerializeTuple::serialize_element),
            TupleTrait::SerializeTupleStruct => quote_spanned!(span=> _serde::ser::SerializeTupleStruct::serialize_field),
            TupleTrait::SerializeTupleVariant => quote_spanned!(span=> _serde::ser::SerializeTupleVariant::serialize_field),
        }
    }
}<|MERGE_RESOLUTION|>--- conflicted
+++ resolved
@@ -1383,7 +1383,13 @@
     }
 }
 
-<<<<<<< HEAD
+fn effective_style(variant: &Variant) -> Style {
+    match variant.style {
+        Style::Newtype if variant.fields[0].attrs.skip_serializing() => Style::Unit,
+        other => other,
+    }
+}
+
 struct SerImplGenerics<'a>(&'a Parameters);
 
 impl<'a> ToTokens for SerImplGenerics<'a> {
@@ -1445,15 +1451,6 @@
     (ser_impl_generics, ty_generics, where_clause)
 }
 
-=======
-fn effective_style(variant: &Variant) -> Style {
-    match variant.style {
-        Style::Newtype if variant.fields[0].attrs.skip_serializing() => Style::Unit,
-        other => other,
-    }
-}
-
->>>>>>> cf314185
 enum StructTrait {
     SerializeMap,
     SerializeStruct,

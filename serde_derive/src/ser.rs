use syn::{self, Ident};
use quote::Tokens;

use bound;
use fragment::{Fragment, Stmts, Match};
use internals::ast::{Body, Field, Item, Style, Variant};
use internals::{self, attr};

use std::u32;

pub fn expand_derive_serialize(item: &syn::DeriveInput) -> Result<Tokens, String> {
    let ctxt = internals::Ctxt::new();
    let item = Item::from_ast(&ctxt, item);
    try!(ctxt.check());

    let ident = &item.ident;
    let params = Parameters::new(&item);
    let (impl_generics, ty_generics, where_clause) = params.generics.split_for_impl();
    let dummy_const = Ident::new(format!("_IMPL_SERIALIZE_FOR_{}", ident));
    let body = Stmts(serialize_body(&item, &params));

    let impl_item = if let Some(remote) = item.attrs.remote() {
        quote! {
            impl #impl_generics #ident #ty_generics #where_clause {
                fn serialize<__S>(__self: &#remote #ty_generics, __serializer: __S) -> _serde::export::Result<__S::Ok, __S::Error>
                    where __S: _serde::Serializer
                {
                    #body
                }
            }
        }
    } else {
        quote! {
            #[automatically_derived]
            impl #impl_generics _serde::Serialize for #ident #ty_generics #where_clause {
                fn serialize<__S>(&self, __serializer: __S) -> _serde::export::Result<__S::Ok, __S::Error>
                    where __S: _serde::Serializer
                {
                    #body
                }
            }
        }
    };

    Ok(quote! {
        #[allow(non_upper_case_globals, unused_attributes, unused_qualifications)]
        const #dummy_const: () = {
            extern crate serde as _serde;
            #impl_item
        };
    })
}

struct Parameters {
    /// Variable holding the value being serialized. Either `self` for local
    /// types or `__self` for remote types.
    self_var: Ident,

    /// Path to the type the impl is for. Either a single `Ident` for local
    /// types or `some::remote::Ident` for remote types. Does not include
    /// generic parameters.
    this: syn::Path,

    /// Generics including any explicit and inferred bounds for the impl.
    generics: syn::Generics,

    /// Type has a `serde(remote = "...")` attribute.
    is_remote: bool,
}

impl Parameters {
    fn new(item: &Item) -> Self {
        let is_remote = item.attrs.remote().is_some();
        let self_var = if is_remote {
            Ident::new("__self")
        } else {
            Ident::new("self")
        };

        let this = match item.attrs.remote() {
            Some(remote) => remote.clone(),
            None => item.ident.clone().into(),
        };

        let generics = build_generics(item);

        Parameters {
            self_var: self_var,
            this: this,
            generics: generics,
            is_remote: is_remote,
        }
    }

    /// Type name to use in error messages and `&'static str` arguments to
    /// various Serializer methods.
    fn type_name(&self) -> &str {
        self.this.segments.last().unwrap().ident.as_ref()
    }
}

// All the generics in the input, plus a bound `T: Serialize` for each generic
// field type that will be serialized by us.
fn build_generics(item: &Item) -> syn::Generics {
    let generics = bound::without_defaults(item.generics);

    let generics =
        bound::with_where_predicates_from_fields(item, &generics, attr::Field::ser_bound);

    match item.attrs.ser_bound() {
        Some(predicates) => bound::with_where_predicates(&generics, predicates),
        None => {
            bound::with_bound(item,
                              &generics,
                              needs_serialize_bound,
                              &path!(_serde::Serialize))
        }
    }
}

// Fields with a `skip_serializing` or `serialize_with` attribute are not
// serialized by us so we do not generate a bound. Fields with a `bound`
// attribute specify their own bound so we do not generate one. All other fields
// may need a `T: Serialize` bound where T is the type of the field.
fn needs_serialize_bound(attrs: &attr::Field) -> bool {
    !attrs.skip_serializing() && attrs.serialize_with().is_none() && attrs.ser_bound().is_none()
}

fn serialize_body(item: &Item, params: &Parameters) -> Fragment {
    if let Some(into_type) = item.attrs.into_type() {
        serialize_into(params, into_type)
    } else {
        match item.body {
            Body::Enum(ref variants) => {
                serialize_item_enum(params, variants, &item.attrs)
            }
            Body::Struct(Style::Struct, ref fields) => {
                if fields.iter().any(|field| field.ident.is_none()) {
                    panic!("struct has unnamed fields");
                }
                serialize_struct(params, fields, &item.attrs)
            }
            Body::Struct(Style::Tuple, ref fields) => {
                if fields.iter().any(|field| field.ident.is_some()) {
                    panic!("tuple struct has named fields");
                }
                serialize_tuple_struct(params, fields, &item.attrs)
            }
            Body::Struct(Style::Newtype, ref fields) => {
                serialize_newtype_struct(params, &fields[0], &item.attrs)
            }
            Body::Struct(Style::Unit, _) => serialize_unit_struct(&item.attrs),
        }
    }
}

fn serialize_into(params: &Parameters, into_type: &syn::Ty) -> Fragment {
    let self_var = &params.self_var;
    quote_block! {
        _serde::Serialize::serialize(
            &_serde::export::Into::<#into_type>::into(_serde::export::Clone::clone(#self_var)),
            __serializer)
    }
}

fn serialize_unit_struct(item_attrs: &attr::Item) -> Fragment {
    let type_name = item_attrs.name().serialize_name();

    quote_expr! {
        _serde::Serializer::serialize_unit_struct(__serializer, #type_name)
    }
}

fn serialize_newtype_struct(params: &Parameters,
                            field: &Field,
                            item_attrs: &attr::Item)
                            -> Fragment {
    let type_name = item_attrs.name().serialize_name();

    let mut field_expr = get_field(params, field, 0);
    if let Some(path) = field.attrs.serialize_with() {
        field_expr = wrap_serialize_with(params, field.ty, path, field_expr);
    }

    quote_expr! {
        _serde::Serializer::serialize_newtype_struct(__serializer, #type_name, #field_expr)
    }
}

fn serialize_tuple_struct(params: &Parameters,
                          fields: &[Field],
                          item_attrs: &attr::Item)
                          -> Fragment {
    let serialize_stmts =
        serialize_tuple_struct_visitor(fields,
                                       params,
                                       false,
                                       quote!(_serde::ser::SerializeTupleStruct::serialize_field));

    let type_name = item_attrs.name().serialize_name();
    let len = serialize_stmts.len();
    let let_mut = mut_if(len > 0);

    quote_block! {
        let #let_mut __serde_state = try!(_serde::Serializer::serialize_tuple_struct(__serializer, #type_name, #len));
        #(#serialize_stmts)*
        _serde::ser::SerializeTupleStruct::end(__serde_state)
    }
}

fn serialize_struct(params: &Parameters,
                    fields: &[Field],
                    item_attrs: &attr::Item)
                    -> Fragment {
    assert!(fields.len() as u64 <= u32::MAX as u64);

    let serialize_fields =
        serialize_struct_visitor(fields,
                                 params,
                                 false,
                                 quote!(_serde::ser::SerializeStruct::serialize_field));

    let type_name = item_attrs.name().serialize_name();

    let mut serialized_fields = fields.iter()
        .filter(|&field| !field.attrs.skip_serializing())
        .peekable();

    let let_mut = mut_if(serialized_fields.peek().is_some());

    let len = serialized_fields.map(|field| {
            match field.attrs.skip_serializing_if() {
                None => quote!(1),
                Some(path) => {
                    let ident = field.ident.clone().expect("struct has unnamed fields");
                    let field_expr = get_field(params, field, ident);
                    quote!(if #path(#field_expr) { 0 } else { 1 })
                }
            }
        })
        .fold(quote!(0), |sum, expr| quote!(#sum + #expr));

    quote_block! {
        let #let_mut __serde_state = try!(_serde::Serializer::serialize_struct(__serializer, #type_name, #len));
        #(#serialize_fields)*
        _serde::ser::SerializeStruct::end(__serde_state)
    }
}

fn serialize_item_enum(params: &Parameters,
                       variants: &[Variant],
                       item_attrs: &attr::Item)
                       -> Fragment {
<<<<<<< HEAD
    assert!(variants.len() as u64 <= u32::MAX as u64);
=======
    let self_var = &params.self_var;
>>>>>>> 517270a9

    let arms: Vec<_> = variants.iter()
        .enumerate()
        .map(|(variant_index, variant)| {
            serialize_variant(params,
                              variant,
                              variant_index as u32,
                              item_attrs)
        })
        .collect();

    quote_expr! {
        match *#self_var {
            #(#arms)*
        }
    }
}

fn serialize_variant(params: &Parameters,
                     variant: &Variant,
                     variant_index: u32,
                     item_attrs: &attr::Item)
                     -> Tokens {
    let this = &params.this;
    let variant_ident = variant.ident.clone();

    if variant.attrs.skip_serializing() {
        let skipped_msg = format!("the enum variant {}::{} cannot be serialized",
                                  params.type_name(), variant_ident);
        let skipped_err = quote! {
            _serde::export::Err(_serde::ser::Error::custom(#skipped_msg))
        };
        let fields_pat = match variant.style {
            Style::Unit => quote!(),
            Style::Newtype | Style::Tuple => quote!( (..) ),
            Style::Struct => quote!( {..} ),
        };
        quote! {
            #this::#variant_ident #fields_pat => #skipped_err,
        }
    } else {
        // variant wasn't skipped
        let case = match variant.style {
            Style::Unit => {
                quote! {
                    #this::#variant_ident
                }
            }
            Style::Newtype => {
                quote! {
                    #this::#variant_ident(ref __field0)
                }
            }
            Style::Tuple => {
                let field_names = (0..variant.fields.len())
                    .map(|i| Ident::new(format!("__field{}", i)));
                quote! {
                    #this::#variant_ident(#(ref #field_names),*)
                }
            }
            Style::Struct => {
                let fields = variant.fields
                    .iter()
                    .map(|f| f.ident.clone().expect("struct variant has unnamed fields"));
                quote! {
                    #this::#variant_ident { #(ref #fields),* }
                }
            }
        };

        let body = Match(match *item_attrs.tag() {
            attr::EnumTag::External => {
                serialize_externally_tagged_variant(params,
                                                    variant,
                                                    variant_index,
                                                    item_attrs)
            }
            attr::EnumTag::Internal { ref tag } => {
                serialize_internally_tagged_variant(params,
                                                    variant,
                                                    item_attrs,
                                                    tag)
            }
            attr::EnumTag::Adjacent { ref tag, ref content } => {
                serialize_adjacently_tagged_variant(params,
                                                    variant,
                                                    item_attrs,
                                                    tag,
                                                    content)
            }
            attr::EnumTag::None => serialize_untagged_variant(params, variant, item_attrs),
        });

        quote! {
            #case => #body
        }
    }
}

fn serialize_externally_tagged_variant(params: &Parameters,
                                       variant: &Variant,
                                       variant_index: u32,
                                       item_attrs: &attr::Item)
                                       -> Fragment {
    let type_name = item_attrs.name().serialize_name();
    let variant_name = variant.attrs.name().serialize_name();

    match variant.style {
        Style::Unit => {
            quote_expr! {
                _serde::Serializer::serialize_unit_variant(
                    __serializer,
                    #type_name,
                    #variant_index,
                    #variant_name,
                )
            }
        }
        Style::Newtype => {
            let field = &variant.fields[0];
            let mut field_expr = quote!(__field0);
            if let Some(path) = field.attrs.serialize_with() {
                field_expr = wrap_serialize_with(params, field.ty, path, field_expr);
            }

            quote_expr! {
                _serde::Serializer::serialize_newtype_variant(
                    __serializer,
                    #type_name,
                    #variant_index,
                    #variant_name,
                    #field_expr,
                )
            }
        }
        Style::Tuple => {
            serialize_tuple_variant(TupleVariant::ExternallyTagged {
                                        type_name: type_name,
                                        variant_index: variant_index,
                                        variant_name: variant_name,
                                    },
                                    params,
                                    &variant.fields)
        }
        Style::Struct => {
            serialize_struct_variant(StructVariant::ExternallyTagged {
                                         variant_index: variant_index,
                                         variant_name: variant_name,
                                     },
                                     params,
                                     &variant.fields,
                                     &type_name)
        }
    }
}

fn serialize_internally_tagged_variant(params: &Parameters,
                                       variant: &Variant,
                                       item_attrs: &attr::Item,
                                       tag: &str)
                                       -> Fragment {
    let type_name = item_attrs.name().serialize_name();
    let variant_name = variant.attrs.name().serialize_name();

    let enum_ident_str = params.type_name();
    let variant_ident_str = variant.ident.as_ref();

    match variant.style {
        Style::Unit => {
            quote_block! {
                let mut __struct = try!(_serde::Serializer::serialize_struct(
                    __serializer, #type_name, 1));
                try!(_serde::ser::SerializeStruct::serialize_field(
                    &mut __struct, #tag, #variant_name));
                _serde::ser::SerializeStruct::end(__struct)
            }
        }
        Style::Newtype => {
            let field = &variant.fields[0];
            let mut field_expr = quote!(__field0);
            if let Some(path) = field.attrs.serialize_with() {
                field_expr = wrap_serialize_with(params, field.ty, path, field_expr);
            }

            quote_expr! {
                _serde::private::ser::serialize_tagged_newtype(
                    __serializer,
                    #enum_ident_str,
                    #variant_ident_str,
                    #tag,
                    #variant_name,
                    #field_expr,
                )
            }
        }
        Style::Struct => {
            serialize_struct_variant(StructVariant::InternallyTagged {
                                         tag: tag,
                                         variant_name: variant_name,
                                     },
                                     params,
                                     &variant.fields,
                                     &type_name)
        }
        Style::Tuple => unreachable!("checked in serde_codegen_internals"),
    }
}

fn serialize_adjacently_tagged_variant(params: &Parameters,
                                       variant: &Variant,
                                       item_attrs: &attr::Item,
                                       tag: &str,
                                       content: &str)
                                       -> Fragment {
    let this = &params.this;
    let type_name = item_attrs.name().serialize_name();
    let variant_name = variant.attrs.name().serialize_name();

    let inner = Stmts(match variant.style {
        Style::Unit => {
            return quote_block! {
                let mut __struct = try!(_serde::Serializer::serialize_struct(
                    __serializer, #type_name, 1));
                try!(_serde::ser::SerializeStruct::serialize_field(
                    &mut __struct, #tag, #variant_name));
                _serde::ser::SerializeStruct::end(__struct)
            };
        }
        Style::Newtype => {
            let field = &variant.fields[0];
            let mut field_expr = quote!(__field0);
            if let Some(path) = field.attrs.serialize_with() {
                field_expr = wrap_serialize_with(params, field.ty, path, field_expr);
            }

            quote_expr! {
                _serde::Serialize::serialize(#field_expr, __serializer)
            }
        }
        Style::Tuple => {
            serialize_tuple_variant(TupleVariant::Untagged,
                                    params,
                                    &variant.fields)
        }
        Style::Struct => {
            serialize_struct_variant(StructVariant::Untagged,
                                     params,
                                     &variant.fields,
                                     &variant_name)
        }
    });

    let fields_ty = variant.fields.iter().map(|f| &f.ty);
    let ref fields_ident: Vec<_> = match variant.style {
        Style::Unit => unreachable!(),
        Style::Newtype => vec![Ident::new("__field0")],
        Style::Tuple => {
            (0..variant.fields.len())
                .map(|i| Ident::new(format!("__field{}", i)))
                .collect()
        }
        Style::Struct => {
            variant.fields
                .iter()
                .map(|f| f.ident.clone().expect("struct variant has unnamed fields"))
                .collect()
        }
    };

    let (_, ty_generics, where_clause) = params.generics.split_for_impl();

    let wrapper_generics = bound::with_lifetime_bound(&params.generics, "'__a");
    let (wrapper_impl_generics, wrapper_ty_generics, _) = wrapper_generics.split_for_impl();

    quote_block! {
        struct __AdjacentlyTagged #wrapper_generics #where_clause {
            data: (#(&'__a #fields_ty,)*),
            phantom: _serde::export::PhantomData<#this #ty_generics>,
        }

        impl #wrapper_impl_generics _serde::Serialize for __AdjacentlyTagged #wrapper_ty_generics #where_clause {
            fn serialize<__S>(&self, __serializer: __S) -> _serde::export::Result<__S::Ok, __S::Error>
                where __S: _serde::Serializer
            {
                let (#(#fields_ident,)*) = self.data;
                #inner
            }
        }

        let mut __struct = try!(_serde::Serializer::serialize_struct(
            __serializer, #type_name, 2));
        try!(_serde::ser::SerializeStruct::serialize_field(
            &mut __struct, #tag, #variant_name));
        try!(_serde::ser::SerializeStruct::serialize_field(
            &mut __struct, #content, &__AdjacentlyTagged {
                data: (#(#fields_ident,)*),
                phantom: _serde::export::PhantomData::<#this #ty_generics>,
            }));
        _serde::ser::SerializeStruct::end(__struct)
    }
}

fn serialize_untagged_variant(params: &Parameters,
                              variant: &Variant,
                              item_attrs: &attr::Item)
                              -> Fragment {
    match variant.style {
        Style::Unit => {
            quote_expr! {
                _serde::Serializer::serialize_unit(__serializer)
            }
        }
        Style::Newtype => {
            let field = &variant.fields[0];
            let mut field_expr = quote!(__field0);
            if let Some(path) = field.attrs.serialize_with() {
                field_expr = wrap_serialize_with(params, field.ty, path, field_expr);
            }

            quote_expr! {
                _serde::Serialize::serialize(#field_expr, __serializer)
            }
        }
        Style::Tuple => {
            serialize_tuple_variant(TupleVariant::Untagged, params, &variant.fields)
        }
        Style::Struct => {
            let type_name = item_attrs.name().serialize_name();
            serialize_struct_variant(StructVariant::Untagged,
                                     params,
                                     &variant.fields,
                                     &type_name)
        }
    }
}

enum TupleVariant {
    ExternallyTagged {
        type_name: String,
        variant_index: u32,
        variant_name: String,
    },
    Untagged,
}

fn serialize_tuple_variant(context: TupleVariant,
                           params: &Parameters,
                           fields: &[Field])
                           -> Fragment {
    let method = match context {
        TupleVariant::ExternallyTagged { .. } => {
            quote!(_serde::ser::SerializeTupleVariant::serialize_field)
        }
        TupleVariant::Untagged => quote!(_serde::ser::SerializeTuple::serialize_element),
    };

    let serialize_stmts =
        serialize_tuple_struct_visitor(fields, params, true, method);

    let len = serialize_stmts.len();
    let let_mut = mut_if(len > 0);

    match context {
        TupleVariant::ExternallyTagged { type_name, variant_index, variant_name } => {
            quote_block! {
                let #let_mut __serde_state = try!(_serde::Serializer::serialize_tuple_variant(
                    __serializer,
                    #type_name,
                    #variant_index,
                    #variant_name,
                    #len));
                #(#serialize_stmts)*
                _serde::ser::SerializeTupleVariant::end(__serde_state)
            }
        }
        TupleVariant::Untagged => {
            quote_block! {
                let #let_mut __serde_state = try!(_serde::Serializer::serialize_tuple(
                    __serializer,
                    #len));
                #(#serialize_stmts)*
                _serde::ser::SerializeTuple::end(__serde_state)
            }
        }
    }
}

enum StructVariant<'a> {
    ExternallyTagged {
        variant_index: u32,
        variant_name: String,
    },
    InternallyTagged { tag: &'a str, variant_name: String },
    Untagged,
}

fn serialize_struct_variant<'a>(context: StructVariant<'a>,
                                params: &Parameters,
                                fields: &[Field],
                                name: &str)
                                -> Fragment {
    let method = match context {
        StructVariant::ExternallyTagged { .. } => {
            quote!(_serde::ser::SerializeStructVariant::serialize_field)
        }
        StructVariant::InternallyTagged { .. } |
        StructVariant::Untagged => quote!(_serde::ser::SerializeStruct::serialize_field),
    };

    let serialize_fields = serialize_struct_visitor(fields, params, true, method);

    let mut serialized_fields = fields.iter()
        .filter(|&field| !field.attrs.skip_serializing())
        .peekable();

    let let_mut = mut_if(serialized_fields.peek().is_some());

    let len = serialized_fields.map(|field| {
            let ident = field.ident.clone().expect("struct has unnamed fields");

            match field.attrs.skip_serializing_if() {
                Some(path) => quote!(if #path(#ident) { 0 } else { 1 }),
                None => quote!(1),
            }
        })
        .fold(quote!(0), |sum, expr| quote!(#sum + #expr));

    match context {
        StructVariant::ExternallyTagged { variant_index, variant_name } => {
            quote_block! {
                let #let_mut __serde_state = try!(_serde::Serializer::serialize_struct_variant(
                    __serializer,
                    #name,
                    #variant_index,
                    #variant_name,
                    #len,
                ));
                #(#serialize_fields)*
                _serde::ser::SerializeStructVariant::end(__serde_state)
            }
        }
        StructVariant::InternallyTagged { tag, variant_name } => {
            quote_block! {
                let mut __serde_state = try!(_serde::Serializer::serialize_struct(
                    __serializer,
                    #name,
                    #len + 1,
                ));
                try!(_serde::ser::SerializeStruct::serialize_field(
                    &mut __serde_state,
                    #tag,
                    #variant_name,
                ));
                #(#serialize_fields)*
                _serde::ser::SerializeStruct::end(__serde_state)
            }
        }
        StructVariant::Untagged => {
            quote_block! {
                let #let_mut __serde_state = try!(_serde::Serializer::serialize_struct(
                    __serializer,
                    #name,
                    #len,
                ));
                #(#serialize_fields)*
                _serde::ser::SerializeStruct::end(__serde_state)
            }
        }
    }
}

fn serialize_tuple_struct_visitor(fields: &[Field],
                                  params: &Parameters,
                                  is_enum: bool,
                                  func: Tokens)
                                  -> Vec<Tokens> {
    fields.iter()
        .enumerate()
        .map(|(i, field)| {
            let mut field_expr = if is_enum {
                let id = Ident::new(format!("__field{}", i));
                quote!(#id)
            } else {
                get_field(params, field, i)
            };

            let skip = field.attrs
                .skip_serializing_if()
                .map(|path| quote!(#path(#field_expr)));

            if let Some(path) = field.attrs.serialize_with() {
                field_expr =
                    wrap_serialize_with(params, field.ty, path, field_expr);
            }

            let ser = quote! {
                try!(#func(&mut __serde_state, #field_expr));
            };

            match skip {
                None => ser,
                Some(skip) => quote!(if !#skip { #ser }),
            }
        })
        .collect()
}

fn serialize_struct_visitor(fields: &[Field],
                            params: &Parameters,
                            is_enum: bool,
                            func: Tokens)
                            -> Vec<Tokens> {
    fields.iter()
        .filter(|&field| !field.attrs.skip_serializing())
        .map(|field| {
            let field_ident = field.ident.clone().expect("struct has unnamed field");
            let mut field_expr = if is_enum {
                quote!(#field_ident)
            } else {
                get_field(params, field, field_ident)
            };

            let key_expr = field.attrs.name().serialize_name();

            let skip = field.attrs
                .skip_serializing_if()
                .map(|path| quote!(#path(#field_expr)));

            if let Some(path) = field.attrs.serialize_with() {
                field_expr =
                    wrap_serialize_with(params, field.ty, path, field_expr)
            }

            let ser = quote! {
                try!(#func(&mut __serde_state, #key_expr, #field_expr));
            };

            match skip {
                None => ser,
                Some(skip) => quote!(if !#skip { #ser }),
            }
        })
        .collect()
}

fn wrap_serialize_with(params: &Parameters,
                       field_ty: &syn::Ty,
                       serialize_with: &syn::Path,
                       value: Tokens)
                       -> Tokens {
    let this = &params.this;
    let (_, ty_generics, where_clause) = params.generics.split_for_impl();

    let wrapper_generics = bound::with_lifetime_bound(&params.generics, "'__a");
    let (wrapper_impl_generics, wrapper_ty_generics, _) = wrapper_generics.split_for_impl();

    quote!({
        struct __SerializeWith #wrapper_impl_generics #where_clause {
            value: &'__a #field_ty,
            phantom: _serde::export::PhantomData<#this #ty_generics>,
        }

        impl #wrapper_impl_generics _serde::Serialize for __SerializeWith #wrapper_ty_generics #where_clause {
            fn serialize<__S>(&self, __s: __S) -> _serde::export::Result<__S::Ok, __S::Error>
                where __S: _serde::Serializer
            {
                #serialize_with(self.value, __s)
            }
        }

        &__SerializeWith {
            value: #value,
            phantom: _serde::export::PhantomData::<#this #ty_generics>,
        }
    })
}

// Serialization of an empty struct results in code like:
//
//     let mut __serde_state = try!(serializer.serialize_struct("S", 0));
//     _serde::ser::SerializeStruct::end(__serde_state)
//
// where we want to omit the `mut` to avoid a warning.
fn mut_if(is_mut: bool) -> Option<Tokens> {
    if is_mut { Some(quote!(mut)) } else { None }
}

fn get_field<I>(params: &Parameters, field: &Field, ident: I) -> Tokens
    where I: Into<Ident>
{
    let self_var = &params.self_var;
    match (params.is_remote, field.attrs.getter()) {
        (false, None) => {
            let ident = ident.into();
            quote!(&#self_var.#ident)
        }
        (true, None) => {
            let ty = field.ty;
            let ident = ident.into();
            quote!(_serde::private::ser::constrain::<#ty>(&#self_var.#ident))
        }
        (true, Some(getter)) => {
            let ty = field.ty;
            quote!(_serde::private::ser::constrain::<#ty>(&#getter(#self_var)))
        }
        (false, Some(_)) => {
            unreachable!("getter is only allowed for remote impls");
        }
    }
}<|MERGE_RESOLUTION|>--- conflicted
+++ resolved
@@ -251,11 +251,9 @@
                        variants: &[Variant],
                        item_attrs: &attr::Item)
                        -> Fragment {
-<<<<<<< HEAD
     assert!(variants.len() as u64 <= u32::MAX as u64);
-=======
+
     let self_var = &params.self_var;
->>>>>>> 517270a9
 
     let arms: Vec<_> = variants.iter()
         .enumerate()

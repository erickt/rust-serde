use crate::fragment::{Expr, Fragment, Match, Stmts};
use crate::internals::ast::{Container, Data, Field, Style, Variant};
use crate::internals::attr::{self, AsVariant, IntRepr, VariantMix};
use crate::internals::{replace_receiver, ungroup, Ctxt, Derive};
use crate::{bound, dummy, pretend, this};
use proc_macro2::{Literal, Span, TokenStream};
use quote::{quote, quote_spanned, ToTokens};
use std::collections::BTreeSet;
use std::ptr;
use syn::punctuated::Punctuated;
use syn::spanned::Spanned;
use syn::{parse_quote, Ident, Index, Member};

pub fn expand_derive_deserialize(input: &mut syn::DeriveInput) -> syn::Result<TokenStream> {
    replace_receiver(input);

    let ctxt = Ctxt::new();
    let cont = match Container::from_ast(&ctxt, input, Derive::Deserialize) {
        Some(cont) => cont,
        None => return Err(ctxt.check().unwrap_err()),
    };
    precondition(&ctxt, &cont);
    ctxt.check()?;

    let ident = &cont.ident;
    let params = Parameters::new(&cont);
    let (de_impl_generics, _, ty_generics, where_clause) = split_with_de_lifetime(&params);
    let body = Stmts(deserialize_body(&cont, &params));
    let delife = params.borrowed.de_lifetime();
    let serde = cont.attrs.serde_path();

    let impl_block = if let Some(remote) = cont.attrs.remote() {
        let vis = &input.vis;
        let used = pretend::pretend_used(&cont, params.is_packed);
        quote! {
            impl #de_impl_generics #ident #ty_generics #where_clause {
                #vis fn deserialize<__D>(__deserializer: __D) -> #serde::__private::Result<#remote #ty_generics, __D::Error>
                where
                    __D: #serde::Deserializer<#delife>,
                {
                    #used
                    #body
                }
            }
        }
    } else {
        let fn_deserialize_in_place = deserialize_in_place_body(&cont, &params);

        quote! {
            #[automatically_derived]
            impl #de_impl_generics #serde::Deserialize<#delife> for #ident #ty_generics #where_clause {
                fn deserialize<__D>(__deserializer: __D) -> #serde::__private::Result<Self, __D::Error>
                where
                    __D: #serde::Deserializer<#delife>,
                {
                    #body
                }

                #fn_deserialize_in_place
            }
        }
    };

    Ok(dummy::wrap_in_const(
        cont.attrs.custom_serde_path(),
        impl_block,
    ))
}

fn precondition(cx: &Ctxt, cont: &Container) {
    precondition_sized(cx, cont);
    precondition_no_de_lifetime(cx, cont);
}

fn precondition_sized(cx: &Ctxt, cont: &Container) {
    if let Data::Struct(_, fields) = &cont.data {
        if let Some(last) = fields.last() {
            if let syn::Type::Slice(_) = ungroup(last.ty) {
                cx.error_spanned_by(
                    cont.original,
                    "cannot deserialize a dynamically sized struct",
                );
            }
        }
    }
}

fn precondition_no_de_lifetime(cx: &Ctxt, cont: &Container) {
    if let BorrowedLifetimes::Borrowed(_) = borrowed_lifetimes(cont) {
        for param in cont.generics.lifetimes() {
            if param.lifetime.to_string() == "'de" {
                cx.error_spanned_by(
                    &param.lifetime,
                    "cannot deserialize when there is a lifetime parameter called 'de",
                );
                return;
            }
        }
    }
}

struct Parameters {
    /// Name of the type the `derive` is on.
    local: syn::Ident,

    /// Path to the type the impl is for. Either a single `Ident` for local
    /// types (does not include generic parameters) or `some::remote::Path` for
    /// remote types.
    this_type: syn::Path,

    /// Same as `this_type` but using `::<T>` for generic parameters for use in
    /// expression position.
    this_value: syn::Path,

    /// Generics including any explicit and inferred bounds for the impl.
    generics: syn::Generics,

    /// Lifetimes borrowed from the deserializer. These will become bounds on
    /// the `'de` lifetime of the deserializer.
    borrowed: BorrowedLifetimes,

    /// At least one field has a serde(getter) attribute, implying that the
    /// remote type has a private field.
    has_getter: bool,

    /// Type has a repr(packed) attribute.
    is_packed: bool,
}

impl Parameters {
    fn new(cont: &Container) -> Self {
        let local = cont.ident.clone();
        let this_type = this::this_type(cont);
        let this_value = this::this_value(cont);
        let borrowed = borrowed_lifetimes(cont);
        let generics = build_generics(cont, &borrowed);
        let has_getter = cont.data.has_getter();
        let is_packed = cont.attrs.is_packed();

        Parameters {
            local,
            this_type,
            this_value,
            generics,
            borrowed,
            has_getter,
            is_packed,
        }
    }

    /// Type name to use in error messages and `&'static str` arguments to
    /// various Deserializer methods.
    fn type_name(&self) -> String {
        self.this_type.segments.last().unwrap().ident.to_string()
    }
}

// All the generics in the input, plus a bound `T: Deserialize` for each generic
// field type that will be deserialized by us, plus a bound `T: Default` for
// each generic field type that will be set to a default value.
fn build_generics(cont: &Container, borrowed: &BorrowedLifetimes) -> syn::Generics {
    let generics = bound::without_defaults(cont.generics);

    let generics = bound::with_where_predicates_from_fields(cont, &generics, attr::Field::de_bound);

    let generics =
        bound::with_where_predicates_from_variants(cont, &generics, attr::Variant::de_bound);

    match cont.attrs.de_bound() {
        Some(predicates) => bound::with_where_predicates(&generics, predicates),
        None => {
            let generics = match *cont.attrs.default() {
                attr::Default::Default => bound::with_self_bound(
                    cont,
                    &generics,
                    &parse_quote!(_serde::__private::Default),
                ),
                attr::Default::None | attr::Default::Path(_) => generics,
            };

            let delife = borrowed.de_lifetime();
            let generics = bound::with_bound(
                cont,
                &generics,
                needs_deserialize_bound,
                &parse_quote!(_serde::Deserialize<#delife>),
            );

            bound::with_bound(
                cont,
                &generics,
                requires_default,
                &parse_quote!(_serde::__private::Default),
            )
        }
    }
}

// Fields with a `skip_deserializing` or `deserialize_with` attribute, or which
// belong to a variant with a `skip_deserializing` or `deserialize_with`
// attribute, are not deserialized by us so we do not generate a bound. Fields
// with a `bound` attribute specify their own bound so we do not generate one.
// All other fields may need a `T: Deserialize` bound where T is the type of the
// field.
fn needs_deserialize_bound(field: &attr::Field, variant: Option<&attr::Variant>) -> bool {
    !field.skip_deserializing()
        && field.deserialize_with().is_none()
        && field.de_bound().is_none()
        && variant.map_or(true, |variant| {
            !variant.skip_deserializing()
                && variant.deserialize_with().is_none()
                && variant.de_bound().is_none()
        })
}

// Fields with a `default` attribute (not `default=...`), and fields with a
// `skip_deserializing` attribute that do not also have `default=...`.
fn requires_default(field: &attr::Field, _variant: Option<&attr::Variant>) -> bool {
    if let attr::Default::Default = *field.default() {
        true
    } else {
        false
    }
}

enum BorrowedLifetimes {
    Borrowed(BTreeSet<syn::Lifetime>),
    Static,
}

impl BorrowedLifetimes {
    fn de_lifetime(&self) -> syn::Lifetime {
        match *self {
            BorrowedLifetimes::Borrowed(_) => syn::Lifetime::new("'de", Span::call_site()),
            BorrowedLifetimes::Static => syn::Lifetime::new("'static", Span::call_site()),
        }
    }

    fn de_lifetime_param(&self) -> Option<syn::LifetimeParam> {
        match self {
            BorrowedLifetimes::Borrowed(bounds) => Some(syn::LifetimeParam {
                attrs: Vec::new(),
                lifetime: syn::Lifetime::new("'de", Span::call_site()),
                colon_token: None,
                bounds: bounds.iter().cloned().collect(),
            }),
            BorrowedLifetimes::Static => None,
        }
    }
}

// The union of lifetimes borrowed by each field of the container.
//
// These turn into bounds on the `'de` lifetime of the Deserialize impl. If
// lifetimes `'a` and `'b` are borrowed but `'c` is not, the impl is:
//
//     impl<'de: 'a + 'b, 'a, 'b, 'c> Deserialize<'de> for S<'a, 'b, 'c>
//
// If any borrowed lifetime is `'static`, then `'de: 'static` would be redundant
// and we use plain `'static` instead of `'de`.
fn borrowed_lifetimes(cont: &Container) -> BorrowedLifetimes {
    let mut lifetimes = BTreeSet::new();
    for field in cont.data.all_fields() {
        if !field.attrs.skip_deserializing() {
            lifetimes.extend(field.attrs.borrowed_lifetimes().iter().cloned());
        }
    }
    if lifetimes.iter().any(|b| b.to_string() == "'static") {
        BorrowedLifetimes::Static
    } else {
        BorrowedLifetimes::Borrowed(lifetimes)
    }
}

fn deserialize_body(cont: &Container, params: &Parameters) -> Fragment {
    if cont.attrs.transparent() {
        deserialize_transparent(cont, params)
    } else if let Some(type_from) = cont.attrs.type_from() {
        deserialize_from(type_from)
    } else if let Some(type_try_from) = cont.attrs.type_try_from() {
        deserialize_try_from(type_try_from)
    } else if let attr::Identifier::No = cont.attrs.identifier() {
        match &cont.data {
            Data::Enum(variants) => {
                let mix = VariantMix::from_de(variants);
                deserialize_enum(mix, params, variants, &cont.attrs)
            }
            Data::Struct(Style::Struct, fields) => {
                deserialize_struct(params, fields, &cont.attrs, StructForm::Struct)
            }
            Data::Struct(Style::Tuple, fields) | Data::Struct(Style::Newtype, fields) => {
                deserialize_tuple(params, fields, &cont.attrs, TupleForm::Tuple)
            }
            Data::Struct(Style::Unit, _) => deserialize_unit_struct(params, &cont.attrs),
        }
    } else {
        match &cont.data {
            Data::Enum(variants) => deserialize_custom_identifier(params, variants, &cont.attrs),
            Data::Struct(_, _) => unreachable!("checked in serde_derive_internals"),
        }
    }
}

#[cfg(feature = "deserialize_in_place")]
fn deserialize_in_place_body(cont: &Container, params: &Parameters) -> Option<Stmts> {
    // Only remote derives have getters, and we do not generate
    // deserialize_in_place for remote derives.
    assert!(!params.has_getter);

    if cont.attrs.transparent()
        || cont.attrs.type_from().is_some()
        || cont.attrs.type_try_from().is_some()
        || cont.attrs.identifier().is_some()
        || cont
            .data
            .all_fields()
            .all(|f| f.attrs.deserialize_with().is_some())
    {
        return None;
    }

    let code = match &cont.data {
        Data::Struct(Style::Struct, fields) => {
            deserialize_struct_in_place(params, fields, &cont.attrs)?
        }
        Data::Struct(Style::Tuple, fields) | Data::Struct(Style::Newtype, fields) => {
            deserialize_tuple_in_place(params, fields, &cont.attrs)
        }
        Data::Enum(_) | Data::Struct(Style::Unit, _) => {
            return None;
        }
    };

    let delife = params.borrowed.de_lifetime();
    let stmts = Stmts(code);

    let fn_deserialize_in_place = quote_block! {
        fn deserialize_in_place<__D>(__deserializer: __D, __place: &mut Self) -> _serde::__private::Result<(), __D::Error>
        where
            __D: _serde::Deserializer<#delife>,
        {
            #stmts
        }
    };

    Some(Stmts(fn_deserialize_in_place))
}

#[cfg(not(feature = "deserialize_in_place"))]
fn deserialize_in_place_body(_cont: &Container, _params: &Parameters) -> Option<Stmts> {
    None
}

fn deserialize_transparent(cont: &Container, params: &Parameters) -> Fragment {
    let fields = match &cont.data {
        Data::Struct(_, fields) => fields,
        Data::Enum(_) => unreachable!(),
    };

    let this_value = &params.this_value;
    let transparent_field = fields.iter().find(|f| f.attrs.transparent()).unwrap();

    let path = match transparent_field.attrs.deserialize_with() {
        Some(path) => quote!(#path),
        None => {
            let span = transparent_field.original.span();
            quote_spanned!(span=> _serde::Deserialize::deserialize)
        }
    };

    let assign = fields.iter().map(|field| {
        let member = &field.member;
        if ptr::eq(field, transparent_field) {
            quote!(#member: __transparent)
        } else {
            let value = match field.attrs.default() {
                attr::Default::Default => quote!(_serde::__private::Default::default()),
                attr::Default::Path(path) => quote!(#path()),
                attr::Default::None => quote!(_serde::__private::PhantomData),
            };
            quote!(#member: #value)
        }
    });

    quote_block! {
        _serde::__private::Result::map(
            #path(__deserializer),
            |__transparent| #this_value { #(#assign),* })
    }
}

fn deserialize_from(type_from: &syn::Type) -> Fragment {
    quote_block! {
        _serde::__private::Result::map(
            <#type_from as _serde::Deserialize>::deserialize(__deserializer),
            _serde::__private::From::from)
    }
}

fn deserialize_try_from(type_try_from: &syn::Type) -> Fragment {
    quote_block! {
        _serde::__private::Result::and_then(
            <#type_try_from as _serde::Deserialize>::deserialize(__deserializer),
            |v| _serde::__private::TryFrom::try_from(v).map_err(_serde::de::Error::custom))
    }
}

fn deserialize_unit_struct(params: &Parameters, cattrs: &attr::Container) -> Fragment {
    let this_type = &params.this_type;
    let this_value = &params.this_value;
    let type_name = cattrs.name().deserialize_name();
    let (de_impl_generics, de_ty_generics, ty_generics, where_clause) =
        split_with_de_lifetime(params);
    let delife = params.borrowed.de_lifetime();

    let expecting = format!("unit struct {}", params.type_name());
    let expecting = cattrs.expecting().unwrap_or(&expecting);

    quote_block! {
        #[doc(hidden)]
        struct __Visitor #de_impl_generics #where_clause {
            marker: _serde::__private::PhantomData<#this_type #ty_generics>,
            lifetime: _serde::__private::PhantomData<&#delife ()>,
        }

        impl #de_impl_generics _serde::de::Visitor<#delife> for __Visitor #de_ty_generics #where_clause {
            type Value = #this_type #ty_generics;

            fn expecting(&self, __formatter: &mut _serde::__private::Formatter) -> _serde::__private::fmt::Result {
                _serde::__private::Formatter::write_str(__formatter, #expecting)
            }

            #[inline]
            fn visit_unit<__E>(self) -> _serde::__private::Result<Self::Value, __E>
            where
                __E: _serde::de::Error,
            {
                _serde::__private::Ok(#this_value)
            }
        }

        _serde::Deserializer::deserialize_unit_struct(
            __deserializer,
            #type_name,
            __Visitor {
                marker: _serde::__private::PhantomData::<#this_type #ty_generics>,
                lifetime: _serde::__private::PhantomData,
            },
        )
    }
}

enum TupleForm<'a> {
    Tuple,
    /// Contains a variant name
    ExternallyTagged(&'a syn::Ident),
    /// Contains a variant name and an intermediate deserializer from which actual
    /// deserialization will be performed
    Untagged(&'a syn::Ident, TokenStream),
}

fn deserialize_tuple(
    params: &Parameters,
    fields: &[Field],
    cattrs: &attr::Container,
    form: TupleForm,
) -> Fragment {
    assert!(
        !has_flatten(fields),
        "tuples and tuple variants cannot have flatten fields"
    );

    let field_count = fields
        .iter()
        .filter(|field| !field.attrs.skip_deserializing())
        .count();

    let this_type = &params.this_type;
    let this_value = &params.this_value;
    let (de_impl_generics, de_ty_generics, ty_generics, where_clause) =
        split_with_de_lifetime(params);
    let delife = params.borrowed.de_lifetime();

    // If there are getters (implying private fields), construct the local type
    // and use an `Into` conversion to get the remote type. If there are no
    // getters then construct the target type directly.
    let construct = if params.has_getter {
        let local = &params.local;
        quote!(#local)
    } else {
        quote!(#this_value)
    };

    let type_path = match form {
        TupleForm::Tuple => construct,
        TupleForm::ExternallyTagged(variant_ident) | TupleForm::Untagged(variant_ident, _) => {
            quote!(#construct::#variant_ident)
        }
    };
    let expecting = match form {
        TupleForm::Tuple => format!("tuple struct {}", params.type_name()),
        TupleForm::ExternallyTagged(variant_ident) | TupleForm::Untagged(variant_ident, _) => {
            format!("tuple variant {}::{}", params.type_name(), variant_ident)
        }
    };
    let expecting = cattrs.expecting().unwrap_or(&expecting);

    let nfields = fields.len();

    let visit_newtype_struct = match form {
        TupleForm::Tuple if nfields == 1 => {
            Some(deserialize_newtype_struct(&type_path, params, &fields[0]))
        }
        _ => None,
    };

    let visit_seq = Stmts(deserialize_seq(
        &type_path, params, fields, false, cattrs, expecting,
    ));

    let visitor_expr = quote! {
        __Visitor {
            marker: _serde::__private::PhantomData::<#this_type #ty_generics>,
            lifetime: _serde::__private::PhantomData,
        }
    };
    let dispatch = match form {
        TupleForm::Tuple if nfields == 1 => {
            let type_name = cattrs.name().deserialize_name();
            quote! {
                _serde::Deserializer::deserialize_newtype_struct(__deserializer, #type_name, #visitor_expr)
            }
        }
        TupleForm::Tuple => {
            let type_name = cattrs.name().deserialize_name();
            quote! {
                _serde::Deserializer::deserialize_tuple_struct(__deserializer, #type_name, #field_count, #visitor_expr)
            }
        }
        TupleForm::ExternallyTagged(_) => quote! {
            _serde::de::VariantAccess::tuple_variant(__variant, #field_count, #visitor_expr)
        },
        TupleForm::Untagged(_, deserializer) => quote! {
            _serde::Deserializer::deserialize_tuple(#deserializer, #field_count, #visitor_expr)
        },
    };

    let visitor_var = if field_count == 0 {
        quote!(_)
    } else {
        quote!(mut __seq)
    };

    quote_block! {
        #[doc(hidden)]
        struct __Visitor #de_impl_generics #where_clause {
            marker: _serde::__private::PhantomData<#this_type #ty_generics>,
            lifetime: _serde::__private::PhantomData<&#delife ()>,
        }

        impl #de_impl_generics _serde::de::Visitor<#delife> for __Visitor #de_ty_generics #where_clause {
            type Value = #this_type #ty_generics;

            fn expecting(&self, __formatter: &mut _serde::__private::Formatter) -> _serde::__private::fmt::Result {
                _serde::__private::Formatter::write_str(__formatter, #expecting)
            }

            #visit_newtype_struct

            #[inline]
            fn visit_seq<__A>(self, #visitor_var: __A) -> _serde::__private::Result<Self::Value, __A::Error>
            where
                __A: _serde::de::SeqAccess<#delife>,
            {
                #visit_seq
            }
        }

        #dispatch
    }
}

#[cfg(feature = "deserialize_in_place")]
fn deserialize_tuple_in_place(
    params: &Parameters,
    fields: &[Field],
    cattrs: &attr::Container,
) -> Fragment {
    assert!(
        !has_flatten(fields),
        "tuples and tuple variants cannot have flatten fields"
    );

    let field_count = fields
        .iter()
        .filter(|field| !field.attrs.skip_deserializing())
        .count();

    let this_type = &params.this_type;
    let (de_impl_generics, de_ty_generics, ty_generics, where_clause) =
        split_with_de_lifetime(params);
    let delife = params.borrowed.de_lifetime();

    let expecting = format!("tuple struct {}", params.type_name());
    let expecting = cattrs.expecting().unwrap_or(&expecting);

    let nfields = fields.len();

    let visit_newtype_struct = if nfields == 1 {
        // We do not generate deserialize_in_place if every field has a
        // deserialize_with.
        assert!(fields[0].attrs.deserialize_with().is_none());

        Some(quote! {
            #[inline]
            fn visit_newtype_struct<__E>(self, __e: __E) -> _serde::__private::Result<Self::Value, __E::Error>
            where
                __E: _serde::Deserializer<#delife>,
            {
                _serde::Deserialize::deserialize_in_place(__e, &mut self.place.0)
            }
        })
    } else {
        None
    };

    let visit_seq = Stmts(deserialize_seq_in_place(params, fields, cattrs, expecting));

    let visitor_expr = quote! {
        __Visitor {
            place: __place,
            lifetime: _serde::__private::PhantomData,
        }
    };

    let type_name = cattrs.name().deserialize_name();
    let dispatch = if nfields == 1 {
        quote!(_serde::Deserializer::deserialize_newtype_struct(__deserializer, #type_name, #visitor_expr))
    } else {
        quote!(_serde::Deserializer::deserialize_tuple_struct(__deserializer, #type_name, #field_count, #visitor_expr))
    };

    let visitor_var = if field_count == 0 {
        quote!(_)
    } else {
        quote!(mut __seq)
    };

    let in_place_impl_generics = de_impl_generics.in_place();
    let in_place_ty_generics = de_ty_generics.in_place();
    let place_life = place_lifetime();

    quote_block! {
        #[doc(hidden)]
        struct __Visitor #in_place_impl_generics #where_clause {
            place: &#place_life mut #this_type #ty_generics,
            lifetime: _serde::__private::PhantomData<&#delife ()>,
        }

        impl #in_place_impl_generics _serde::de::Visitor<#delife> for __Visitor #in_place_ty_generics #where_clause {
            type Value = ();

            fn expecting(&self, __formatter: &mut _serde::__private::Formatter) -> _serde::__private::fmt::Result {
                _serde::__private::Formatter::write_str(__formatter, #expecting)
            }

            #visit_newtype_struct

            #[inline]
            fn visit_seq<__A>(self, #visitor_var: __A) -> _serde::__private::Result<Self::Value, __A::Error>
            where
                __A: _serde::de::SeqAccess<#delife>,
            {
                #visit_seq
            }
        }

        #dispatch
    }
}

fn deserialize_seq(
    type_path: &TokenStream,
    params: &Parameters,
    fields: &[Field],
    is_struct: bool,
    cattrs: &attr::Container,
    expecting: &str,
) -> Fragment {
    let vars = (0..fields.len()).map(field_i as fn(_) -> _);

    let deserialized_count = fields
        .iter()
        .filter(|field| !field.attrs.skip_deserializing())
        .count();
    let expecting = if deserialized_count == 1 {
        format!("{} with 1 element", expecting)
    } else {
        format!("{} with {} elements", expecting, deserialized_count)
    };
    let expecting = cattrs.expecting().unwrap_or(&expecting);

    let mut index_in_seq = 0_usize;
    let let_values = vars.clone().zip(fields).map(|(var, field)| {
        if field.attrs.skip_deserializing() {
            let default = Expr(expr_is_missing(field, cattrs));
            quote! {
                let #var = #default;
            }
        } else {
            let visit = match field.attrs.deserialize_with() {
                None => {
                    let field_ty = field.ty;
                    let span = field.original.span();
                    let func =
                        quote_spanned!(span=> _serde::de::SeqAccess::next_element::<#field_ty>);
                    quote!(#func(&mut __seq)?)
                }
                Some(path) => {
                    let (wrapper, wrapper_ty) = wrap_deserialize_field_with(params, field.ty, path);
                    quote!({
                        #wrapper
                        _serde::__private::Option::map(
                            _serde::de::SeqAccess::next_element::<#wrapper_ty>(&mut __seq)?,
                            |__wrap| __wrap.value)
                    })
                }
            };
            let value_if_none = expr_is_missing_seq(None, index_in_seq, field, cattrs, expecting);
            let assign = quote! {
                let #var = match #visit {
                    _serde::__private::Some(__value) => __value,
                    _serde::__private::None => #value_if_none,
                };
            };
            index_in_seq += 1;
            assign
        }
    });

    let mut result = if is_struct {
        let names = fields.iter().map(|f| &f.member);
        quote! {
            #type_path { #( #names: #vars ),* }
        }
    } else {
        quote! {
            #type_path ( #(#vars),* )
        }
    };

    if params.has_getter {
        let this_type = &params.this_type;
        let (_, ty_generics, _) = params.generics.split_for_impl();
        result = quote! {
            _serde::__private::Into::<#this_type #ty_generics>::into(#result)
        };
    }

    let let_default = match cattrs.default() {
        attr::Default::Default => Some(quote!(
            let __default: Self::Value = _serde::__private::Default::default();
        )),
        attr::Default::Path(path) => Some(quote!(
            let __default: Self::Value = #path();
        )),
        attr::Default::None => {
            // We don't need the default value, to prevent an unused variable warning
            // we'll leave the line empty.
            None
        }
    };

    quote_block! {
        #let_default
        #(#let_values)*
        _serde::__private::Ok(#result)
    }
}

#[cfg(feature = "deserialize_in_place")]
fn deserialize_seq_in_place(
    params: &Parameters,
    fields: &[Field],
    cattrs: &attr::Container,
    expecting: &str,
) -> Fragment {
    let deserialized_count = fields
        .iter()
        .filter(|field| !field.attrs.skip_deserializing())
        .count();
    let expecting = if deserialized_count == 1 {
        format!("{} with 1 element", expecting)
    } else {
        format!("{} with {} elements", expecting, deserialized_count)
    };
    let expecting = cattrs.expecting().unwrap_or(&expecting);

    let mut index_in_seq = 0usize;
    let write_values = fields.iter().map(|field| {
        let member = &field.member;

        if field.attrs.skip_deserializing() {
            let default = Expr(expr_is_missing(field, cattrs));
            quote! {
                self.place.#member = #default;
            }
        } else {
            let value_if_none = expr_is_missing_seq(Some(quote!(self.place.#member = )), index_in_seq, field, cattrs, expecting);
            let write = match field.attrs.deserialize_with() {
                None => {
                    quote! {
                        if let _serde::__private::None = _serde::de::SeqAccess::next_element_seed(&mut __seq,
                            _serde::__private::de::InPlaceSeed(&mut self.place.#member))?
                        {
                            #value_if_none;
                        }
                    }
                }
                Some(path) => {
                    let (wrapper, wrapper_ty) = wrap_deserialize_field_with(params, field.ty, path);
                    quote!({
                        #wrapper
                        match _serde::de::SeqAccess::next_element::<#wrapper_ty>(&mut __seq)? {
                            _serde::__private::Some(__wrap) => {
                                self.place.#member = __wrap.value;
                            }
                            _serde::__private::None => {
                                #value_if_none;
                            }
                        }
                    })
                }
            };
            index_in_seq += 1;
            write
        }
    });

    let this_type = &params.this_type;
    let (_, ty_generics, _) = params.generics.split_for_impl();
    let let_default = match cattrs.default() {
        attr::Default::Default => Some(quote!(
            let __default: #this_type #ty_generics = _serde::__private::Default::default();
        )),
        attr::Default::Path(path) => Some(quote!(
            let __default: #this_type #ty_generics = #path();
        )),
        attr::Default::None => {
            // We don't need the default value, to prevent an unused variable warning
            // we'll leave the line empty.
            None
        }
    };

    quote_block! {
        #let_default
        #(#write_values)*
        _serde::__private::Ok(())
    }
}

fn deserialize_newtype_struct(
    type_path: &TokenStream,
    params: &Parameters,
    field: &Field,
) -> TokenStream {
    let delife = params.borrowed.de_lifetime();
    let field_ty = field.ty;

    let value = match field.attrs.deserialize_with() {
        None => {
            let span = field.original.span();
            let func = quote_spanned!(span=> <#field_ty as _serde::Deserialize>::deserialize);
            quote! {
                #func(__e)?
            }
        }
        Some(path) => {
            quote! {
                #path(__e)?
            }
        }
    };

    let mut result = quote!(#type_path(__field0));
    if params.has_getter {
        let this_type = &params.this_type;
        let (_, ty_generics, _) = params.generics.split_for_impl();
        result = quote! {
            _serde::__private::Into::<#this_type #ty_generics>::into(#result)
        };
    }

    quote! {
        #[inline]
        fn visit_newtype_struct<__E>(self, __e: __E) -> _serde::__private::Result<Self::Value, __E::Error>
        where
            __E: _serde::Deserializer<#delife>,
        {
            let __field0: #field_ty = #value;
            _serde::__private::Ok(#result)
        }
    }
}

enum StructForm<'a> {
    Struct,
    /// Contains a variant name
    ExternallyTagged(&'a syn::Ident),
    /// Contains a variant name and an intermediate deserializer from which actual
    /// deserialization will be performed
    InternallyTagged(&'a syn::Ident, TokenStream),
    /// Contains a variant name and an intermediate deserializer from which actual
    /// deserialization will be performed
    Untagged(&'a syn::Ident, TokenStream),
}

fn deserialize_struct(
    params: &Parameters,
    fields: &[Field],
    cattrs: &attr::Container,
    form: StructForm,
) -> Fragment {
    let this_type = &params.this_type;
    let this_value = &params.this_value;
    let (de_impl_generics, de_ty_generics, ty_generics, where_clause) =
        split_with_de_lifetime(params);
    let delife = params.borrowed.de_lifetime();

    // If there are getters (implying private fields), construct the local type
    // and use an `Into` conversion to get the remote type. If there are no
    // getters then construct the target type directly.
    let construct = if params.has_getter {
        let local = &params.local;
        quote!(#local)
    } else {
        quote!(#this_value)
    };

    let type_path = match form {
        StructForm::Struct => construct,
        StructForm::ExternallyTagged(variant_ident)
        | StructForm::InternallyTagged(variant_ident, _)
        | StructForm::Untagged(variant_ident, _) => quote!(#construct::#variant_ident),
    };
    let expecting = match form {
        StructForm::Struct => format!("struct {}", params.type_name()),
        StructForm::ExternallyTagged(variant_ident)
        | StructForm::InternallyTagged(variant_ident, _)
        | StructForm::Untagged(variant_ident, _) => {
            format!("struct variant {}::{}", params.type_name(), variant_ident)
        }
    };
    let expecting = cattrs.expecting().unwrap_or(&expecting);

    let field_names_idents: Vec<_> = fields
        .iter()
        .enumerate()
        // Skip fields that shouldn't be deserialized or that were flattened,
        // so they don't appear in the storage in their literal form
        .filter(|&(_, field)| !field.attrs.skip_deserializing() && !field.attrs.flatten())
        .map(|(i, field)| {
            (
                field.attrs.name().deserialize_name(),
                field_i(i),
                field.attrs.aliases(),
            )
        })
        .collect();

<<<<<<< HEAD
    let field_visitor = deserialize_field_identifier(&field_names_idents, cattrs);
=======
    let has_flatten = has_flatten(fields);
    let field_visitor = deserialize_field_identifier(&field_names_idents, cattrs, has_flatten);
>>>>>>> 1a9ffdbd

    // untagged struct variants do not get a visit_seq method. The same applies to
    // structs that only have a map representation.
    let visit_seq = match form {
        StructForm::Untagged(..) => None,
        _ if has_flatten => None,
        _ => {
            let mut_seq = if field_names_idents.is_empty() {
                quote!(_)
            } else {
                quote!(mut __seq)
            };

            let visit_seq = Stmts(deserialize_seq(
                &type_path, params, fields, true, cattrs, expecting,
            ));

            Some(quote! {
                #[inline]
                fn visit_seq<__A>(self, #mut_seq: __A) -> _serde::__private::Result<Self::Value, __A::Error>
                where
                    __A: _serde::de::SeqAccess<#delife>,
                {
                    #visit_seq
                }
            })
        }
    };
    let visit_map = Stmts(deserialize_map(
        &type_path,
        params,
        fields,
        cattrs,
        has_flatten,
    ));

    let visitor_seed = match form {
        StructForm::ExternallyTagged(..) if has_flatten => Some(quote! {
            impl #de_impl_generics _serde::de::DeserializeSeed<#delife> for __Visitor #de_ty_generics #where_clause {
                type Value = #this_type #ty_generics;

                fn deserialize<__D>(self, __deserializer: __D) -> _serde::__private::Result<Self::Value, __D::Error>
                where
                    __D: _serde::Deserializer<#delife>,
                {
                    _serde::Deserializer::deserialize_map(__deserializer, self)
                }
            }
        }),
        _ => None,
    };

    let fields_stmt = if has_flatten {
        None
    } else {
        let field_names = field_names_idents
            .iter()
            .flat_map(|&(_, _, aliases)| aliases);

        Some(quote! {
            #[doc(hidden)]
            const FIELDS: &'static [&'static str] = &[ #(#field_names),* ];
        })
    };

    let visitor_expr = quote! {
        __Visitor {
            marker: _serde::__private::PhantomData::<#this_type #ty_generics>,
            lifetime: _serde::__private::PhantomData,
        }
    };
    let dispatch = match form {
        StructForm::Struct if has_flatten => quote! {
            _serde::Deserializer::deserialize_map(__deserializer, #visitor_expr)
        },
        StructForm::Struct => {
            let type_name = cattrs.name().deserialize_name();
            quote! {
                _serde::Deserializer::deserialize_struct(__deserializer, #type_name, FIELDS, #visitor_expr)
            }
        }
        StructForm::ExternallyTagged(_) if has_flatten => quote! {
            _serde::de::VariantAccess::newtype_variant_seed(__variant, #visitor_expr)
        },
        StructForm::ExternallyTagged(_) => quote! {
            _serde::de::VariantAccess::struct_variant(__variant, FIELDS, #visitor_expr)
        },
        StructForm::InternallyTagged(_, deserializer) => quote! {
            _serde::Deserializer::deserialize_any(#deserializer, #visitor_expr)
        },
        StructForm::Untagged(_, deserializer) => quote! {
            _serde::Deserializer::deserialize_any(#deserializer, #visitor_expr)
        },
    };

    quote_block! {
        #field_visitor

        #[doc(hidden)]
        struct __Visitor #de_impl_generics #where_clause {
            marker: _serde::__private::PhantomData<#this_type #ty_generics>,
            lifetime: _serde::__private::PhantomData<&#delife ()>,
        }

        impl #de_impl_generics _serde::de::Visitor<#delife> for __Visitor #de_ty_generics #where_clause {
            type Value = #this_type #ty_generics;

            fn expecting(&self, __formatter: &mut _serde::__private::Formatter) -> _serde::__private::fmt::Result {
                _serde::__private::Formatter::write_str(__formatter, #expecting)
            }

            #visit_seq

            #[inline]
            fn visit_map<__A>(self, mut __map: __A) -> _serde::__private::Result<Self::Value, __A::Error>
            where
                __A: _serde::de::MapAccess<#delife>,
            {
                #visit_map
            }
        }

        #visitor_seed

        #fields_stmt

        #dispatch
    }
}

#[cfg(feature = "deserialize_in_place")]
fn deserialize_struct_in_place(
    params: &Parameters,
    fields: &[Field],
    cattrs: &attr::Container,
) -> Option<Fragment> {
    // for now we do not support in_place deserialization for structs that
    // are represented as map.
    if has_flatten(fields) {
        return None;
    }

    let this_type = &params.this_type;
    let (de_impl_generics, de_ty_generics, ty_generics, where_clause) =
        split_with_de_lifetime(params);
    let delife = params.borrowed.de_lifetime();

    let expecting = format!("struct {}", params.type_name());
    let expecting = cattrs.expecting().unwrap_or(&expecting);

    let field_names_idents: Vec<_> = fields
        .iter()
        .enumerate()
        .filter(|&(_, field)| !field.attrs.skip_deserializing())
        .map(|(i, field)| {
            (
                field.attrs.name().deserialize_name(),
                field_i(i),
                field.attrs.aliases(),
            )
        })
        .collect();

    let field_visitor = deserialize_field_identifier(&field_names_idents, cattrs, false);

    let mut_seq = if field_names_idents.is_empty() {
        quote!(_)
    } else {
        quote!(mut __seq)
    };
    let visit_seq = Stmts(deserialize_seq_in_place(params, fields, cattrs, expecting));
    let visit_map = Stmts(deserialize_map_in_place(params, fields, cattrs));
    let field_names = field_names_idents
        .iter()
        .flat_map(|&(_, _, aliases)| aliases);
    let type_name = cattrs.name().deserialize_name();

    let in_place_impl_generics = de_impl_generics.in_place();
    let in_place_ty_generics = de_ty_generics.in_place();
    let place_life = place_lifetime();

    Some(quote_block! {
        #field_visitor

        #[doc(hidden)]
        struct __Visitor #in_place_impl_generics #where_clause {
            place: &#place_life mut #this_type #ty_generics,
            lifetime: _serde::__private::PhantomData<&#delife ()>,
        }

        impl #in_place_impl_generics _serde::de::Visitor<#delife> for __Visitor #in_place_ty_generics #where_clause {
            type Value = ();

            fn expecting(&self, __formatter: &mut _serde::__private::Formatter) -> _serde::__private::fmt::Result {
                _serde::__private::Formatter::write_str(__formatter, #expecting)
            }

            #[inline]
            fn visit_seq<__A>(self, #mut_seq: __A) -> _serde::__private::Result<Self::Value, __A::Error>
            where
                __A: _serde::de::SeqAccess<#delife>,
            {
                #visit_seq
            }

            #[inline]
            fn visit_map<__A>(self, mut __map: __A) -> _serde::__private::Result<Self::Value, __A::Error>
            where
                __A: _serde::de::MapAccess<#delife>,
            {
                #visit_map
            }
        }

        #[doc(hidden)]
        const FIELDS: &'static [&'static str] = &[ #(#field_names),* ];

        _serde::Deserializer::deserialize_struct(__deserializer, #type_name, FIELDS, __Visitor {
            place: __place,
            lifetime: _serde::__private::PhantomData,
        })
    })
}

fn deserialize_enum(
    mix: VariantMix,
    params: &Parameters,
    variants: &[Variant],
    cattrs: &attr::Container,
) -> Fragment {
    // The variants have already been checked (in ast.rs) that all untagged variants appear at the end
    match variants.iter().position(|var| var.attrs.untagged()) {
        Some(variant_idx) => {
            let (tagged, untagged) = variants.split_at(variant_idx);
            let tagged_frag = Expr(deserialize_homogeneous_enum(mix, params, tagged, cattrs));
            deserialize_untagged_enum_after(params, untagged, cattrs, Some(tagged_frag))
        }
        None => deserialize_homogeneous_enum(mix, params, variants, cattrs),
    }
}

fn deserialize_homogeneous_enum(
    mix: VariantMix,
    params: &Parameters,
    variants: &[Variant],
    cattrs: &attr::Container,
) -> Fragment {
    match cattrs.tag() {
        attr::TagType::External => deserialize_externally_tagged_enum(params, variants, cattrs),
        attr::TagType::Internal { tag } => {
            deserialize_internally_tagged_enum(mix, params, variants, cattrs, tag)
        }
        attr::TagType::Adjacent { tag, content } => {
            deserialize_adjacently_tagged_enum(mix, params, variants, cattrs, tag, content)
        }
        attr::TagType::None => deserialize_untagged_enum(params, variants, cattrs),
    }
}

<<<<<<< HEAD
fn prepare_enum_variant_enum(
    mix: VariantMix,
    variants: &[Variant],
    cattrs: &attr::Container,
) -> (TokenStream, Stmts) {
=======
fn prepare_enum_variant_enum(variants: &[Variant]) -> (TokenStream, Stmts) {
>>>>>>> 1a9ffdbd
    let mut deserialized_variants = variants
        .iter()
        .enumerate()
        .filter(|&(_, variant)| !variant.attrs.skip_deserializing());

    let variant_names_idents: Vec<_> = deserialized_variants
        .clone()
        .map(|(i, variant)| {
            (
                variant.attrs.name().deserialize_name(),
                field_i(i),
                variant.attrs.aliases(),
            )
        })
        .collect();

    let fallthrough = deserialized_variants
        .position(|(_, variant)| variant.attrs.other())
        .map(|other_idx| {
            let ignore_variant = variant_names_idents[other_idx].1.clone();
            quote!(_serde::__private::Ok(__Field::#ignore_variant))
        });

    let variants_stmt = {
        let variant_names = variant_names_idents
            .iter()
            .map(|(name, _, _)| name.to_variant_string());
        quote! {
            #[doc(hidden)]
            const VARIANTS: &'static [&'static str] = &[ #(#variant_names),* ];
        }
    };

    let variant_visitor = Stmts(deserialize_generated_identifier(
        mix,
        &variant_names_idents,
        false, // variant identifiers do not depend on the presence of flatten fields
        true,
        None,
        fallthrough,
    ));

    (variants_stmt, variant_visitor)
}

fn deserialize_externally_tagged_enum(
    params: &Parameters,
    variants: &[Variant],
    cattrs: &attr::Container,
) -> Fragment {
    let this_type = &params.this_type;
    let (de_impl_generics, de_ty_generics, ty_generics, where_clause) =
        split_with_de_lifetime(params);
    let delife = params.borrowed.de_lifetime();

    let type_name = cattrs.name().deserialize_name();
    let expecting = format!("enum {}", params.type_name());
    let expecting = cattrs.expecting().unwrap_or(&expecting);

<<<<<<< HEAD
    let (variants_stmt, variant_visitor) =
        prepare_enum_variant_enum(VariantMix::OnlyStrings, variants, cattrs);
=======
    let (variants_stmt, variant_visitor) = prepare_enum_variant_enum(variants);
>>>>>>> 1a9ffdbd

    // Match arms to extract a variant from a string
    let variant_arms = variants
        .iter()
        .enumerate()
        .filter(|&(_, variant)| !variant.attrs.skip_deserializing())
        .map(|(i, variant)| {
            let variant_name = field_i(i);

            let block = Match(deserialize_externally_tagged_variant(
                params, variant, cattrs,
            ));

            quote! {
                (__Field::#variant_name, __variant) => #block
            }
        });

    let all_skipped = variants
        .iter()
        .all(|variant| variant.attrs.skip_deserializing());
    let match_variant = if all_skipped {
        // This is an empty enum like `enum Impossible {}` or an enum in which
        // all variants have `#[serde(skip_deserializing)]`.
        quote! {
            // FIXME: Once feature(exhaustive_patterns) is stable:
            // let _serde::__private::Err(__err) = _serde::de::EnumAccess::variant::<__Field>(__data);
            // _serde::__private::Err(__err)
            _serde::__private::Result::map(
                _serde::de::EnumAccess::variant::<__Field>(__data),
                |(__impossible, _)| match __impossible {})
        }
    } else {
        quote! {
            match _serde::de::EnumAccess::variant(__data)? {
                #(#variant_arms)*
            }
        }
    };

    quote_block! {
        #variant_visitor

        #[doc(hidden)]
        struct __Visitor #de_impl_generics #where_clause {
            marker: _serde::__private::PhantomData<#this_type #ty_generics>,
            lifetime: _serde::__private::PhantomData<&#delife ()>,
        }

        impl #de_impl_generics _serde::de::Visitor<#delife> for __Visitor #de_ty_generics #where_clause {
            type Value = #this_type #ty_generics;

            fn expecting(&self, __formatter: &mut _serde::__private::Formatter) -> _serde::__private::fmt::Result {
                _serde::__private::Formatter::write_str(__formatter, #expecting)
            }

            fn visit_enum<__A>(self, __data: __A) -> _serde::__private::Result<Self::Value, __A::Error>
            where
                __A: _serde::de::EnumAccess<#delife>,
            {
                #match_variant
            }
        }

        #variants_stmt

        _serde::Deserializer::deserialize_enum(
            __deserializer,
            #type_name,
            VARIANTS,
            __Visitor {
                marker: _serde::__private::PhantomData::<#this_type #ty_generics>,
                lifetime: _serde::__private::PhantomData,
            },
        )
    }
}

fn deserialize_internally_tagged_enum(
    mix: VariantMix,
    params: &Parameters,
    variants: &[Variant],
    cattrs: &attr::Container,
    tag: &str,
) -> Fragment {
<<<<<<< HEAD
    let (variants_stmt, variant_visitor) = prepare_enum_variant_enum(mix, variants, cattrs);
=======
    let (variants_stmt, variant_visitor) = prepare_enum_variant_enum(variants);
>>>>>>> 1a9ffdbd

    // Match arms to extract a variant from a string
    let variant_arms = variants
        .iter()
        .enumerate()
        .filter(|&(_, variant)| !variant.attrs.skip_deserializing())
        .map(|(i, variant)| {
            let variant_name = field_i(i);

            let block = Match(deserialize_internally_tagged_variant(
                params,
                variant,
                cattrs,
                quote!(__deserializer),
            ));

            quote! {
                __Field::#variant_name => #block
            }
        });

    let expecting = format!("internally tagged enum {}", params.type_name());
    let expecting = cattrs.expecting().unwrap_or(&expecting);

    quote_block! {
        #variant_visitor

        #variants_stmt

        let (__tag, __content) = _serde::Deserializer::deserialize_any(
            __deserializer,
            _serde::__private::de::TaggedContentVisitor::<__Field>::new(#tag, #expecting))?;
        let __deserializer = _serde::__private::de::ContentDeserializer::<__D::Error>::new(__content);

        match __tag {
            #(#variant_arms)*
        }
    }
}

fn deserialize_adjacently_tagged_enum(
    mix: VariantMix,
    params: &Parameters,
    variants: &[Variant],
    cattrs: &attr::Container,
    tag: &str,
    content: &str,
) -> Fragment {
    let this_type = &params.this_type;
    let this_value = &params.this_value;
    let (de_impl_generics, de_ty_generics, ty_generics, where_clause) =
        split_with_de_lifetime(params);
    let delife = params.borrowed.de_lifetime();

<<<<<<< HEAD
    let (variants_stmt, variant_visitor) = prepare_enum_variant_enum(mix, variants, cattrs);
=======
    let (variants_stmt, variant_visitor) = prepare_enum_variant_enum(variants);
>>>>>>> 1a9ffdbd

    let variant_arms: &Vec<_> = &variants
        .iter()
        .enumerate()
        .filter(|&(_, variant)| !variant.attrs.skip_deserializing())
        .map(|(i, variant)| {
            let variant_index = field_i(i);

            let block = Match(deserialize_untagged_variant(
                params,
                variant,
                cattrs,
                quote!(__deserializer),
            ));

            quote! {
                __Field::#variant_index => #block
            }
        })
        .collect();

    let rust_name = params.type_name();
    let expecting = format!("adjacently tagged enum {}", rust_name);
    let expecting = cattrs.expecting().unwrap_or(&expecting);
    let type_name = cattrs.name().deserialize_name();
    let deny_unknown_fields = cattrs.deny_unknown_fields();

    // If unknown fields are allowed, we pick the visitor that can step over
    // those. Otherwise we pick the visitor that fails on unknown keys.
    let field_visitor_ty = if deny_unknown_fields {
        quote! { _serde::__private::de::TagOrContentFieldVisitor }
    } else {
        quote! { _serde::__private::de::TagContentOtherFieldVisitor }
    };

    let tag_or_content = quote! {
        #field_visitor_ty {
            tag: #tag,
            content: #content,
        }
    };

    let mut missing_content = quote! {
        _serde::__private::Err(<__A::Error as _serde::de::Error>::missing_field(#content))
    };
    let mut missing_content_fallthrough = quote!();
    let missing_content_arms = variants
        .iter()
        .enumerate()
        .filter(|&(_, variant)| !variant.attrs.skip_deserializing())
        .filter_map(|(i, variant)| {
            let variant_index = field_i(i);
            let variant_ident = &variant.ident;

            let arm = match variant.style {
                Style::Unit => quote! {
                    _serde::__private::Ok(#this_value::#variant_ident)
                },
                Style::Newtype if variant.attrs.deserialize_with().is_none() => {
                    let span = variant.original.span();
                    let func = quote_spanned!(span=> _serde::__private::de::missing_field);
                    quote! {
                        #func(#content).map(#this_value::#variant_ident)
                    }
                }
                _ => {
                    missing_content_fallthrough = quote!(_ => #missing_content);
                    return None;
                }
            };
            Some(quote! {
                __Field::#variant_index => #arm,
            })
        })
        .collect::<Vec<_>>();
    if !missing_content_arms.is_empty() {
        missing_content = quote! {
            match __field {
                #(#missing_content_arms)*
                #missing_content_fallthrough
            }
        };
    }

    // Advance the map by one key, returning early in case of error.
    let next_key = quote! {
        _serde::de::MapAccess::next_key_seed(&mut __map, #tag_or_content)?
    };

    let variant_from_map = match mix {
        // if all variants are string variants, we can deserialize by variant index
        VariantMix::OnlyStrings => {
            quote! {
                _serde::de::MapAccess::next_value_seed(
                    &mut __map,
                    _serde::__private::de::AdjacentlyTaggedEnumVariantSeed::<__Field> {
                        enum_name: #rust_name,
                        variants: VARIANTS,
                        fields_enum: _serde::__private::PhantomData,
                    }
                )?
            }
        }
        _ => quote! { _serde::de::MapAccess::next_value::<__Field>(&mut __map)? },
    };

    // When allowing unknown fields, we want to transparently step through keys
    // we don't care about until we find `tag`, `content`, or run out of keys.
    let next_relevant_key = if deny_unknown_fields {
        next_key
    } else {
        quote!({
            let mut __rk : _serde::__private::Option<_serde::__private::de::TagOrContentField> = _serde::__private::None;
            while let _serde::__private::Some(__k) = #next_key {
                match __k {
                    _serde::__private::de::TagContentOtherField::Other => {
                        let _ = _serde::de::MapAccess::next_value::<_serde::de::IgnoredAny>(&mut __map)?;
                        continue;
                    },
                    _serde::__private::de::TagContentOtherField::Tag => {
                        __rk = _serde::__private::Some(_serde::__private::de::TagOrContentField::Tag);
                        break;
                    }
                    _serde::__private::de::TagContentOtherField::Content => {
                        __rk = _serde::__private::Some(_serde::__private::de::TagOrContentField::Content);
                        break;
                    }
                }
            }

            __rk
        })
    };

    // Step through remaining keys, looking for duplicates of previously-seen
    // keys. When unknown fields are denied, any key that isn't a duplicate will
    // at this point immediately produce an error.
    let visit_remaining_keys = quote! {
        match #next_relevant_key {
            _serde::__private::Some(_serde::__private::de::TagOrContentField::Tag) => {
                _serde::__private::Err(<__A::Error as _serde::de::Error>::duplicate_field(#tag))
            }
            _serde::__private::Some(_serde::__private::de::TagOrContentField::Content) => {
                _serde::__private::Err(<__A::Error as _serde::de::Error>::duplicate_field(#content))
            }
            _serde::__private::None => _serde::__private::Ok(__ret),
        }
    };

    let finish_content_then_tag = if variant_arms.is_empty() {
        quote! {
            match #variant_from_map {}
        }
    } else {
        quote! {
            let __ret = match #variant_from_map {
                // Deserialize the buffered content now that we know the variant.
                #(#variant_arms)*
            }?;
            // Visit remaining keys, looking for duplicates.
            #visit_remaining_keys
        }
    };

    quote_block! {
        #variant_visitor

        #variants_stmt

        #[doc(hidden)]
        struct __Seed #de_impl_generics #where_clause {
            field: __Field,
            marker: _serde::__private::PhantomData<#this_type #ty_generics>,
            lifetime: _serde::__private::PhantomData<&#delife ()>,
        }

        impl #de_impl_generics _serde::de::DeserializeSeed<#delife> for __Seed #de_ty_generics #where_clause {
            type Value = #this_type #ty_generics;

            fn deserialize<__D>(self, __deserializer: __D) -> _serde::__private::Result<Self::Value, __D::Error>
            where
                __D: _serde::Deserializer<#delife>,
            {
                match self.field {
                    #(#variant_arms)*
                }
            }
        }

        #[doc(hidden)]
        struct __Visitor #de_impl_generics #where_clause {
            marker: _serde::__private::PhantomData<#this_type #ty_generics>,
            lifetime: _serde::__private::PhantomData<&#delife ()>,
        }

        impl #de_impl_generics _serde::de::Visitor<#delife> for __Visitor #de_ty_generics #where_clause {
            type Value = #this_type #ty_generics;

            fn expecting(&self, __formatter: &mut _serde::__private::Formatter) -> _serde::__private::fmt::Result {
                _serde::__private::Formatter::write_str(__formatter, #expecting)
            }

            fn visit_map<__A>(self, mut __map: __A) -> _serde::__private::Result<Self::Value, __A::Error>
            where
                __A: _serde::de::MapAccess<#delife>,
            {
                // Visit the first relevant key.
                match #next_relevant_key {
                    // First key is the tag.
                    _serde::__private::Some(_serde::__private::de::TagOrContentField::Tag) => {
                        // Parse the tag.
                        let __field = #variant_from_map;
                        // Visit the second key.
                        match #next_relevant_key {
                            // Second key is a duplicate of the tag.
                            _serde::__private::Some(_serde::__private::de::TagOrContentField::Tag) => {
                                _serde::__private::Err(<__A::Error as _serde::de::Error>::duplicate_field(#tag))
                            }
                            // Second key is the content.
                            _serde::__private::Some(_serde::__private::de::TagOrContentField::Content) => {
                                let __ret = _serde::de::MapAccess::next_value_seed(&mut __map,
                                    __Seed {
                                        field: __field,
                                        marker: _serde::__private::PhantomData,
                                        lifetime: _serde::__private::PhantomData,
                                    })?;
                                // Visit remaining keys, looking for duplicates.
                                #visit_remaining_keys
                            }
                            // There is no second key; might be okay if the we have a unit variant.
                            _serde::__private::None => #missing_content
                        }
                    }
                    // First key is the content.
                    _serde::__private::Some(_serde::__private::de::TagOrContentField::Content) => {
                        // Buffer up the content.
                        let __content = _serde::de::MapAccess::next_value::<_serde::__private::de::Content>(&mut __map)?;
                        // Visit the second key.
                        match #next_relevant_key {
                            // Second key is the tag.
                            _serde::__private::Some(_serde::__private::de::TagOrContentField::Tag) => {
                                let __deserializer = _serde::__private::de::ContentDeserializer::<__A::Error>::new(__content);
                                #finish_content_then_tag
                            }
                            // Second key is a duplicate of the content.
                            _serde::__private::Some(_serde::__private::de::TagOrContentField::Content) => {
                                _serde::__private::Err(<__A::Error as _serde::de::Error>::duplicate_field(#content))
                            }
                            // There is no second key.
                            _serde::__private::None => {
                                _serde::__private::Err(<__A::Error as _serde::de::Error>::missing_field(#tag))
                            }
                        }
                    }
                    // There is no first key.
                    _serde::__private::None => {
                        _serde::__private::Err(<__A::Error as _serde::de::Error>::missing_field(#tag))
                    }
                }
            }

            fn visit_seq<__A>(self, mut __seq: __A) -> _serde::__private::Result<Self::Value, __A::Error>
            where
                __A: _serde::de::SeqAccess<#delife>,
            {
                // Visit the first element - the tag.
                match _serde::de::SeqAccess::next_element(&mut __seq)? {
                    _serde::__private::Some(__field) => {
                        // Visit the second element - the content.
                        match _serde::de::SeqAccess::next_element_seed(
                            &mut __seq,
                            __Seed {
                                field: __field,
                                marker: _serde::__private::PhantomData,
                                lifetime: _serde::__private::PhantomData,
                            },
                        )? {
                            _serde::__private::Some(__ret) => _serde::__private::Ok(__ret),
                            // There is no second element.
                            _serde::__private::None => {
                                _serde::__private::Err(_serde::de::Error::invalid_length(1, &self))
                            }
                        }
                    }
                    // There is no first element.
                    _serde::__private::None => {
                        _serde::__private::Err(_serde::de::Error::invalid_length(0, &self))
                    }
                }
            }
        }

        #[doc(hidden)]
        const FIELDS: &'static [&'static str] = &[#tag, #content];
        _serde::Deserializer::deserialize_struct(
            __deserializer,
            #type_name,
            FIELDS,
            __Visitor {
                marker: _serde::__private::PhantomData::<#this_type #ty_generics>,
                lifetime: _serde::__private::PhantomData,
            },
        )
    }
}

fn deserialize_untagged_enum(
    params: &Parameters,
    variants: &[Variant],
    cattrs: &attr::Container,
) -> Fragment {
    let first_attempt = None;
    deserialize_untagged_enum_after(params, variants, cattrs, first_attempt)
}

fn deserialize_untagged_enum_after(
    params: &Parameters,
    variants: &[Variant],
    cattrs: &attr::Container,
    first_attempt: Option<Expr>,
) -> Fragment {
    let attempts = variants
        .iter()
        .filter(|variant| !variant.attrs.skip_deserializing())
        .map(|variant| {
            Expr(deserialize_untagged_variant(
                params,
                variant,
                cattrs,
                quote!(__deserializer),
            ))
        });
    // TODO this message could be better by saving the errors from the failed
    // attempts. The heuristic used by TOML was to count the number of fields
    // processed before an error, and use the error that happened after the
    // largest number of fields. I'm not sure I like that. Maybe it would be
    // better to save all the errors and combine them into one message that
    // explains why none of the variants matched.
    let fallthrough_msg = format!(
        "data did not match any variant of untagged enum {}",
        params.type_name()
    );
    let fallthrough_msg = cattrs.expecting().unwrap_or(&fallthrough_msg);

    // Ignore any error associated with non-untagged deserialization so that we
    // can fall through to the untagged variants. This may be infallible so we
    // need to provide the error type.
    let first_attempt = first_attempt.map(|expr| {
        quote! {
            if let _serde::__private::Result::<_, __D::Error>::Ok(__ok) = (|| #expr)() {
                return _serde::__private::Ok(__ok);
            }
        }
    });

    quote_block! {
        let __content = <_serde::__private::de::Content as _serde::Deserialize>::deserialize(__deserializer)?;
        let __deserializer = _serde::__private::de::ContentRefDeserializer::<__D::Error>::new(&__content);

        #first_attempt

        #(
            if let _serde::__private::Ok(__ok) = #attempts {
                return _serde::__private::Ok(__ok);
            }
        )*

        _serde::__private::Err(_serde::de::Error::custom(#fallthrough_msg))
    }
}

fn deserialize_externally_tagged_variant(
    params: &Parameters,
    variant: &Variant,
    cattrs: &attr::Container,
) -> Fragment {
    if let Some(path) = variant.attrs.deserialize_with() {
        let (wrapper, wrapper_ty, unwrap_fn) = wrap_deserialize_variant_with(params, variant, path);
        return quote_block! {
            #wrapper
            _serde::__private::Result::map(
                _serde::de::VariantAccess::newtype_variant::<#wrapper_ty>(__variant), #unwrap_fn)
        };
    }

    let variant_ident = &variant.ident;

    match variant.style {
        Style::Unit => {
            let this_value = &params.this_value;
            quote_block! {
                _serde::de::VariantAccess::unit_variant(__variant)?;
                _serde::__private::Ok(#this_value::#variant_ident)
            }
        }
        Style::Newtype => deserialize_externally_tagged_newtype_variant(
            variant_ident,
            params,
            &variant.fields[0],
            cattrs,
        ),
        Style::Tuple => deserialize_tuple(
            params,
            &variant.fields,
            cattrs,
            TupleForm::ExternallyTagged(variant_ident),
        ),
        Style::Struct => deserialize_struct(
            params,
            &variant.fields,
            cattrs,
            StructForm::ExternallyTagged(variant_ident),
        ),
    }
}

// Generates significant part of the visit_seq and visit_map bodies of visitors
// for the variants of internally tagged enum.
fn deserialize_internally_tagged_variant(
    params: &Parameters,
    variant: &Variant,
    cattrs: &attr::Container,
    deserializer: TokenStream,
) -> Fragment {
    if variant.attrs.deserialize_with().is_some() {
        return deserialize_untagged_variant(params, variant, cattrs, deserializer);
    }

    let variant_ident = &variant.ident;

    match effective_style(variant) {
        Style::Unit => {
            let this_value = &params.this_value;
            let type_name = params.type_name();
            let variant_name = variant.ident.to_string();
            let default = variant.fields.first().map(|field| {
                let default = Expr(expr_is_missing(field, cattrs));
                quote!((#default))
            });
            quote_block! {
                _serde::Deserializer::deserialize_any(#deserializer, _serde::__private::de::InternallyTaggedUnitVisitor::new(#type_name, #variant_name))?;
                _serde::__private::Ok(#this_value::#variant_ident #default)
            }
        }
        Style::Newtype => deserialize_untagged_newtype_variant(
            variant_ident,
            params,
            &variant.fields[0],
            &deserializer,
        ),
        Style::Struct => deserialize_struct(
            params,
            &variant.fields,
            cattrs,
            StructForm::InternallyTagged(variant_ident, deserializer),
        ),
        Style::Tuple => unreachable!("checked in serde_derive_internals"),
    }
}

fn deserialize_untagged_variant(
    params: &Parameters,
    variant: &Variant,
    cattrs: &attr::Container,
    deserializer: TokenStream,
) -> Fragment {
    if let Some(path) = variant.attrs.deserialize_with() {
        let unwrap_fn = unwrap_to_variant_closure(params, variant, false);
        return quote_block! {
            _serde::__private::Result::map(#path(#deserializer), #unwrap_fn)
        };
    }

    let variant_ident = &variant.ident;

    match effective_style(variant) {
        Style::Unit => {
            let this_value = &params.this_value;
            let type_name = params.type_name();
            let variant_name = variant.ident.to_string();
            let default = variant.fields.first().map(|field| {
                let default = Expr(expr_is_missing(field, cattrs));
                quote!((#default))
            });
            quote_expr! {
                match _serde::Deserializer::deserialize_any(
                    #deserializer,
                    _serde::__private::de::UntaggedUnitVisitor::new(#type_name, #variant_name)
                ) {
                    _serde::__private::Ok(()) => _serde::__private::Ok(#this_value::#variant_ident #default),
                    _serde::__private::Err(__err) => _serde::__private::Err(__err),
                }
            }
        }
        Style::Newtype => deserialize_untagged_newtype_variant(
            variant_ident,
            params,
            &variant.fields[0],
            &deserializer,
        ),
        Style::Tuple => deserialize_tuple(
            params,
            &variant.fields,
            cattrs,
            TupleForm::Untagged(variant_ident, deserializer),
        ),
        Style::Struct => deserialize_struct(
            params,
            &variant.fields,
            cattrs,
            StructForm::Untagged(variant_ident, deserializer),
        ),
    }
}

fn deserialize_externally_tagged_newtype_variant(
    variant_ident: &syn::Ident,
    params: &Parameters,
    field: &Field,
    cattrs: &attr::Container,
) -> Fragment {
    let this_value = &params.this_value;

    if field.attrs.skip_deserializing() {
        let default = Expr(expr_is_missing(field, cattrs));
        return quote_block! {
            _serde::de::VariantAccess::unit_variant(__variant)?;
            _serde::__private::Ok(#this_value::#variant_ident(#default))
        };
    }

    match field.attrs.deserialize_with() {
        None => {
            let field_ty = field.ty;
            let span = field.original.span();
            let func =
                quote_spanned!(span=> _serde::de::VariantAccess::newtype_variant::<#field_ty>);
            quote_expr! {
                _serde::__private::Result::map(#func(__variant), #this_value::#variant_ident)
            }
        }
        Some(path) => {
            let (wrapper, wrapper_ty) = wrap_deserialize_field_with(params, field.ty, path);
            quote_block! {
                #wrapper
                _serde::__private::Result::map(
                    _serde::de::VariantAccess::newtype_variant::<#wrapper_ty>(__variant),
                    |__wrapper| #this_value::#variant_ident(__wrapper.value))
            }
        }
    }
}

fn deserialize_untagged_newtype_variant(
    variant_ident: &syn::Ident,
    params: &Parameters,
    field: &Field,
    deserializer: &TokenStream,
) -> Fragment {
    let this_value = &params.this_value;
    let field_ty = field.ty;
    match field.attrs.deserialize_with() {
        None => {
            let span = field.original.span();
            let func = quote_spanned!(span=> <#field_ty as _serde::Deserialize>::deserialize);
            quote_expr! {
                _serde::__private::Result::map(#func(#deserializer), #this_value::#variant_ident)
            }
        }
        Some(path) => {
            quote_block! {
                let __value: _serde::__private::Result<#field_ty, _> = #path(#deserializer);
                _serde::__private::Result::map(__value, #this_value::#variant_ident)
            }
        }
    }
}

<<<<<<< HEAD
fn deserialize_generated_identifier<T: AsVariant>(
    mix: VariantMix,
    fields: &[(&T, Ident, &BTreeSet<T>)],
    cattrs: &attr::Container,
=======
fn deserialize_generated_identifier(
    fields: &[(&str, Ident, &BTreeSet<String>)],
    has_flatten: bool,
>>>>>>> 1a9ffdbd
    is_variant: bool,
    ignore_variant: Option<TokenStream>,
    fallthrough: Option<TokenStream>,
) -> Fragment {
    let this_value = quote!(__Field);
    let field_idents: &Vec<_> = &fields.iter().map(|(_, ident, _)| ident).collect();

    let visitor_impl = Stmts(deserialize_identifier(
        &this_value,
        fields,
        is_variant,
        fallthrough,
        None,
        !is_variant && has_flatten,
        None,
    ));

    let lifetime = if !is_variant && has_flatten {
        Some(quote!(<'de>))
    } else {
        None
    };

    let deserialize_call = if is_variant {
        match mix {
            VariantMix::OnlyStrings => {
                quote! { _serde::Deserializer::deserialize_string(__deserializer, __FieldVisitor) }
            }
            VariantMix::OnlyIntegers(IntRepr::U8) => {
                quote! { _serde::Deserializer::deserialize_u8(__deserializer, __FieldVisitor) }
            }
            VariantMix::OnlyIntegers(IntRepr::U16) => {
                quote! { _serde::Deserializer::deserialize_u16(__deserializer, __FieldVisitor) }
            }
            VariantMix::OnlyIntegers(IntRepr::U32) => {
                quote! { _serde::Deserializer::deserialize_u32(__deserializer, __FieldVisitor) }
            }
            VariantMix::OnlyIntegers(IntRepr::U64) => {
                quote! { _serde::Deserializer::deserialize_u64(__deserializer, __FieldVisitor) }
            }
            VariantMix::OnlyIntegers(IntRepr::I8) => {
                quote! { _serde::Deserializer::deserialize_i8(__deserializer, __FieldVisitor) }
            }
            VariantMix::OnlyIntegers(IntRepr::I16) => {
                quote! { _serde::Deserializer::deserialize_i16(__deserializer, __FieldVisitor) }
            }
            VariantMix::OnlyIntegers(IntRepr::I32) => {
                quote! { _serde::Deserializer::deserialize_i32(__deserializer, __FieldVisitor) }
            }
            VariantMix::OnlyIntegers(IntRepr::I64) => {
                quote! { _serde::Deserializer::deserialize_i64(__deserializer, __FieldVisitor) }
            }
            VariantMix::UnknownIntegers => {
                quote! { _serde::Deserializer::deserialize_i64(__deserializer, __FieldVisitor) }
            }
            VariantMix::OnlyBooleans => {
                quote! { _serde::Deserializer::deserialize_bool(__deserializer, __FieldVisitor) }
            }
            VariantMix::Any => {
                quote! { _serde::Deserializer::deserialize_any(__deserializer, __FieldVisitor) }
            }
        }
    } else {
        quote! {
            _serde::Deserializer::deserialize_identifier(__deserializer, __FieldVisitor)
        }
    };

    quote_block! {
        #[allow(non_camel_case_types)]
        #[doc(hidden)]
        enum __Field #lifetime {
            #(#field_idents,)*
            #ignore_variant
        }

        #[doc(hidden)]
        struct __FieldVisitor;

        impl<'de> _serde::de::Visitor<'de> for __FieldVisitor {
            type Value = __Field #lifetime;

            #visitor_impl
        }

        impl<'de> _serde::Deserialize<'de> for __Field #lifetime {
            #[inline]
            fn deserialize<__D>(__deserializer: __D) -> _serde::__private::Result<Self, __D::Error>
            where
                __D: _serde::Deserializer<'de>,
            {
                #deserialize_call
            }
        }
    }
}

/// Generates enum and its `Deserialize` implementation that represents each
/// non-skipped field of the struct
fn deserialize_field_identifier<T: AsVariant>(
    fields: &[(&T, Ident, &BTreeSet<T>)],
    cattrs: &attr::Container,
    has_flatten: bool,
) -> Stmts {
    let (ignore_variant, fallthrough) = if has_flatten {
        let ignore_variant = quote!(__other(_serde::__private::de::Content<'de>),);
        let fallthrough = quote!(_serde::__private::Ok(__Field::__other(__value)));
        (Some(ignore_variant), Some(fallthrough))
    } else if cattrs.deny_unknown_fields() {
        (None, None)
    } else {
        let ignore_variant = quote!(__ignore,);
        let fallthrough = quote!(_serde::__private::Ok(__Field::__ignore));
        (Some(ignore_variant), Some(fallthrough))
    };

    Stmts(deserialize_generated_identifier(
        VariantMix::OnlyStrings,
        fields,
        has_flatten,
        false,
        ignore_variant,
        fallthrough,
    ))
}

// Generates `Deserialize::deserialize` body for an enum with
// `serde(field_identifier)` or `serde(variant_identifier)` attribute.
fn deserialize_custom_identifier(
    params: &Parameters,
    variants: &[Variant],
    cattrs: &attr::Container,
) -> Fragment {
    let is_variant = match cattrs.identifier() {
        attr::Identifier::Variant => true,
        attr::Identifier::Field => false,
        attr::Identifier::No => unreachable!(),
    };

    let this_type = params.this_type.to_token_stream();
    let this_value = params.this_value.to_token_stream();

    let (ordinary, fallthrough, fallthrough_borrowed) = if let Some(last) = variants.last() {
        let last_ident = &last.ident;
        if last.attrs.other() {
            // Process `serde(other)` attribute. It would always be found on the
            // last variant (checked in `check_identifier`), so all preceding
            // are ordinary variants.
            let ordinary = &variants[..variants.len() - 1];
            let fallthrough = quote!(_serde::__private::Ok(#this_value::#last_ident));
            (ordinary, Some(fallthrough), None)
        } else if let Style::Newtype = last.style {
            let ordinary = &variants[..variants.len() - 1];
            let fallthrough = |value| {
                quote! {
                    _serde::__private::Result::map(
                        _serde::Deserialize::deserialize(
                            _serde::__private::de::IdentifierDeserializer::from(#value)
                        ),
                        #this_value::#last_ident)
                }
            };
            (
                ordinary,
                Some(fallthrough(quote!(__value))),
                Some(fallthrough(quote!(_serde::__private::de::Borrowed(
                    __value
                )))),
            )
        } else {
            (variants, None, None)
        }
    } else {
        (variants, None, None)
    };

    let names_idents: Vec<_> = ordinary
        .iter()
        .map(|variant| {
            (
                variant.attrs.name().deserialize_name(),
                variant.ident.clone(),
                variant.attrs.aliases(),
            )
        })
        .collect();

    let names = names_idents.iter().flat_map(|&(_, _, aliases)| aliases);

    let names_const = if fallthrough.is_some() {
        None
    } else if is_variant {
        let variants = quote! {
            #[doc(hidden)]
            const VARIANTS: &'static [&'static str] = &[ #(#names),* ];
        };
        Some(variants)
    } else {
        let fields = quote! {
            #[doc(hidden)]
            const FIELDS: &'static [&'static str] = &[ #(#names),* ];
        };
        Some(fields)
    };

    let (de_impl_generics, de_ty_generics, ty_generics, where_clause) =
        split_with_de_lifetime(params);
    let delife = params.borrowed.de_lifetime();
    let visitor_impl = Stmts(deserialize_identifier(
        &this_value,
        &names_idents,
        is_variant,
        fallthrough,
        fallthrough_borrowed,
        false,
        cattrs.expecting(),
    ));

    quote_block! {
        #names_const

        #[doc(hidden)]
        struct __FieldVisitor #de_impl_generics #where_clause {
            marker: _serde::__private::PhantomData<#this_type #ty_generics>,
            lifetime: _serde::__private::PhantomData<&#delife ()>,
        }

        impl #de_impl_generics _serde::de::Visitor<#delife> for __FieldVisitor #de_ty_generics #where_clause {
            type Value = #this_type #ty_generics;

            #visitor_impl
        }

        let __visitor = __FieldVisitor {
            marker: _serde::__private::PhantomData::<#this_type #ty_generics>,
            lifetime: _serde::__private::PhantomData,
        };
        _serde::Deserializer::deserialize_identifier(__deserializer, __visitor)
    }
}

fn deserialize_identifier<T: AsVariant>(
    this_value: &TokenStream,
    fields: &[(&T, Ident, &BTreeSet<T>)],
    is_variant: bool,
    fallthrough: Option<TokenStream>,
    fallthrough_borrowed: Option<TokenStream>,
    collect_other_fields: bool,
    expecting: Option<&str>,
) -> Fragment {
    let mut flat_fields = Vec::new();
    for (_, ident, aliases) in fields {
        flat_fields.extend(aliases.iter().map(|alias| (alias, ident)));
    }

    let field_strs: &Vec<_> = &flat_fields
        .iter()
        .filter_map(|(name, _)| name.as_string())
        .collect();
    let field_ints: &Vec<_> = &flat_fields
        .iter()
        .filter_map(|(name, _)| {
            name.as_int().map(|i| match i.negative {
                true => Literal::i64_unsuffixed(if i.negative {
                    -((i.magnitude - 1) as i64) - 1
                } else {
                    i.magnitude as i64
                }),
                false => Literal::u64_unsuffixed(i.magnitude),
            })
        })
        .collect();
    let field_ints_positive: &Vec<_> = &flat_fields
        .iter()
        .filter_map(|(name, _)| {
            name.as_int().and_then(|i| match i.negative {
                true => None,
                false => Some(Literal::u64_unsuffixed(i.magnitude)),
            })
        })
        .collect();
    let field_bools: &Vec<_> = &flat_fields
        .iter()
        .filter_map(|(name, _)| name.as_bool())
        .collect();
    let field_bytes: &Vec<_> = &flat_fields
        .iter()
        .filter_map(|(name, _)| name.as_string().map(|s| Literal::byte_string(s.as_bytes())))
        .collect();

    let constructor_strs: &Vec<_> = &flat_fields
        .iter()
        .filter(|(name, _)| name.as_string().is_some())
        .map(|(_, ident)| quote!(#this_value::#ident))
        .collect();

    let constructor_ints: &Vec<_> = &flat_fields
        .iter()
        .filter(|(name, _)| name.as_int().is_some())
        .map(|(_, ident)| quote!(#this_value::#ident))
        .collect();
    let constructor_ints_positive: &Vec<_> = &flat_fields
        .iter()
        .filter(|(name, _)| name.as_int().map(|i| !i.negative).unwrap_or(false))
        .map(|(_, ident)| quote!(#this_value::#ident))
        .collect();

    let constructor_bools: &Vec<_> = &flat_fields
        .iter()
        .filter(|(name, _)| name.as_bool().is_some())
        .map(|(_, ident)| quote!(#this_value::#ident))
        .collect();

    let expecting = expecting.unwrap_or(if is_variant {
        "variant identifier"
    } else {
        "field identifier"
    });

    let (bytes_to_str, bool_to_str, int_to_str) = if fallthrough.is_some() || collect_other_fields {
        (None, None, None)
    } else {
        (
            Some(quote! {
                let __value = &_serde::__private::from_utf8_lossy(__value);
            }),
            Some(quote! {
                let __value = if __value { "true" } else { "false" };
            }),
            Some(quote! {
                let __value = _serde::__private::ToString::to_string(&__value);
                let __value = &__value;
            }),
        )
    };

    let (
        value_as_str_content,
        value_as_borrowed_str_content,
        value_as_bytes_content,
        value_as_borrowed_bytes_content,
        value_as_bool_content,
    ) = if collect_other_fields {
        (
            Some(quote! {
                let __value = _serde::__private::de::Content::String(_serde::__private::ToString::to_string(__value));
            }),
            Some(quote! {
                let __value = _serde::__private::de::Content::Str(__value);
            }),
            Some(quote! {
                let __value = _serde::__private::de::Content::ByteBuf(__value.to_vec());
            }),
            Some(quote! {
                let __value = _serde::__private::de::Content::Bytes(__value);
            }),
            Some(quote! {
                let __value = _serde::__private::de::Content::Bool(__value);
            }),
        )
    } else {
        (None, None, None, None, None)
    };

    let fallthrough_arm_tokens;
    let fallthrough_arm = if let Some(fallthrough) = &fallthrough {
        fallthrough
    } else if is_variant {
        fallthrough_arm_tokens = quote! {
            _serde::__private::Err(_serde::de::Error::unknown_variant(__value, VARIANTS))
        };
        &fallthrough_arm_tokens
    } else {
        fallthrough_arm_tokens = quote! {
            _serde::__private::Err(_serde::de::Error::unknown_field(__value, FIELDS))
        };
        &fallthrough_arm_tokens
    };

    let visit_bool = if constructor_bools.is_empty() {
        if collect_other_fields {
            Some(quote! {
                fn visit_bool<__E>(self, __value: bool) -> _serde::__private::Result<Self::Value, __E>
                where
                    __E: _serde::de::Error,
                {
                    _serde::__private::Ok(__Field::__other(_serde::__private::de::Content::Bool(__value)))
                }
            })
        } else {
            None
        }
    } else {
        let missing_true_arm = field_bools.iter().all(|b| !*b);
        let missing_false_arm = field_bools.iter().all(|b| *b);

        let fallthrough_true_arm = if missing_true_arm {
            Some(quote! {
                true => {
                    #bool_to_str
                    #value_as_bool_content
                    #fallthrough_arm
                },
            })
        } else {
            None
        };

        let fallthrough_false_arm = if missing_false_arm {
            Some(quote! {
                false => {
                    #bool_to_str
                    #value_as_bool_content
                    #fallthrough_arm
                },
            })
        } else {
            None
        };

        Some(quote! {
            fn visit_bool<__E>(self, __value: bool) -> _serde::__private::Result<Self::Value, __E>
            where
                __E: _serde::de::Error,
            {
                #[allow(unreachable_patterns)]
                match __value {
                    #(
                        #field_bools => _serde::__private::Ok(#constructor_bools),
                    )*
                    #fallthrough_true_arm
                    #fallthrough_false_arm
                }
            }
        })
    };

    let visit_int = if constructor_ints.is_empty() {
        if collect_other_fields {
            quote! {
                fn visit_i8<__E>(self, __value: i8) -> _serde::__private::Result<Self::Value, __E>
                where
                    __E: _serde::de::Error,
                {
                    _serde::__private::Ok(__Field::__other(_serde::__private::de::Content::I8(__value)))
                }

                fn visit_i16<__E>(self, __value: i16) -> _serde::__private::Result<Self::Value, __E>
                where
                    __E: _serde::de::Error,
                {
                    _serde::__private::Ok(__Field::__other(_serde::__private::de::Content::I16(__value)))
                }

                fn visit_i32<__E>(self, __value: i32) -> _serde::__private::Result<Self::Value, __E>
                where
                    __E: _serde::de::Error,
                {
                    _serde::__private::Ok(__Field::__other(_serde::__private::de::Content::I32(__value)))
                }

                fn visit_u8<__E>(self, __value: u8) -> _serde::__private::Result<Self::Value, __E>
                where
                    __E: _serde::de::Error,
                {
                    _serde::__private::Ok(__Field::__other(_serde::__private::de::Content::U8(__value)))
                }

                fn visit_u16<__E>(self, __value: u16) -> _serde::__private::Result<Self::Value, __E>
                where
                    __E: _serde::de::Error,
                {
                    _serde::__private::Ok(__Field::__other(_serde::__private::de::Content::U16(__value)))
                }

                fn visit_u32<__E>(self, __value: u32) -> _serde::__private::Result<Self::Value, __E>
                where
                    __E: _serde::de::Error,
                {
                    _serde::__private::Ok(__Field::__other(_serde::__private::de::Content::U32(__value)))
                }

                fn visit_i64<__E>(self, __value: i64) -> _serde::__private::Result<Self::Value, __E>
                where
                    __E: _serde::de::Error,
                {
                    _serde::__private::Ok(__Field::__other(_serde::__private::de::Content::I64(__value)))
                }

                fn visit_u64<__E>(self, __value: u64) -> _serde::__private::Result<Self::Value, __E>
                where
                    __E: _serde::de::Error,
                {
                    _serde::__private::Ok(__Field::__other(_serde::__private::de::Content::U64(__value)))
                }
            }
        } else {
            let variant_indices = 0_u64..;
            let u64_fallthrough_arm_tokens;
            let u64_fallthrough_arm = if let Some(fallthrough) = &fallthrough {
                fallthrough
            } else {
                let index_expecting = if is_variant { "variant" } else { "field" };
                let fallthrough_msg =
                    format!("{} index 0 <= i < {}", index_expecting, fields.len());
                u64_fallthrough_arm_tokens = quote! {
                    _serde::__private::Err(_serde::de::Error::invalid_value(
                        _serde::de::Unexpected::Unsigned(__value),
                        &#fallthrough_msg,
                    ))
                };
                &u64_fallthrough_arm_tokens
            };

            let main_constructors: &Vec<_> = &fields
                .iter()
                .map(|(_, ident, _)| quote!(#this_value::#ident))
                .collect();

            quote! {
                fn visit_u64<__E>(self, __value: u64) -> _serde::__private::Result<Self::Value, __E>
                where
                    __E: _serde::de::Error,
                {
                    match __value {
                        #(
                            #variant_indices => _serde::__private::Ok(#main_constructors),
                        )*
                        _ => {
                            #u64_fallthrough_arm
                        },
                    }
                }
            }
        }
    } else {
        let (value_as_u8_content, value_as_u16_content, value_as_u32_content, value_as_u64_content) =
            if collect_other_fields {
                (
                    Some(quote! {
                        let __value = _serde::__private::de::Content::U8(__value);
                    }),
                    Some(quote! {
                        let __value = _serde::__private::de::Content::U16(__value);
                    }),
                    Some(quote! {
                        let __value = _serde::__private::de::Content::U32(__value);
                    }),
                    Some(quote! {
                        let __value = _serde::__private::de::Content::U64(__value);
                    }),
                )
            } else {
                (None, None, None, None)
            };
        let (value_as_i8_content, value_as_i16_content, value_as_i32_content, value_as_i64_content) =
            if collect_other_fields {
                (
                    Some(quote! {
                        let __value = _serde::__private::de::Content::I8(__value);
                    }),
                    Some(quote! {
                        let __value = _serde::__private::de::Content::I16(__value);
                    }),
                    Some(quote! {
                        let __value = _serde::__private::de::Content::I32(__value);
                    }),
                    Some(quote! {
                        let __value = _serde::__private::de::Content::I64(__value);
                    }),
                )
            } else {
                (None, None, None, None)
            };

        quote! {
            fn visit_i8<__E>(self, __value: i8) -> _serde::__private::Result<Self::Value, __E>
            where
                __E: _serde::de::Error,
            {
                match __value {
                    #(
                        #field_ints => _serde::__private::Ok(#constructor_ints),
                    )*
                    _ => {
                        #int_to_str
                        #value_as_i8_content
                        #fallthrough_arm
                    }
                }
            }

            fn visit_i16<__E>(self, __value: i16) -> _serde::__private::Result<Self::Value, __E>
            where
                __E: _serde::de::Error,
            {
                match __value {
                    #(
                        #field_ints => _serde::__private::Ok(#constructor_ints),
                    )*
                    _ => {
                        #int_to_str
                        #value_as_i16_content
                        #fallthrough_arm
                    }
                }
            }

            fn visit_i32<__E>(self, __value: i32) -> _serde::__private::Result<Self::Value, __E>
            where
                __E: _serde::de::Error,
            {
                match __value {
                    #(
                        #field_ints => _serde::__private::Ok(#constructor_ints),
                    )*
                    _ => {
                        #int_to_str
                        #value_as_i32_content
                        #fallthrough_arm
                    }
                }
            }

            fn visit_u8<__E>(self, __value: u8) -> _serde::__private::Result<Self::Value, __E>
            where
                __E: _serde::de::Error,
            {
                match __value {
                    #(
                        #field_ints_positive => _serde::__private::Ok(#constructor_ints_positive),
                    )*
                    _ => {
                        #int_to_str
                        #value_as_u8_content
                        #fallthrough_arm
                    }
                }
            }

            fn visit_u16<__E>(self, __value: u16) -> _serde::__private::Result<Self::Value, __E>
            where
                __E: _serde::de::Error,
            {
                match __value {
                    #(
                        #field_ints_positive => _serde::__private::Ok(#constructor_ints_positive),
                    )*
                    _ => {
                        #int_to_str
                        #value_as_u16_content
                        #fallthrough_arm
                    }
                }
            }

            fn visit_u32<__E>(self, __value: u32) -> _serde::__private::Result<Self::Value, __E>
            where
                __E: _serde::de::Error,
            {
                match __value {
                    #(
                        #field_ints_positive => _serde::__private::Ok(#constructor_ints_positive),
                    )*
                    _ => {
                        #int_to_str
                        #value_as_u32_content
                        #fallthrough_arm
                    }
                }
            }

            fn visit_i64<__E>(self, __value: i64) -> _serde::__private::Result<Self::Value, __E>
            where
                __E: _serde::de::Error,
            {
                match __value {
                    #(
                        #field_ints => _serde::__private::Ok(#constructor_ints),
                    )*
                    _ => {
                        #int_to_str
                        #value_as_i64_content
                        #fallthrough_arm
                    }
                }
            }

            fn visit_u64<__E>(self, __value: u64) -> _serde::__private::Result<Self::Value, __E>
            where
                __E: _serde::de::Error,
            {
                match __value {
                    #(
                        #field_ints_positive => _serde::__private::Ok(#constructor_ints_positive),
                    )*
                    _ => {
                        #int_to_str
                        #value_as_u64_content
                        #fallthrough_arm
                    }
                }
            }
        }
    };

    let visit_borrowed = if fallthrough_borrowed.is_some() || collect_other_fields {
        let fallthrough_borrowed_arm = fallthrough_borrowed.as_ref().unwrap_or(fallthrough_arm);

        Some(quote! {
            fn visit_borrowed_str<__E>(self, __value: &'de str) -> _serde::__private::Result<Self::Value, __E>
            where
                __E: _serde::de::Error,
            {
                match __value {
                    #(
                        #field_strs => _serde::__private::Ok(#constructor_strs),
                    )*
                    _ => {
                        #value_as_borrowed_str_content
                        #fallthrough_borrowed_arm
                    }
                }
            }

            fn visit_borrowed_bytes<__E>(self, __value: &'de [u8]) -> _serde::__private::Result<Self::Value, __E>
            where
                __E: _serde::de::Error,
            {
                match __value {
                    #(
                        #field_bytes => _serde::__private::Ok(#constructor_strs),
                    )*
                    _ => {
                        #bytes_to_str
                        #value_as_borrowed_bytes_content
                        #fallthrough_borrowed_arm
                    }
                }
            }
        })
    } else {
        None
    };

    let visit_str_and_bytes = quote! {
        fn visit_str<__E>(self, __value: &str) -> _serde::__private::Result<Self::Value, __E>
        where
            __E: _serde::de::Error,
        {
            match __value {
                #(
                    #field_strs => _serde::__private::Ok(#constructor_strs),
                )*
                _ => {
                    #value_as_str_content
                    #fallthrough_arm
                }
            }
        }

        fn visit_bytes<__E>(self, __value: &[u8]) -> _serde::__private::Result<Self::Value, __E>
        where
            __E: _serde::de::Error,
        {
            match __value {
                #(
                    #field_bytes => _serde::__private::Ok(#constructor_strs),
                )*
                _ => {
                    #bytes_to_str
                    #value_as_bytes_content
                    #fallthrough_arm
                }
            }
        }
    };

    let visit_other = if collect_other_fields {
        Some(quote! {
            fn visit_f32<__E>(self, __value: f32) -> _serde::__private::Result<Self::Value, __E>
            where
                __E: _serde::de::Error,
            {
                _serde::__private::Ok(__Field::__other(_serde::__private::de::Content::F32(__value)))
            }

            fn visit_f64<__E>(self, __value: f64) -> _serde::__private::Result<Self::Value, __E>
            where
                __E: _serde::de::Error,
            {
                _serde::__private::Ok(__Field::__other(_serde::__private::de::Content::F64(__value)))
            }

            fn visit_char<__E>(self, __value: char) -> _serde::__private::Result<Self::Value, __E>
            where
                __E: _serde::de::Error,
            {
                _serde::__private::Ok(__Field::__other(_serde::__private::de::Content::Char(__value)))
            }

            fn visit_unit<__E>(self) -> _serde::__private::Result<Self::Value, __E>
            where
                __E: _serde::de::Error,
            {
                _serde::__private::Ok(__Field::__other(_serde::__private::de::Content::Unit))
            }
        })
    } else {
        None
    };

    quote_block! {
        fn expecting(&self, __formatter: &mut _serde::__private::Formatter) -> _serde::__private::fmt::Result {
            _serde::__private::Formatter::write_str(__formatter, #expecting)
        }

        #visit_other

        #visit_bool

        #visit_int

        #visit_str_and_bytes

        #visit_borrowed
    }
}

fn deserialize_map(
    struct_path: &TokenStream,
    params: &Parameters,
    fields: &[Field],
    cattrs: &attr::Container,
    has_flatten: bool,
) -> Fragment {
    // Create the field names for the fields.
    let fields_names: Vec<_> = fields
        .iter()
        .enumerate()
        .map(|(i, field)| (field, field_i(i)))
        .collect();

    // Declare each field that will be deserialized.
    let let_values = fields_names
        .iter()
        .filter(|&&(field, _)| !field.attrs.skip_deserializing() && !field.attrs.flatten())
        .map(|(field, name)| {
            let field_ty = field.ty;
            quote! {
                let mut #name: _serde::__private::Option<#field_ty> = _serde::__private::None;
            }
        });

    // Collect contents for flatten fields into a buffer
    let let_collect = if has_flatten {
        Some(quote! {
            let mut __collect = _serde::__private::Vec::<_serde::__private::Option<(
                _serde::__private::de::Content,
                _serde::__private::de::Content
            )>>::new();
        })
    } else {
        None
    };

    // Match arms to extract a value for a field.
    let value_arms = fields_names
        .iter()
        .filter(|&&(field, _)| !field.attrs.skip_deserializing() && !field.attrs.flatten())
        .map(|(field, name)| {
            let deser_name = field.attrs.name().deserialize_name();

            let visit = match field.attrs.deserialize_with() {
                None => {
                    let field_ty = field.ty;
                    let span = field.original.span();
                    let func =
                        quote_spanned!(span=> _serde::de::MapAccess::next_value::<#field_ty>);
                    quote! {
                        #func(&mut __map)?
                    }
                }
                Some(path) => {
                    let (wrapper, wrapper_ty) = wrap_deserialize_field_with(params, field.ty, path);
                    quote!({
                        #wrapper
                        match _serde::de::MapAccess::next_value::<#wrapper_ty>(&mut __map) {
                            _serde::__private::Ok(__wrapper) => __wrapper.value,
                            _serde::__private::Err(__err) => {
                                return _serde::__private::Err(__err);
                            }
                        }
                    })
                }
            };
            quote! {
                __Field::#name => {
                    if _serde::__private::Option::is_some(&#name) {
                        return _serde::__private::Err(<__A::Error as _serde::de::Error>::duplicate_field(#deser_name));
                    }
                    #name = _serde::__private::Some(#visit);
                }
            }
        });

    // Visit ignored values to consume them
    let ignored_arm = if has_flatten {
        Some(quote! {
            __Field::__other(__name) => {
                __collect.push(_serde::__private::Some((
                    __name,
                    _serde::de::MapAccess::next_value(&mut __map)?)));
            }
        })
    } else if cattrs.deny_unknown_fields() {
        None
    } else {
        Some(quote! {
            _ => { let _ = _serde::de::MapAccess::next_value::<_serde::de::IgnoredAny>(&mut __map)?; }
        })
    };

    let all_skipped = fields.iter().all(|field| field.attrs.skip_deserializing());
    let match_keys = if cattrs.deny_unknown_fields() && all_skipped {
        quote! {
            // FIXME: Once feature(exhaustive_patterns) is stable:
            // let _serde::__private::None::<__Field> = _serde::de::MapAccess::next_key(&mut __map)?;
            _serde::__private::Option::map(
                _serde::de::MapAccess::next_key::<__Field>(&mut __map)?,
                |__impossible| match __impossible {});
        }
    } else {
        quote! {
            while let _serde::__private::Some(__key) = _serde::de::MapAccess::next_key::<__Field>(&mut __map)? {
                match __key {
                    #(#value_arms)*
                    #ignored_arm
                }
            }
        }
    };

    let extract_values = fields_names
        .iter()
        .filter(|&&(field, _)| !field.attrs.skip_deserializing() && !field.attrs.flatten())
        .map(|(field, name)| {
            let missing_expr = Match(expr_is_missing(field, cattrs));

            quote! {
                let #name = match #name {
                    _serde::__private::Some(#name) => #name,
                    _serde::__private::None => #missing_expr
                };
            }
        });

    let extract_collected = fields_names
        .iter()
        .filter(|&&(field, _)| field.attrs.flatten() && !field.attrs.skip_deserializing())
        .map(|(field, name)| {
            let field_ty = field.ty;
            let func = match field.attrs.deserialize_with() {
                None => {
                    let span = field.original.span();
                    quote_spanned!(span=> _serde::de::Deserialize::deserialize)
                }
                Some(path) => quote!(#path),
            };
            quote! {
                let #name: #field_ty = #func(
                    _serde::__private::de::FlatMapDeserializer(
                        &mut __collect,
                        _serde::__private::PhantomData))?;
            }
        });

    let collected_deny_unknown_fields = if has_flatten && cattrs.deny_unknown_fields() {
        Some(quote! {
            if let _serde::__private::Some(_serde::__private::Some((__key, _))) =
                __collect.into_iter().filter(_serde::__private::Option::is_some).next()
            {
                if let _serde::__private::Some(__key) = __key.as_str() {
                    return _serde::__private::Err(
                        _serde::de::Error::custom(format_args!("unknown field `{}`", &__key)));
                } else {
                    return _serde::__private::Err(
                        _serde::de::Error::custom(format_args!("unexpected map key")));
                }
            }
        })
    } else {
        None
    };

    let result = fields_names.iter().map(|(field, name)| {
        let member = &field.member;
        if field.attrs.skip_deserializing() {
            let value = Expr(expr_is_missing(field, cattrs));
            quote!(#member: #value)
        } else {
            quote!(#member: #name)
        }
    });

    let let_default = match cattrs.default() {
        attr::Default::Default => Some(quote!(
            let __default: Self::Value = _serde::__private::Default::default();
        )),
        attr::Default::Path(path) => Some(quote!(
            let __default: Self::Value = #path();
        )),
        attr::Default::None => {
            // We don't need the default value, to prevent an unused variable warning
            // we'll leave the line empty.
            None
        }
    };

    let mut result = quote!(#struct_path { #(#result),* });
    if params.has_getter {
        let this_type = &params.this_type;
        let (_, ty_generics, _) = params.generics.split_for_impl();
        result = quote! {
            _serde::__private::Into::<#this_type #ty_generics>::into(#result)
        };
    }

    quote_block! {
        #(#let_values)*

        #let_collect

        #match_keys

        #let_default

        #(#extract_values)*

        #(#extract_collected)*

        #collected_deny_unknown_fields

        _serde::__private::Ok(#result)
    }
}

#[cfg(feature = "deserialize_in_place")]
fn deserialize_map_in_place(
    params: &Parameters,
    fields: &[Field],
    cattrs: &attr::Container,
) -> Fragment {
    assert!(
        !has_flatten(fields),
        "inplace deserialization of maps does not support flatten fields"
    );

    // Create the field names for the fields.
    let fields_names: Vec<_> = fields
        .iter()
        .enumerate()
        .map(|(i, field)| (field, field_i(i)))
        .collect();

    // For deserialize_in_place, declare booleans for each field that will be
    // deserialized.
    let let_flags = fields_names
        .iter()
        .filter(|&&(field, _)| !field.attrs.skip_deserializing())
        .map(|(_, name)| {
            quote! {
                let mut #name: bool = false;
            }
        });

    // Match arms to extract a value for a field.
    let value_arms_from = fields_names
        .iter()
        .filter(|&&(field, _)| !field.attrs.skip_deserializing())
        .map(|(field, name)| {
            let deser_name = field.attrs.name().deserialize_name();
            let member = &field.member;

            let visit = match field.attrs.deserialize_with() {
                None => {
                    quote! {
                        _serde::de::MapAccess::next_value_seed(&mut __map, _serde::__private::de::InPlaceSeed(&mut self.place.#member))?
                    }
                }
                Some(path) => {
                    let (wrapper, wrapper_ty) = wrap_deserialize_field_with(params, field.ty, path);
                    quote!({
                        #wrapper
                        self.place.#member = match _serde::de::MapAccess::next_value::<#wrapper_ty>(&mut __map) {
                            _serde::__private::Ok(__wrapper) => __wrapper.value,
                            _serde::__private::Err(__err) => {
                                return _serde::__private::Err(__err);
                            }
                        };
                    })
                }
            };
            quote! {
                __Field::#name => {
                    if #name {
                        return _serde::__private::Err(<__A::Error as _serde::de::Error>::duplicate_field(#deser_name));
                    }
                    #visit;
                    #name = true;
                }
            }
        });

    // Visit ignored values to consume them
    let ignored_arm = if cattrs.deny_unknown_fields() {
        None
    } else {
        Some(quote! {
            _ => { let _ = _serde::de::MapAccess::next_value::<_serde::de::IgnoredAny>(&mut __map)?; }
        })
    };

    let all_skipped = fields.iter().all(|field| field.attrs.skip_deserializing());

    let match_keys = if cattrs.deny_unknown_fields() && all_skipped {
        quote! {
            // FIXME: Once feature(exhaustive_patterns) is stable:
            // let _serde::__private::None::<__Field> = _serde::de::MapAccess::next_key(&mut __map)?;
            _serde::__private::Option::map(
                _serde::de::MapAccess::next_key::<__Field>(&mut __map)?,
                |__impossible| match __impossible {});
        }
    } else {
        quote! {
            while let _serde::__private::Some(__key) = _serde::de::MapAccess::next_key::<__Field>(&mut __map)? {
                match __key {
                    #(#value_arms_from)*
                    #ignored_arm
                }
            }
        }
    };

    let check_flags = fields_names
        .iter()
        .filter(|&&(field, _)| !field.attrs.skip_deserializing())
        .map(|(field, name)| {
            let missing_expr = expr_is_missing(field, cattrs);
            // If missing_expr unconditionally returns an error, don't try
            // to assign its value to self.place.
            if field.attrs.default().is_none()
                && cattrs.default().is_none()
                && field.attrs.deserialize_with().is_some()
            {
                let missing_expr = Stmts(missing_expr);
                quote! {
                    if !#name {
                        #missing_expr;
                    }
                }
            } else {
                let member = &field.member;
                let missing_expr = Expr(missing_expr);
                quote! {
                    if !#name {
                        self.place.#member = #missing_expr;
                    };
                }
            }
        });

    let this_type = &params.this_type;
    let (_, _, ty_generics, _) = split_with_de_lifetime(params);

    let let_default = match cattrs.default() {
        attr::Default::Default => Some(quote!(
            let __default: #this_type #ty_generics = _serde::__private::Default::default();
        )),
        attr::Default::Path(path) => Some(quote!(
            let __default: #this_type #ty_generics = #path();
        )),
        attr::Default::None => {
            // We don't need the default value, to prevent an unused variable warning
            // we'll leave the line empty.
            None
        }
    };

    quote_block! {
        #(#let_flags)*

        #match_keys

        #let_default

        #(#check_flags)*

        _serde::__private::Ok(())
    }
}

fn field_i(i: usize) -> Ident {
    Ident::new(&format!("__field{}", i), Span::call_site())
}

/// This function wraps the expression in `#[serde(deserialize_with = "...")]`
/// in a trait to prevent it from accessing the internal `Deserialize` state.
fn wrap_deserialize_with(
    params: &Parameters,
    value_ty: &TokenStream,
    deserialize_with: &syn::ExprPath,
) -> (TokenStream, TokenStream) {
    let this_type = &params.this_type;
    let (de_impl_generics, de_ty_generics, ty_generics, where_clause) =
        split_with_de_lifetime(params);
    let delife = params.borrowed.de_lifetime();

    let wrapper = quote! {
        #[doc(hidden)]
        struct __DeserializeWith #de_impl_generics #where_clause {
            value: #value_ty,
            phantom: _serde::__private::PhantomData<#this_type #ty_generics>,
            lifetime: _serde::__private::PhantomData<&#delife ()>,
        }

        impl #de_impl_generics _serde::Deserialize<#delife> for __DeserializeWith #de_ty_generics #where_clause {
            fn deserialize<__D>(__deserializer: __D) -> _serde::__private::Result<Self, __D::Error>
            where
                __D: _serde::Deserializer<#delife>,
            {
                _serde::__private::Ok(__DeserializeWith {
                    value: #deserialize_with(__deserializer)?,
                    phantom: _serde::__private::PhantomData,
                    lifetime: _serde::__private::PhantomData,
                })
            }
        }
    };

    let wrapper_ty = quote!(__DeserializeWith #de_ty_generics);

    (wrapper, wrapper_ty)
}

fn wrap_deserialize_field_with(
    params: &Parameters,
    field_ty: &syn::Type,
    deserialize_with: &syn::ExprPath,
) -> (TokenStream, TokenStream) {
    wrap_deserialize_with(params, &quote!(#field_ty), deserialize_with)
}

fn wrap_deserialize_variant_with(
    params: &Parameters,
    variant: &Variant,
    deserialize_with: &syn::ExprPath,
) -> (TokenStream, TokenStream, TokenStream) {
    let field_tys = variant.fields.iter().map(|field| field.ty);
    let (wrapper, wrapper_ty) =
        wrap_deserialize_with(params, &quote!((#(#field_tys),*)), deserialize_with);

    let unwrap_fn = unwrap_to_variant_closure(params, variant, true);

    (wrapper, wrapper_ty, unwrap_fn)
}

// Generates closure that converts single input parameter to the final value.
fn unwrap_to_variant_closure(
    params: &Parameters,
    variant: &Variant,
    with_wrapper: bool,
) -> TokenStream {
    let this_value = &params.this_value;
    let variant_ident = &variant.ident;

    let (arg, wrapper) = if with_wrapper {
        (quote! { __wrap }, quote! { __wrap.value })
    } else {
        let field_tys = variant.fields.iter().map(|field| field.ty);
        (quote! { __wrap: (#(#field_tys),*) }, quote! { __wrap })
    };

    let field_access = (0..variant.fields.len()).map(|n| {
        Member::Unnamed(Index {
            index: n as u32,
            span: Span::call_site(),
        })
    });

    match variant.style {
        Style::Struct if variant.fields.len() == 1 => {
            let member = &variant.fields[0].member;
            quote! {
                |#arg| #this_value::#variant_ident { #member: #wrapper }
            }
        }
        Style::Struct => {
            let members = variant.fields.iter().map(|field| &field.member);
            quote! {
                |#arg| #this_value::#variant_ident { #(#members: #wrapper.#field_access),* }
            }
        }
        Style::Tuple => quote! {
            |#arg| #this_value::#variant_ident(#(#wrapper.#field_access),*)
        },
        Style::Newtype => quote! {
            |#arg| #this_value::#variant_ident(#wrapper)
        },
        Style::Unit => quote! {
            |#arg| #this_value::#variant_ident
        },
    }
}

fn expr_is_missing(field: &Field, cattrs: &attr::Container) -> Fragment {
    match field.attrs.default() {
        attr::Default::Default => {
            let span = field.original.span();
            let func = quote_spanned!(span=> _serde::__private::Default::default);
            return quote_expr!(#func());
        }
        attr::Default::Path(path) => {
            return quote_expr!(#path());
        }
        attr::Default::None => { /* below */ }
    }

    match *cattrs.default() {
        attr::Default::Default | attr::Default::Path(_) => {
            let member = &field.member;
            return quote_expr!(__default.#member);
        }
        attr::Default::None => { /* below */ }
    }

    let name = field.attrs.name().deserialize_name();
    match field.attrs.deserialize_with() {
        None => {
            let span = field.original.span();
            let func = quote_spanned!(span=> _serde::__private::de::missing_field);
            quote_expr! {
                #func(#name)?
            }
        }
        Some(_) => {
            quote_expr! {
                return _serde::__private::Err(<__A::Error as _serde::de::Error>::missing_field(#name))
            }
        }
    }
}

fn expr_is_missing_seq(
    assign_to: Option<TokenStream>,
    index: usize,
    field: &Field,
    cattrs: &attr::Container,
    expecting: &str,
) -> TokenStream {
    match field.attrs.default() {
        attr::Default::Default => {
            let span = field.original.span();
            return quote_spanned!(span=> #assign_to _serde::__private::Default::default());
        }
        attr::Default::Path(path) => {
            return quote_spanned!(path.span()=> #assign_to #path());
        }
        attr::Default::None => { /* below */ }
    }

    match *cattrs.default() {
        attr::Default::Default | attr::Default::Path(_) => {
            let member = &field.member;
            quote!(#assign_to __default.#member)
        }
        attr::Default::None => quote!(
            return _serde::__private::Err(_serde::de::Error::invalid_length(#index, &#expecting))
        ),
    }
}

fn effective_style(variant: &Variant) -> Style {
    match variant.style {
        Style::Newtype if variant.fields[0].attrs.skip_deserializing() => Style::Unit,
        other => other,
    }
}

/// True if there is any field with a `#[serde(flatten)]` attribute, other than
/// fields which are skipped.
fn has_flatten(fields: &[Field]) -> bool {
    fields
        .iter()
        .any(|field| field.attrs.flatten() && !field.attrs.skip_deserializing())
}

struct DeImplGenerics<'a>(&'a Parameters);
#[cfg(feature = "deserialize_in_place")]
struct InPlaceImplGenerics<'a>(&'a Parameters);

impl<'a> ToTokens for DeImplGenerics<'a> {
    fn to_tokens(&self, tokens: &mut TokenStream) {
        let mut generics = self.0.generics.clone();
        if let Some(de_lifetime) = self.0.borrowed.de_lifetime_param() {
            generics.params = Some(syn::GenericParam::Lifetime(de_lifetime))
                .into_iter()
                .chain(generics.params)
                .collect();
        }
        let (impl_generics, _, _) = generics.split_for_impl();
        impl_generics.to_tokens(tokens);
    }
}

#[cfg(feature = "deserialize_in_place")]
impl<'a> ToTokens for InPlaceImplGenerics<'a> {
    fn to_tokens(&self, tokens: &mut TokenStream) {
        let place_lifetime = place_lifetime();
        let mut generics = self.0.generics.clone();

        // Add lifetime for `&'place mut Self, and `'a: 'place`
        for param in &mut generics.params {
            match param {
                syn::GenericParam::Lifetime(param) => {
                    param.bounds.push(place_lifetime.lifetime.clone());
                }
                syn::GenericParam::Type(param) => {
                    param.bounds.push(syn::TypeParamBound::Lifetime(
                        place_lifetime.lifetime.clone(),
                    ));
                }
                syn::GenericParam::Const(_) => {}
            }
        }
        generics.params = Some(syn::GenericParam::Lifetime(place_lifetime))
            .into_iter()
            .chain(generics.params)
            .collect();
        if let Some(de_lifetime) = self.0.borrowed.de_lifetime_param() {
            generics.params = Some(syn::GenericParam::Lifetime(de_lifetime))
                .into_iter()
                .chain(generics.params)
                .collect();
        }
        let (impl_generics, _, _) = generics.split_for_impl();
        impl_generics.to_tokens(tokens);
    }
}

#[cfg(feature = "deserialize_in_place")]
impl<'a> DeImplGenerics<'a> {
    fn in_place(self) -> InPlaceImplGenerics<'a> {
        InPlaceImplGenerics(self.0)
    }
}

struct DeTypeGenerics<'a>(&'a Parameters);
#[cfg(feature = "deserialize_in_place")]
struct InPlaceTypeGenerics<'a>(&'a Parameters);

fn de_type_generics_to_tokens(
    mut generics: syn::Generics,
    borrowed: &BorrowedLifetimes,
    tokens: &mut TokenStream,
) {
    if borrowed.de_lifetime_param().is_some() {
        let def = syn::LifetimeParam {
            attrs: Vec::new(),
            lifetime: syn::Lifetime::new("'de", Span::call_site()),
            colon_token: None,
            bounds: Punctuated::new(),
        };
        // Prepend 'de lifetime to list of generics
        generics.params = Some(syn::GenericParam::Lifetime(def))
            .into_iter()
            .chain(generics.params)
            .collect();
    }
    let (_, ty_generics, _) = generics.split_for_impl();
    ty_generics.to_tokens(tokens);
}

impl<'a> ToTokens for DeTypeGenerics<'a> {
    fn to_tokens(&self, tokens: &mut TokenStream) {
        de_type_generics_to_tokens(self.0.generics.clone(), &self.0.borrowed, tokens);
    }
}

#[cfg(feature = "deserialize_in_place")]
impl<'a> ToTokens for InPlaceTypeGenerics<'a> {
    fn to_tokens(&self, tokens: &mut TokenStream) {
        let mut generics = self.0.generics.clone();
        generics.params = Some(syn::GenericParam::Lifetime(place_lifetime()))
            .into_iter()
            .chain(generics.params)
            .collect();

        de_type_generics_to_tokens(generics, &self.0.borrowed, tokens);
    }
}

#[cfg(feature = "deserialize_in_place")]
impl<'a> DeTypeGenerics<'a> {
    fn in_place(self) -> InPlaceTypeGenerics<'a> {
        InPlaceTypeGenerics(self.0)
    }
}

#[cfg(feature = "deserialize_in_place")]
fn place_lifetime() -> syn::LifetimeParam {
    syn::LifetimeParam {
        attrs: Vec::new(),
        lifetime: syn::Lifetime::new("'place", Span::call_site()),
        colon_token: None,
        bounds: Punctuated::new(),
    }
}

fn split_with_de_lifetime(
    params: &Parameters,
) -> (
    DeImplGenerics,
    DeTypeGenerics,
    syn::TypeGenerics,
    Option<&syn::WhereClause>,
) {
    let de_impl_generics = DeImplGenerics(params);
    let de_ty_generics = DeTypeGenerics(params);
    let (_, ty_generics, where_clause) = params.generics.split_for_impl();
    (de_impl_generics, de_ty_generics, ty_generics, where_clause)
}<|MERGE_RESOLUTION|>--- conflicted
+++ resolved
@@ -969,12 +969,8 @@
         })
         .collect();
 
-<<<<<<< HEAD
-    let field_visitor = deserialize_field_identifier(&field_names_idents, cattrs);
-=======
     let has_flatten = has_flatten(fields);
     let field_visitor = deserialize_field_identifier(&field_names_idents, cattrs, has_flatten);
->>>>>>> 1a9ffdbd
 
     // untagged struct variants do not get a visit_seq method. The same applies to
     // structs that only have a map representation.
@@ -1234,15 +1230,10 @@
     }
 }
 
-<<<<<<< HEAD
 fn prepare_enum_variant_enum(
     mix: VariantMix,
     variants: &[Variant],
-    cattrs: &attr::Container,
 ) -> (TokenStream, Stmts) {
-=======
-fn prepare_enum_variant_enum(variants: &[Variant]) -> (TokenStream, Stmts) {
->>>>>>> 1a9ffdbd
     let mut deserialized_variants = variants
         .iter()
         .enumerate()
@@ -1302,12 +1293,8 @@
     let expecting = format!("enum {}", params.type_name());
     let expecting = cattrs.expecting().unwrap_or(&expecting);
 
-<<<<<<< HEAD
     let (variants_stmt, variant_visitor) =
-        prepare_enum_variant_enum(VariantMix::OnlyStrings, variants, cattrs);
-=======
-    let (variants_stmt, variant_visitor) = prepare_enum_variant_enum(variants);
->>>>>>> 1a9ffdbd
+        prepare_enum_variant_enum(VariantMix::OnlyStrings, variants);
 
     // Match arms to extract a variant from a string
     let variant_arms = variants
@@ -1393,11 +1380,7 @@
     cattrs: &attr::Container,
     tag: &str,
 ) -> Fragment {
-<<<<<<< HEAD
-    let (variants_stmt, variant_visitor) = prepare_enum_variant_enum(mix, variants, cattrs);
-=======
-    let (variants_stmt, variant_visitor) = prepare_enum_variant_enum(variants);
->>>>>>> 1a9ffdbd
+    let (variants_stmt, variant_visitor) = prepare_enum_variant_enum(mix, variants);
 
     // Match arms to extract a variant from a string
     let variant_arms = variants
@@ -1452,11 +1435,7 @@
         split_with_de_lifetime(params);
     let delife = params.borrowed.de_lifetime();
 
-<<<<<<< HEAD
-    let (variants_stmt, variant_visitor) = prepare_enum_variant_enum(mix, variants, cattrs);
-=======
-    let (variants_stmt, variant_visitor) = prepare_enum_variant_enum(variants);
->>>>>>> 1a9ffdbd
+    let (variants_stmt, variant_visitor) = prepare_enum_variant_enum(mix, variants);
 
     let variant_arms: &Vec<_> = &variants
         .iter()
@@ -2035,16 +2014,10 @@
     }
 }
 
-<<<<<<< HEAD
 fn deserialize_generated_identifier<T: AsVariant>(
     mix: VariantMix,
     fields: &[(&T, Ident, &BTreeSet<T>)],
-    cattrs: &attr::Container,
-=======
-fn deserialize_generated_identifier(
-    fields: &[(&str, Ident, &BTreeSet<String>)],
     has_flatten: bool,
->>>>>>> 1a9ffdbd
     is_variant: bool,
     ignore_variant: Option<TokenStream>,
     fallthrough: Option<TokenStream>,

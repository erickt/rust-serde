use proc_macro2::{Literal, Span, TokenStream};
use quote::ToTokens;
use syn::punctuated::Punctuated;
use syn::spanned::Spanned;
use syn::{self, Ident, Index, Member};

use bound;
use dummy;
use fragment::{Expr, Fragment, Match, Stmts};
use internals::ast::{Container, Data, Field, Style, Variant};
use internals::{attr, Ctxt, Derive};
use pretend;

use std::collections::BTreeSet;

pub fn expand_derive_deserialize(
    input: &syn::DeriveInput,
    seeded: bool,
) -> Result<TokenStream, Vec<syn::Error>> {
    let ctxt = Ctxt::new();
    let cont = match Container::from_ast(&ctxt, input, Derive::Deserialize) {
        Some(cont) => cont,
        None => return Err(ctxt.check().unwrap_err()),
    };
    if seeded && cont.attrs.deserialize_state().is_none() {
        ctxt.error_spanned_by(&cont.ident, "Need a deserialize_state attribute");
    }
    precondition(&ctxt, &cont);
    ctxt.check()?;

    let ident = &cont.ident;
    let params = Parameters::new(&cont, seeded);
    let (de_impl_generics, _, ty_generics, where_clause) = split_with_de_lifetime(&params);
    let body = Stmts(deserialize_body(&cont, &params));
    let delife = params.borrowed.de_lifetime();
    let serde = cont.attrs.serde_path();

    let impl_block = if let Some(remote) = cont.attrs.remote() {
        let vis = &input.vis;
        let used = pretend::pretend_used(&cont);
        quote! {
            impl #de_impl_generics #ident #ty_generics #where_clause {
                #vis fn deserialize<__D>(__deserializer: __D) -> #serde::export::Result<#remote #ty_generics, __D::Error>
                where
                    __D: #serde::Deserializer<#delife>,
                {
                    #used
                    #body
                }
            }
        }
    } else {
        let fn_deserialize_in_place = deserialize_in_place_body(&cont, &params);
        let (de_impl_generics, _, ty_generics, where_clause) = split_with_de_lifetime(&params);
        if seeded {
            let seed_ty = cont.attrs.deserialize_state().unwrap();
            quote! {
                #[automatically_derived]
                impl #de_impl_generics _serde::de::DeserializeState<#delife, #seed_ty> for #ident #ty_generics #where_clause {

                    fn deserialize_state<__D>(__seed: &mut #seed_ty, __deserializer: __D) -> _serde::export::Result<Self, __D::Error>
                        where __D: _serde::Deserializer<#delife>
                    {
                        #body
                    }
                }
            }
        } else {
            quote! {
                #[automatically_derived]
            impl #de_impl_generics #serde::Deserialize<#delife> for #ident #ty_generics #where_clause {
                fn deserialize<__D>(__deserializer: __D) -> #serde::export::Result<Self, __D::Error>
                where
                    __D: #serde::Deserializer<#delife>,
                    {
                        #body
                    }
                    #fn_deserialize_in_place
                }
            }
        }
    };

    Ok(dummy::wrap_in_const(
        cont.attrs.custom_serde_path(),
        "DESERIALIZE",
        ident,
        impl_block,
    ))
}

fn precondition(cx: &Ctxt, cont: &Container) {
    precondition_sized(cx, cont);
    precondition_no_de_lifetime(cx, cont);
}

fn precondition_sized(cx: &Ctxt, cont: &Container) {
    if let Data::Struct(_, fields) = &cont.data {
        if let Some(last) = fields.last() {
            if let syn::Type::Slice(_) = *last.ty {
                cx.error_spanned_by(
                    cont.original,
                    "cannot deserialize a dynamically sized struct",
                );
            }
        }
    }
}

fn precondition_no_de_lifetime(cx: &Ctxt, cont: &Container) {
    if let BorrowedLifetimes::Borrowed(_) = borrowed_lifetimes(cont) {
        for param in cont.generics.lifetimes() {
            if param.lifetime.to_string() == "'de" {
                cx.error_spanned_by(
                    &param.lifetime,
                    "cannot deserialize when there is a lifetime parameter called 'de",
                );
                return;
            }
        }
    }
}

struct Parameters {
    /// Name of the type the `derive` is on.
    local: syn::Ident,

    /// Path to the type the impl is for. Either a single `Ident` for local
    /// types or `some::remote::Ident` for remote types. Does not include
    /// generic parameters.
    this: syn::Path,

    /// Generics including any explicit and inferred bounds for the impl.
    generics: syn::Generics,

    /// Lifetimes borrowed from the deserializer. These will become bounds on
    /// the `'de` lifetime of the deserializer.
    borrowed: BorrowedLifetimes,

    /// At least one field has a serde(getter) attribute, implying that the
    /// remote type has a private field.
    has_getter: bool,

    de_parameters: Option<Vec<syn::GenericParam>>,
}

impl Parameters {
    fn new(cont: &Container, seeded: bool) -> Self {
        let local = cont.ident.clone();
        let this = match cont.attrs.remote() {
            Some(remote) => remote.clone(),
            None => cont.ident.clone().into(),
        };
        let borrowed = borrowed_lifetimes(cont);
        let generics = build_generics(cont, &borrowed, seeded);
        let has_getter = cont.data.has_getter();

        Parameters {
            local: local,
            this: this,
            generics: generics,
            borrowed: borrowed,
            has_getter: has_getter,
            de_parameters: cont.attrs.de_parameters().map(|params| params.to_owned()),
        }
    }

    /// Type name to use in error messages and `&'static str` arguments to
    /// various Deserializer methods.
    fn type_name(&self) -> String {
        self.this.segments.last().unwrap().ident.to_string()
    }
}

// All the generics in the input, plus a bound `T: Deserialize` for each generic
// field type that will be deserialized by us, plus a bound `T: Default` for
// each generic field type that will be set to a default value.
fn build_generics(cont: &Container, borrowed: &BorrowedLifetimes, seeded: bool) -> syn::Generics {
    let generics = bound::without_defaults(cont.generics);

    let generics = bound::with_where_predicates_from_fields(cont, &generics, attr::Field::de_bound);

    let generics =
        bound::with_where_predicates_from_variants(cont, &generics, attr::Variant::de_bound);

    match cont.attrs.de_bound() {
        Some(predicates) => bound::with_where_predicates(&generics, predicates),
        None => {
            let mut generics = match *cont.attrs.default() {
                attr::Default::Default => {
                    bound::with_self_bound(cont, &generics, &parse_quote!(_serde::export::Default))
                }
                attr::Default::None | attr::Default::Path(_) => generics,
            };

            if !seeded {
                let delife = borrowed.de_lifetime();
                generics = bound::with_bound(
                    cont,
                    &generics,
                    needs_deserialize_bound,
                    &parse_quote!(_serde::Deserialize<#delife>),
                );
            }

            bound::with_bound(
                cont,
                &generics,
                requires_default,
                &parse_quote!(_serde::export::Default),
            )
        }
    }
}

// Fields with a `skip_deserializing` or `deserialize_with` attribute, or which
// belong to a variant with a `skip_deserializing` or `deserialize_with`
// attribute, are not deserialized by us so we do not generate a bound. Fields
// with a `bound` attribute specify their own bound so we do not generate one.
// All other fields may need a `T: Deserialize` bound where T is the type of the
// field.
fn needs_deserialize_bound(field: &attr::Field, variant: Option<&attr::Variant>) -> bool {
    !field.skip_deserializing()
        && field.deserialize_with().is_none()
        && field.de_bound().is_none()
        && variant.map_or(true, |variant| {
            !variant.skip_deserializing()
                && variant.deserialize_with().is_none()
                && variant.de_bound().is_none()
        })
}

// Fields with a `default` attribute (not `default=...`), and fields with a
// `skip_deserializing` attribute that do not also have `default=...`.
fn requires_default(field: &attr::Field, _variant: Option<&attr::Variant>) -> bool {
    if let attr::Default::Default = *field.default() {
        true
    } else {
        false
    }
}

enum BorrowedLifetimes {
    Borrowed(BTreeSet<syn::Lifetime>),
    Static,
}

impl BorrowedLifetimes {
    fn de_lifetime(&self) -> syn::Lifetime {
        match *self {
            BorrowedLifetimes::Borrowed(_) => syn::Lifetime::new("'de", Span::call_site()),
            BorrowedLifetimes::Static => syn::Lifetime::new("'static", Span::call_site()),
        }
    }

    fn de_lifetime_def(&self) -> Option<syn::LifetimeDef> {
        match self {
            BorrowedLifetimes::Borrowed(bounds) => Some(syn::LifetimeDef {
                attrs: Vec::new(),
                lifetime: syn::Lifetime::new("'de", Span::call_site()),
                colon_token: None,
                bounds: bounds.iter().cloned().collect(),
            }),
            BorrowedLifetimes::Static => None,
        }
    }
}

// The union of lifetimes borrowed by each field of the container.
//
// These turn into bounds on the `'de` lifetime of the Deserialize impl. If
// lifetimes `'a` and `'b` are borrowed but `'c` is not, the impl is:
//
//     impl<'de: 'a + 'b, 'a, 'b, 'c> Deserialize<'de> for S<'a, 'b, 'c>
//
// If any borrowed lifetime is `'static`, then `'de: 'static` would be redundant
// and we use plain `'static` instead of `'de`.
fn borrowed_lifetimes(cont: &Container) -> BorrowedLifetimes {
    let mut lifetimes = BTreeSet::new();
    for field in cont.data.all_fields() {
        if !field.attrs.skip_deserializing() {
            lifetimes.extend(field.attrs.borrowed_lifetimes().iter().cloned());
        }
    }
    if lifetimes.iter().any(|b| b.to_string() == "'static") {
        BorrowedLifetimes::Static
    } else {
        BorrowedLifetimes::Borrowed(lifetimes)
    }
}

fn deserialize_body(cont: &Container, params: &Parameters) -> Fragment {
    if cont.attrs.transparent() {
        deserialize_transparent(cont, params)
    } else if let Some(type_from) = cont.attrs.type_from() {
        deserialize_from(type_from)
    } else if let Some(type_try_from) = cont.attrs.type_try_from() {
        deserialize_try_from(type_try_from)
    } else if let attr::Identifier::No = cont.attrs.identifier() {
        match &cont.data {
            Data::Enum(variants) => deserialize_enum(params, variants, &cont.attrs),
            Data::Struct(Style::Struct, fields) => {
                deserialize_struct(None, params, fields, &cont.attrs, None, &Untagged::No)
            }
            Data::Struct(Style::Tuple, fields) | Data::Struct(Style::Newtype, fields) => {
                deserialize_tuple(None, params, fields, &cont.attrs, None)
            }
            Data::Struct(Style::Unit, _) => deserialize_unit_struct(params, &cont.attrs),
        }
    } else {
        match &cont.data {
            Data::Enum(variants) => deserialize_custom_identifier(params, variants, &cont.attrs),
            Data::Struct(_, _) => unreachable!("checked in serde_derive_internals"),
        }
    }
}

#[cfg(feature = "deserialize_in_place")]
fn deserialize_in_place_body(cont: &Container, params: &Parameters) -> Option<Stmts> {
    // Only remote derives have getters, and we do not generate
    // deserialize_in_place for remote derives.
    assert!(!params.has_getter);

    if cont.attrs.transparent()
        || cont.attrs.type_from().is_some()
        || cont.attrs.type_try_from().is_some()
        || cont.attrs.identifier().is_some()
        || cont
            .data
            .all_fields()
            .all(|f| f.attrs.deserialize_with().is_some())
    {
        return None;
    }

    let code = match &cont.data {
        Data::Struct(Style::Struct, fields) => {
            if let Some(code) = deserialize_struct_in_place(None, params, fields, &cont.attrs, None)
            {
                code
            } else {
                return None;
            }
        }
        Data::Struct(Style::Tuple, fields) | Data::Struct(Style::Newtype, fields) => {
            deserialize_tuple_in_place(None, params, fields, &cont.attrs, None)
        }
        Data::Enum(_) | Data::Struct(Style::Unit, _) => {
            return None;
        }
    };

    let delife = params.borrowed.de_lifetime();
    let stmts = Stmts(code);

    let fn_deserialize_in_place = quote_block! {
        fn deserialize_in_place<__D>(__deserializer: __D, __place: &mut Self) -> _serde::export::Result<(), __D::Error>
        where
            __D: _serde::Deserializer<#delife>,
        {
            #stmts
        }
    };

    Some(Stmts(fn_deserialize_in_place))
}

#[cfg(not(feature = "deserialize_in_place"))]
fn deserialize_in_place_body(_cont: &Container, _params: &Parameters) -> Option<Stmts> {
    None
}

fn deserialize_transparent(cont: &Container, params: &Parameters) -> Fragment {
    let fields = match &cont.data {
        Data::Struct(_, fields) => fields,
        Data::Enum(_) => unreachable!(),
    };

    let this = &params.this;
    let transparent_field = fields.iter().find(|f| f.attrs.transparent()).unwrap();

    let path = match transparent_field.attrs.deserialize_with() {
        Some(path) => quote!(#path),
        None => {
            let span = transparent_field.original.span();
            quote_spanned!(span=> _serde::Deserialize::deserialize)
        }
    };

    let assign = fields.iter().map(|field| {
        let member = &field.member;
        if field as *const Field == transparent_field as *const Field {
            quote!(#member: __transparent)
        } else {
            let value = match field.attrs.default() {
                attr::Default::Default => quote!(_serde::export::Default::default()),
                attr::Default::Path(path) => quote!(#path()),
                attr::Default::None => quote!(_serde::export::PhantomData),
            };
            quote!(#member: #value)
        }
    });

    quote_block! {
        _serde::export::Result::map(
            #path(__deserializer),
            |__transparent| #this { #(#assign),* })
    }
}

fn deserialize_from(type_from: &syn::Type) -> Fragment {
    quote_block! {
        _serde::export::Result::map(
            <#type_from as _serde::Deserialize>::deserialize(__deserializer),
            _serde::export::From::from)
    }
}

fn deserialize_try_from(type_try_from: &syn::Type) -> Fragment {
    quote_block! {
        _serde::export::Result::and_then(
            <#type_try_from as _serde::Deserialize>::deserialize(__deserializer),
            |v| _serde::export::TryFrom::try_from(v).map_err(_serde::de::Error::custom))
    }
}

fn deserialize_unit_struct(params: &Parameters, cattrs: &attr::Container) -> Fragment {
    let this = &params.this;
    let type_name = cattrs.name().deserialize_name();

    let expecting = format!("unit struct {}", params.type_name());

    quote_block! {
        struct __Visitor;

        impl<'de> _serde::de::Visitor<'de> for __Visitor {
            type Value = #this;

            fn expecting(&self, __formatter: &mut _serde::export::Formatter) -> _serde::export::fmt::Result {
                _serde::export::Formatter::write_str(__formatter, #expecting)
            }

            #[inline]
            fn visit_unit<__E>(self) -> _serde::export::Result<Self::Value, __E>
            where
                __E: _serde::de::Error,
            {
                _serde::export::Ok(#this)
            }
        }

        _serde::Deserializer::deserialize_unit_struct(__deserializer, #type_name, __Visitor)
    }
}

fn deserialize_tuple(
    variant_ident: Option<&syn::Ident>,
    params: &Parameters,
    fields: &[Field],
    cattrs: &attr::Container,
    deserializer: Option<TokenStream>,
) -> Fragment {
    let this = &params.this;
    let (de_impl_generics, de_ty_generics, ty_generics, where_clause) =
        split_with_de_and_seed_lifetime(params);
    let delife = params.borrowed.de_lifetime();

    assert!(!cattrs.has_flatten());

    // If there are getters (implying private fields), construct the local type
    // and use an `Into` conversion to get the remote type. If there are no
    // getters then construct the target type directly.
    let construct = if params.has_getter {
        let local = &params.local;
        quote!(#local)
    } else {
        quote!(#this)
    };

    let is_enum = variant_ident.is_some();
    let type_path = match variant_ident {
        Some(variant_ident) => quote!(#construct::#variant_ident),
        None => construct,
    };
    let expecting = match variant_ident {
        Some(variant_ident) => format!("tuple variant {}::{}", params.type_name(), variant_ident),
        None => format!("tuple struct {}", params.type_name()),
    };

    let nfields = fields.len();

    let visit_newtype_struct = if !is_enum && nfields == 1 {
        Some(deserialize_newtype_struct(
            &type_path, params, &fields[0], cattrs,
        ))
    } else {
        None
    };

    let visit_seq = Stmts(deserialize_seq(
        &type_path, params, fields, false, cattrs, &expecting,
    ));

    let visitor_field;
    let visitor_field_def;
    if let Some(seed_ty) = cattrs.deserialize_state() {
        visitor_field = Some(if variant_ident.is_some() {
            quote! { seed: self.seed, }
        } else {
            quote! { seed: __seed, }
        });
        visitor_field_def = Some(quote! { seed: &'seed mut #seed_ty, });
    } else {
        visitor_field = None;
        visitor_field_def = None;
    }

    let visitor_expr = quote! {
        __Visitor {
            #visitor_field

            marker: _serde::export::PhantomData::<#this #ty_generics>,
            lifetime: _serde::export::PhantomData,
        }
    };

    let dispatch = if let Some(deserializer) = deserializer {
        quote!(_serde::Deserializer::deserialize_tuple(#deserializer, #nfields, #visitor_expr))
    } else if is_enum {
        quote!(_serde::de::VariantAccess::tuple_variant(__variant, #nfields, #visitor_expr))
    } else if nfields == 1 {
        let type_name = cattrs.name().deserialize_name();
        quote!(_serde::Deserializer::deserialize_newtype_struct(__deserializer, #type_name, #visitor_expr))
    } else {
        let type_name = cattrs.name().deserialize_name();
        quote!(_serde::Deserializer::deserialize_tuple_struct(__deserializer, #type_name, #nfields, #visitor_expr))
    };

    let all_skipped = fields.iter().all(|field| field.attrs.skip_deserializing());
    let visitor_var = if all_skipped {
        quote!(_)
    } else {
        quote!(mut __seq)
    };

    quote_block! {
        struct __Visitor #de_impl_generics #where_clause {
            #visitor_field_def

            marker: _serde::export::PhantomData<#this #ty_generics>,
            lifetime: _serde::export::PhantomData<(&#delife (), &'seed mut ())>,
        }

        impl #de_impl_generics _serde::de::Visitor<#delife> for __Visitor #de_ty_generics #where_clause {
            type Value = #this #ty_generics;

            fn expecting(&self, __formatter: &mut _serde::export::Formatter) -> _serde::export::fmt::Result {
                _serde::export::Formatter::write_str(__formatter, #expecting)
            }

            #visit_newtype_struct

            #[inline]
            #[allow(unused_mut)]
            fn visit_seq<__A>(mut self, #visitor_var: __A) -> _serde::export::Result<Self::Value, __A::Error>
            where
                __A: _serde::de::SeqAccess<#delife>,
            {
                #visit_seq
            }
        }

        #dispatch
    }
}

fn deserialize_tuple_in_place(
    variant_ident: Option<syn::Ident>,
    params: &Parameters,
    fields: &[Field],
    cattrs: &attr::Container,
    deserializer: Option<TokenStream>,
) -> Fragment {
    let this = &params.this;
    let (de_impl_generics, de_ty_generics, ty_generics, where_clause) =
        split_with_de_lifetime(params);
    let delife = params.borrowed.de_lifetime();

    assert!(!cattrs.has_flatten());

    let is_enum = variant_ident.is_some();
    let expecting = match variant_ident {
        Some(variant_ident) => format!("tuple variant {}::{}", params.type_name(), variant_ident),
        None => format!("tuple struct {}", params.type_name()),
    };

    let nfields = fields.len();

    let visit_newtype_struct = if !is_enum && nfields == 1 {
        Some(deserialize_newtype_struct_in_place(params, &fields[0]))
    } else {
        None
    };

    let visit_seq = Stmts(deserialize_seq_in_place(params, fields, cattrs, &expecting));

    let visitor_expr = quote! {
        __Visitor {
            place: __place,
            lifetime: _serde::export::PhantomData,
        }
    };

    let dispatch = if let Some(deserializer) = deserializer {
        quote!(_serde::Deserializer::deserialize_tuple(#deserializer, #nfields, #visitor_expr))
    } else if is_enum {
        quote!(_serde::de::VariantAccess::tuple_variant(__variant, #nfields, #visitor_expr))
    } else if nfields == 1 {
        let type_name = cattrs.name().deserialize_name();
        quote!(_serde::Deserializer::deserialize_newtype_struct(__deserializer, #type_name, #visitor_expr))
    } else {
        let type_name = cattrs.name().deserialize_name();
        quote!(_serde::Deserializer::deserialize_tuple_struct(__deserializer, #type_name, #nfields, #visitor_expr))
    };

    let all_skipped = fields.iter().all(|field| field.attrs.skip_deserializing());
    let visitor_var = if all_skipped {
        quote!(_)
    } else {
        quote!(mut __seq)
    };

    let in_place_impl_generics = de_impl_generics.in_place();
    let in_place_ty_generics = de_ty_generics.in_place();
    let place_life = place_lifetime();

    quote_block! {
        struct __Visitor #in_place_impl_generics #where_clause {
            place: &#place_life mut #this #ty_generics,
            lifetime: _serde::export::PhantomData<&#delife ()>,
        }

        impl #in_place_impl_generics _serde::de::Visitor<#delife> for __Visitor #in_place_ty_generics #where_clause {
            type Value = ();

            fn expecting(&self, __formatter: &mut _serde::export::Formatter) -> _serde::export::fmt::Result {
                _serde::export::Formatter::write_str(__formatter, #expecting)
            }

            #visit_newtype_struct

            #[inline]
            fn visit_seq<__A>(self, #visitor_var: __A) -> _serde::export::Result<Self::Value, __A::Error>
            where
                __A: _serde::de::SeqAccess<#delife>,
            {
                #visit_seq
            }
        }

        #dispatch
    }
}

fn deserialize_seq(
    type_path: &TokenStream,
    params: &Parameters,
    fields: &[Field],
    is_struct: bool,
    cattrs: &attr::Container,
    expecting: &str,
) -> Fragment {
    let vars = (0..fields.len()).map(field_i as fn(_) -> _);

    let deserialized_count = fields
        .iter()
        .filter(|field| !field.attrs.skip_deserializing())
        .count();
    let expecting = if deserialized_count == 1 {
        format!("{} with 1 element", expecting)
    } else {
        format!("{} with {} elements", expecting, deserialized_count)
    };

    let mut index_in_seq = 0_usize;
    let let_values = vars.clone().zip(fields).map(|(var, field)| {
        if field.attrs.skip_deserializing() {
            let default = Expr(expr_is_missing(params, &field, cattrs));
            quote! {
                let #var = #default;
            }
        } else {
<<<<<<< HEAD
            let (wrapper, wrapper_value) =
                wrap_deserialize(params, field, cattrs.deserialize_state());
            let visit = quote!({
                    #wrapper
                    try!(_serde::de::SeqAccess::next_element_seed(&mut __seq, #wrapper_value))
                });
            let value_if_none = match *field.attrs.default() {
=======
            let visit = match field.attrs.deserialize_with() {
                None => {
                    let field_ty = field.ty;
                    let span = field.original.span();
                    let func =
                        quote_spanned!(span=> _serde::de::SeqAccess::next_element::<#field_ty>);
                    quote!(try!(#func(&mut __seq)))
                }
                Some(path) => {
                    let (wrapper, wrapper_ty) = wrap_deserialize_field_with(params, field.ty, path);
                    quote!({
                        #wrapper
                        _serde::export::Option::map(
                            try!(_serde::de::SeqAccess::next_element::<#wrapper_ty>(&mut __seq)),
                            |__wrap| __wrap.value)
                    })
                }
            };
            let value_if_none = match field.attrs.default() {
>>>>>>> cf314185
                attr::Default::Default => quote!(_serde::export::Default::default()),
                attr::Default::Path(path) => quote!(#path()),
                attr::Default::None => quote!(
                    return _serde::export::Err(_serde::de::Error::invalid_length(#index_in_seq, &#expecting));
                ),
            };
            let assign = quote! {
                let #var = match #visit {
                    Some(__value) => __value,
                    None => {
                        #value_if_none
                    }
                };
            };
            index_in_seq += 1;
            assign
        }
    });

    let mut result = if is_struct {
        let names = fields.iter().map(|f| &f.member);
        quote! {
            #type_path { #( #names: #vars ),* }
        }
    } else {
        quote! {
            #type_path ( #(#vars),* )
        }
    };

    if params.has_getter {
        let this = &params.this;
        result = quote! {
            _serde::export::Into::<#this>::into(#result)
        };
    }

    let let_default = match cattrs.default() {
        attr::Default::Default => Some(quote!(
            let __default: Self::Value = _serde::export::Default::default();
        )),
        attr::Default::Path(path) => Some(quote!(
            let __default: Self::Value = #path();
        )),
        attr::Default::None => {
            // We don't need the default value, to prevent an unused variable warning
            // we'll leave the line empty.
            None
        }
    };

    quote_block! {
        #let_default
        #(#let_values)*
        _serde::export::Ok(#result)
    }
}

fn deserialize_seq_in_place(
    params: &Parameters,
    fields: &[Field],
    cattrs: &attr::Container,
    expecting: &str,
) -> Fragment {
    let deserialized_count = fields
        .iter()
        .filter(|field| !field.attrs.skip_deserializing())
        .count();
    let expecting = if deserialized_count == 1 {
        format!("{} with 1 element", expecting)
    } else {
        format!("{} with {} elements", expecting, deserialized_count)
    };

    let mut index_in_seq = 0_usize;
    let write_values = fields.iter().map(|field| {
        let member = &field.member;

        if field.attrs.skip_deserializing() {
            let default = Expr(expr_is_missing(params, field, cattrs));
            quote! {
                self.place.#member = #default;
            }
        } else {
            let value_if_none = match field.attrs.default() {
                attr::Default::Default => quote!(
                    self.place.#member = _serde::export::Default::default();
                ),
                attr::Default::Path(path) => quote!(
                    self.place.#member = #path();
                ),
                attr::Default::None => quote!(
                return _serde::export::Err(_serde::de::Error::invalid_length(#index_in_seq, &#expecting));
                ),
            };
            let write = match field.attrs.deserialize_with() {
                None => {
                    quote! {
                        if let _serde::export::None = try!(_serde::de::SeqAccess::next_element_seed(&mut __seq,
                            _serde::private::de::InPlaceSeed(&mut self.place.#member)))
                        {
                            #value_if_none
                        }
                    }
                }
                Some(path) => {
                    let (wrapper, wrapper_ty) = wrap_deserialize_field_with(params, field.ty, path);
                    quote!({
                        #wrapper
                        match try!(_serde::de::SeqAccess::next_element::<#wrapper_ty>(&mut __seq)) {
                            _serde::export::Some(__wrap) => {
                                self.place.#member = __wrap.value;
                            }
                            _serde::export::None => {
                                #value_if_none
                            }
                        }
                    })
                }
            };
            index_in_seq += 1;
            write
        }
    });

    let this = &params.this;
    let (_, ty_generics, _) = params.generics.split_for_impl();
    let let_default = match cattrs.default() {
        attr::Default::Default => Some(quote!(
            let __default: #this #ty_generics  = _serde::export::Default::default();
        )),
        attr::Default::Path(path) => Some(quote!(
            let __default: #this #ty_generics  = #path();
        )),
        attr::Default::None => {
            // We don't need the default value, to prevent an unused variable warning
            // we'll leave the line empty.
            None
        }
    };

    quote_block! {
        #let_default
        #(#write_values)*
        _serde::export::Ok(())
    }
}

fn deserialize_newtype_struct(
    type_path: &TokenStream,
    params: &Parameters,
    field: &Field,
    cattrs: &attr::Container,
) -> TokenStream {
    let delife = params.borrowed.de_lifetime();
    let (wrapper, wrapper_value) = wrap_deserialize(params, field, cattrs.deserialize_state());
    let value = quote!({
        #wrapper
        try!(_serde::de::DeserializeSeed::deserialize(#wrapper_value, __e))
    });

    let mut result = quote!(#type_path(__field0));
    if params.has_getter {
        let this = &params.this;
        result = quote! {
            _serde::export::Into::<#this>::into(#result)
        };
    }

    let field_ty = &field.ty;
    quote! {
        #[inline]
        #[allow(unused_mut)]
        fn visit_newtype_struct<__E>(mut self, __e: __E) -> _serde::export::Result<Self::Value, __E::Error>
        where
            __E: _serde::Deserializer<#delife>,
        {
            let __field0: #field_ty = #value;
            _serde::export::Ok(#result)
        }
    }
}

fn deserialize_newtype_struct_in_place(params: &Parameters, field: &Field) -> TokenStream {
    // We do not generate deserialize_in_place if every field has a
    // deserialize_with.
    assert!(field.attrs.deserialize_with().is_none());

    let delife = params.borrowed.de_lifetime();

    quote! {
        #[inline]
        fn visit_newtype_struct<__E>(self, __e: __E) -> _serde::export::Result<Self::Value, __E::Error>
        where
            __E: _serde::Deserializer<#delife>,
        {
            _serde::Deserialize::deserialize_in_place(__e, &mut self.place.0)
        }
    }
}

enum Untagged {
    Yes,
    No,
}

fn deserialize_struct(
    variant_ident: Option<&syn::Ident>,
    params: &Parameters,
    fields: &[Field],
    cattrs: &attr::Container,
    deserializer: Option<TokenStream>,
    untagged: &Untagged,
) -> Fragment {
    let is_enum = variant_ident.is_some();

    let this = &params.this;
    let (de_impl_generics, de_ty_generics, ty_generics, where_clause) =
        split_with_de_and_seed_lifetime(params);
    let delife = params.borrowed.de_lifetime();

    // If there are getters (implying private fields), construct the local type
    // and use an `Into` conversion to get the remote type. If there are no
    // getters then construct the target type directly.
    let construct = if params.has_getter {
        let local = &params.local;
        quote!(#local)
    } else {
        quote!(#this)
    };

    let type_path = match variant_ident {
        Some(variant_ident) => quote!(#construct::#variant_ident),
        None => construct,
    };
    let expecting = match variant_ident {
        Some(variant_ident) => format!("struct variant {}::{}", params.type_name(), variant_ident),
        None => format!("struct {}", params.type_name()),
    };

    let visit_seq = Stmts(deserialize_seq(
        &type_path, params, fields, true, cattrs, &expecting,
    ));

    let (field_visitor, fields_stmt, visit_map) = if cattrs.has_flatten() {
        deserialize_struct_as_map_visitor(&type_path, params, fields, cattrs)
    } else {
        deserialize_struct_as_struct_visitor(&type_path, params, fields, cattrs)
    };
    let field_visitor = Stmts(field_visitor);
    let fields_stmt = fields_stmt.map(Stmts);
    let visit_map = Stmts(visit_map);

    let visitor_field;
    let visitor_field_def;
    if let Some(seed_ty) = cattrs.deserialize_state() {
        visitor_field = Some(if variant_ident.is_some() {
            quote! { seed: self.seed, }
        } else {
            quote! { seed: __seed, }
        });
        visitor_field_def = Some(quote! { seed: &'seed mut #seed_ty, });
    } else {
        visitor_field = None;
        visitor_field_def = None;
    }

    let visitor_expr = quote! {
        __Visitor {
            #visitor_field

            marker: _serde::export::PhantomData::<#this #ty_generics>,
            lifetime: _serde::export::PhantomData,
        }
    };

    let dispatch = if let Some(deserializer) = deserializer {
        quote! {
            _serde::Deserializer::deserialize_any(#deserializer, #visitor_expr)
        }
    } else if is_enum && cattrs.has_flatten() {
        quote! {
            _serde::de::VariantAccess::newtype_variant_seed(__variant, #visitor_expr)
        }
    } else if is_enum {
        quote! {
            _serde::de::VariantAccess::struct_variant(__variant, FIELDS, #visitor_expr)
        }
    } else if cattrs.has_flatten() {
        quote! {
            _serde::Deserializer::deserialize_map(__deserializer, #visitor_expr)
        }
    } else {
        let type_name = cattrs.name().deserialize_name();
        quote! {
            _serde::Deserializer::deserialize_struct(__deserializer, #type_name, FIELDS, #visitor_expr)
        }
    };

    let all_skipped = fields.iter().all(|field| field.attrs.skip_deserializing());
    let visitor_var = if all_skipped {
        quote!(_)
    } else {
        quote!(mut __seq)
    };

    // untagged struct variants do not get a visit_seq method. The same applies to
    // structs that only have a map representation.
    let visit_seq = match *untagged {
        Untagged::No if !cattrs.has_flatten() => Some(quote! {
            #[inline]
            #[allow(unused_mut)]
            fn visit_seq<__A>(mut self, #visitor_var: __A) -> _serde::export::Result<Self::Value, __A::Error>
            where
                __A: _serde::de::SeqAccess<#delife>,
            {
                #visit_seq
            }
        }),
        _ => None,
    };

    let visitor_seed = if is_enum && cattrs.has_flatten() {
        Some(quote! {
            impl #de_impl_generics _serde::de::DeserializeSeed<#delife> for __Visitor #de_ty_generics #where_clause {
                type Value = #this #ty_generics;

                fn deserialize<__D>(self, __deserializer: __D) -> _serde::export::Result<Self::Value, __D::Error>
                where
                    __D: _serde::Deserializer<'de>,
                {
                    _serde::Deserializer::deserialize_map(__deserializer, self)
                }
            }
        })
    } else {
        None
    };

    quote_block! {
        #field_visitor

        struct __Visitor #de_impl_generics #where_clause {
            #visitor_field_def

            marker: _serde::export::PhantomData<#this #ty_generics>,
            lifetime: _serde::export::PhantomData<(&#delife (), &'seed mut ())>,
        }

        impl #de_impl_generics _serde::de::Visitor<#delife> for __Visitor #de_ty_generics #where_clause {
            type Value = #this #ty_generics;

            fn expecting(&self, __formatter: &mut _serde::export::Formatter) -> _serde::export::fmt::Result {
                _serde::export::Formatter::write_str(__formatter, #expecting)
            }

            #visit_seq

            #[inline]
            #[allow(unused_mut)]
            fn visit_map<__A>(mut self, mut __map: __A) -> _serde::export::Result<Self::Value, __A::Error>
            where
                __A: _serde::de::MapAccess<#delife>,
            {
                #visit_map
            }
        }

        #visitor_seed

        #fields_stmt

        #dispatch
    }
}

fn deserialize_struct_in_place(
    variant_ident: Option<syn::Ident>,
    params: &Parameters,
    fields: &[Field],
    cattrs: &attr::Container,
    deserializer: Option<TokenStream>,
) -> Option<Fragment> {
    let is_enum = variant_ident.is_some();

    // for now we do not support in_place deserialization for structs that
    // are represented as map.
    if cattrs.has_flatten() {
        return None;
    }

    let this = &params.this;
    let (de_impl_generics, de_ty_generics, ty_generics, where_clause) =
        split_with_de_lifetime(params);
    let delife = params.borrowed.de_lifetime();

    let expecting = match variant_ident {
        Some(variant_ident) => format!("struct variant {}::{}", params.type_name(), variant_ident),
        None => format!("struct {}", params.type_name()),
    };

    let visit_seq = Stmts(deserialize_seq_in_place(params, fields, cattrs, &expecting));

    let (field_visitor, fields_stmt, visit_map) =
        deserialize_struct_as_struct_in_place_visitor(params, fields, cattrs);

    let field_visitor = Stmts(field_visitor);
    let fields_stmt = Stmts(fields_stmt);
    let visit_map = Stmts(visit_map);

    let visitor_expr = quote! {
        __Visitor {
            place: __place,
            lifetime: _serde::export::PhantomData,
        }
    };
    let dispatch = if let Some(deserializer) = deserializer {
        quote! {
            _serde::Deserializer::deserialize_any(#deserializer, #visitor_expr)
        }
    } else if is_enum {
        quote! {
            _serde::de::VariantAccess::struct_variant(__variant, FIELDS, #visitor_expr)
        }
    } else {
        let type_name = cattrs.name().deserialize_name();
        quote! {
            _serde::Deserializer::deserialize_struct(__deserializer, #type_name, FIELDS, #visitor_expr)
        }
    };

    let all_skipped = fields.iter().all(|field| field.attrs.skip_deserializing());
    let visitor_var = if all_skipped {
        quote!(_)
    } else {
        quote!(mut __seq)
    };

    let visit_seq = quote! {
        #[inline]
        fn visit_seq<__A>(self, #visitor_var: __A) -> _serde::export::Result<Self::Value, __A::Error>
        where
            __A: _serde::de::SeqAccess<#delife>,
        {
            #visit_seq
        }
    };

    let in_place_impl_generics = de_impl_generics.in_place();
    let in_place_ty_generics = de_ty_generics.in_place();
    let place_life = place_lifetime();

    Some(quote_block! {
        #field_visitor

        struct __Visitor #in_place_impl_generics #where_clause {
            place: &#place_life mut #this #ty_generics,
            lifetime: _serde::export::PhantomData<&#delife ()>,
        }

        impl #in_place_impl_generics _serde::de::Visitor<#delife> for __Visitor #in_place_ty_generics #where_clause {
            type Value = ();

            fn expecting(&self, __formatter: &mut _serde::export::Formatter) -> _serde::export::fmt::Result {
                _serde::export::Formatter::write_str(__formatter, #expecting)
            }

            #visit_seq

            #[inline]
            fn visit_map<__A>(self, mut __map: __A) -> _serde::export::Result<Self::Value, __A::Error>
            where
                __A: _serde::de::MapAccess<#delife>,
            {
                #visit_map
            }
        }

        #fields_stmt

        #dispatch
    })
}

fn deserialize_enum(
    params: &Parameters,
    variants: &[Variant],
    cattrs: &attr::Container,
) -> Fragment {
    match cattrs.tag() {
        attr::TagType::External => deserialize_externally_tagged_enum(params, variants, cattrs),
        attr::TagType::Internal { tag } => {
            deserialize_internally_tagged_enum(params, variants, cattrs, tag)
        }
        attr::TagType::Adjacent { tag, content } => {
            deserialize_adjacently_tagged_enum(params, variants, cattrs, tag, content)
        }
        attr::TagType::None => deserialize_untagged_enum(params, variants, cattrs),
    }
}

fn prepare_enum_variant_enum(
    variants: &[Variant],
    cattrs: &attr::Container,
) -> (TokenStream, Stmts) {
    let variant_names_idents: Vec<_> = variants
        .iter()
        .enumerate()
        .filter(|&(_, variant)| !variant.attrs.skip_deserializing())
        .map(|(i, variant)| {
            (
                variant.attrs.name().deserialize_name(),
                field_i(i),
                variant.attrs.aliases(),
            )
        })
        .collect();

    let other_idx = variants.iter().position(|variant| variant.attrs.other());

    let variants_stmt = {
        let variant_names = variant_names_idents.iter().map(|(name, _, _)| name);
        quote! {
            const VARIANTS: &'static [&'static str] = &[ #(#variant_names),* ];
        }
    };

    let variant_visitor = Stmts(deserialize_generated_identifier(
        &variant_names_idents,
        cattrs,
        true,
        other_idx,
    ));

    (variants_stmt, variant_visitor)
}

fn deserialize_externally_tagged_enum(
    params: &Parameters,
    variants: &[Variant],
    cattrs: &attr::Container,
) -> Fragment {
    let this = &params.this;
    let (de_impl_generics, de_ty_generics, ty_generics, where_clause) =
        split_with_de_and_seed_lifetime(params);
    let delife = params.borrowed.de_lifetime();

    let type_name = cattrs.name().deserialize_name();
    let expecting = format!("enum {}", params.type_name());

    let (variants_stmt, variant_visitor) = prepare_enum_variant_enum(variants, cattrs);

    // Match arms to extract a variant from a string
    let variant_arms = variants
        .iter()
        .enumerate()
        .filter(|&(_, variant)| !variant.attrs.skip_deserializing())
        .map(|(i, variant)| {
            let variant_name = field_i(i);

            let block = Match(deserialize_externally_tagged_variant(
                params, variant, cattrs,
            ));

            quote! {
                (__Field::#variant_name, __variant) => #block
            }
        });

    let all_skipped = variants
        .iter()
        .all(|variant| variant.attrs.skip_deserializing());
    let match_variant = if all_skipped {
        // This is an empty enum like `enum Impossible {}` or an enum in which
        // all variants have `#[serde(skip_deserializing)]`.
        quote! {
            // FIXME: Once we drop support for Rust 1.15:
            // let _serde::export::Err(__err) = _serde::de::EnumAccess::variant::<__Field>(__data);
            // _serde::export::Err(__err)
            _serde::export::Result::map(
                _serde::de::EnumAccess::variant::<__Field>(__data),
                |(__impossible, _)| match __impossible {})
        }
    } else {
        quote! {
            match try!(_serde::de::EnumAccess::variant(__data)) {
                #(#variant_arms)*
            }
        }
    };

    let visitor_field;
    let visitor_field_def;
    if let Some(seed_ty) = cattrs.deserialize_state() {
        visitor_field = Some(quote! { seed: __seed, });
        visitor_field_def = Some(quote! { seed: &'seed mut #seed_ty, });
    } else {
        visitor_field = None;
        visitor_field_def = None;
    }

    quote_block! {
        #variant_visitor

        struct __Visitor #de_impl_generics #where_clause {
            #visitor_field_def

            marker: _serde::export::PhantomData<#this #ty_generics>,
            lifetime: _serde::export::PhantomData<(&#delife (), &'seed mut ())>,
        }

        impl #de_impl_generics _serde::de::Visitor<#delife> for __Visitor #de_ty_generics #where_clause {
            type Value = #this #ty_generics;

            fn expecting(&self, __formatter: &mut _serde::export::Formatter) -> _serde::export::fmt::Result {
                _serde::export::Formatter::write_str(__formatter, #expecting)
            }

            #[allow(unused_mut)]
            fn visit_enum<__A>(mut self, __data: __A) -> _serde::export::Result<Self::Value, __A::Error>
            where
                __A: _serde::de::EnumAccess<#delife>,
            {
                #match_variant
            }
        }

        #variants_stmt

        _serde::Deserializer::deserialize_enum(
            __deserializer,
            #type_name,
            VARIANTS,
                                               __Visitor {
                                                   #visitor_field

                                                   marker: _serde::export::PhantomData::<#this #ty_generics>,
                                                   lifetime: _serde::export::PhantomData,
            },
        )
    }
}

fn deserialize_internally_tagged_enum(
    params: &Parameters,
    variants: &[Variant],
    cattrs: &attr::Container,
    tag: &str,
) -> Fragment {
    let (variants_stmt, variant_visitor) = prepare_enum_variant_enum(variants, cattrs);

    // Match arms to extract a variant from a string
    let variant_arms = variants
        .iter()
        .enumerate()
        .filter(|&(_, variant)| !variant.attrs.skip_deserializing())
        .map(|(i, variant)| {
            let variant_name = field_i(i);

            let block = Match(deserialize_internally_tagged_variant(
                params,
                variant,
                cattrs,
                quote! {
                    _serde::private::de::ContentDeserializer::<__D::Error>::new(__tagged.content)
                },
            ));

            quote! {
                __Field::#variant_name => #block
            }
        });

    quote_block! {
        #variant_visitor

        #variants_stmt

        let __tagged = try!(_serde::Deserializer::deserialize_any(
            __deserializer,
            _serde::private::de::TaggedContentVisitor::<__Field>::new(#tag)));

        match __tagged.tag {
            #(#variant_arms)*
        }
    }
}

fn deserialize_adjacently_tagged_enum(
    params: &Parameters,
    variants: &[Variant],
    cattrs: &attr::Container,
    tag: &str,
    content: &str,
) -> Fragment {
    let this = &params.this;
    let (de_impl_generics, de_ty_generics, ty_generics, where_clause) =
        split_with_de_and_seed_lifetime(params);
    let delife = params.borrowed.de_lifetime();

    let (variants_stmt, variant_visitor) = prepare_enum_variant_enum(variants, cattrs);

    let variant_arms: &Vec<_> = &variants
        .iter()
        .enumerate()
        .filter(|&(_, variant)| !variant.attrs.skip_deserializing())
        .map(|(i, variant)| {
            let variant_index = field_i(i);

            let block = Match(deserialize_untagged_variant(
                params,
                variant,
                cattrs,
                quote!(__deserializer),
            ));

            quote! {
                __Field::#variant_index => #block
            }
        })
        .collect();

    let expecting = format!("adjacently tagged enum {}", params.type_name());
    let type_name = cattrs.name().deserialize_name();
    let deny_unknown_fields = cattrs.deny_unknown_fields();

    // If unknown fields are allowed, we pick the visitor that can step over
    // those. Otherwise we pick the visitor that fails on unknown keys.
    let field_visitor_ty = if deny_unknown_fields {
        quote! { _serde::private::de::TagOrContentFieldVisitor }
    } else {
        quote! { _serde::private::de::TagContentOtherFieldVisitor }
    };

    let tag_or_content = quote! {
        #field_visitor_ty {
            tag: #tag,
            content: #content,
        }
    };

    fn is_unit(variant: &Variant) -> bool {
        match variant.style {
            Style::Unit => true,
            Style::Struct | Style::Tuple | Style::Newtype => false,
        }
    }

    let mut missing_content = quote! {
        _serde::export::Err(<__A::Error as _serde::de::Error>::missing_field(#content))
    };
    if variants.iter().any(is_unit) {
        let fallthrough = if variants.iter().all(is_unit) {
            None
        } else {
            Some(quote! {
                _ => #missing_content
            })
        };
        let arms = variants
            .iter()
            .enumerate()
            .filter(|&(_, variant)| !variant.attrs.skip_deserializing() && is_unit(variant))
            .map(|(i, variant)| {
                let variant_index = field_i(i);
                let variant_ident = &variant.ident;
                quote! {
                    __Field::#variant_index => _serde::export::Ok(#this::#variant_ident),
                }
            });
        missing_content = quote! {
            match __field {
                #(#arms)*
                #fallthrough
            }
        };
    }

    // Advance the map by one key, returning early in case of error.
    let next_key = quote! {
        try!(_serde::de::MapAccess::next_key_seed(&mut __map, #tag_or_content))
    };

    // When allowing unknown fields, we want to transparently step through keys
    // we don't care about until we find `tag`, `content`, or run out of keys.
    let next_relevant_key = if deny_unknown_fields {
        next_key
    } else {
        quote!({
            let mut __rk : _serde::export::Option<_serde::private::de::TagOrContentField> = _serde::export::None;
            while let _serde::export::Some(__k) = #next_key {
                match __k {
                    _serde::private::de::TagContentOtherField::Other => {
                        try!(_serde::de::MapAccess::next_value::<_serde::de::IgnoredAny>(&mut __map));
                        continue;
                    },
                    _serde::private::de::TagContentOtherField::Tag => {
                        __rk = _serde::export::Some(_serde::private::de::TagOrContentField::Tag);
                        break;
                    }
                    _serde::private::de::TagContentOtherField::Content => {
                        __rk = _serde::export::Some(_serde::private::de::TagOrContentField::Content);
                        break;
                    }
                }
            }

            __rk
        })
    };

    // Step through remaining keys, looking for duplicates of previously-seen
    // keys. When unknown fields are denied, any key that isn't a duplicate will
    // at this point immediately produce an error.
    let visit_remaining_keys = quote! {
        match #next_relevant_key {
            _serde::export::Some(_serde::private::de::TagOrContentField::Tag) => {
                _serde::export::Err(<__A::Error as _serde::de::Error>::duplicate_field(#tag))
            }
            _serde::export::Some(_serde::private::de::TagOrContentField::Content) => {
                _serde::export::Err(<__A::Error as _serde::de::Error>::duplicate_field(#content))
            }
            _serde::export::None => _serde::export::Ok(__ret),
        }
    };

    let finish_content_then_tag = if variant_arms.is_empty() {
        quote! {
            match try!(_serde::de::MapAccess::next_value::<__Field>(&mut __map)) {}
        }
    } else {
        quote! {
            let __ret = try!(match try!(_serde::de::MapAccess::next_value(&mut __map)) {
                // Deserialize the buffered content now that we know the variant.
                #(#variant_arms)*
            });
            // Visit remaining keys, looking for duplicates.
            #visit_remaining_keys
        }
    };

    let (visitor_field, visitor_field_def) = cattrs
        .deserialize_state()
        .map(|ty| {
            (
                Some(quote! { seed: self.seed }),
                Some(quote! { seed: #ty, }),
            )
        })
        .unwrap_or((None, None));

    quote_block! {
        #variant_visitor

        #variants_stmt

        struct __Seed #de_impl_generics #where_clause {
            #visitor_field_def

            field: __Field,
            marker: _serde::export::PhantomData<#this #ty_generics>,
            lifetime: _serde::export::PhantomData<(&#delife (), &'seed mut ())>,
        }

        impl #de_impl_generics _serde::de::DeserializeSeed<#delife> for __Seed #de_ty_generics #where_clause {
            type Value = #this #ty_generics;

            fn deserialize<__D>(self, __deserializer: __D) -> _serde::export::Result<Self::Value, __D::Error>
            where
                __D: _serde::Deserializer<#delife>,
            {
                match self.field {
                    #(#variant_arms)*
                }
            }
        }

        struct __Visitor #de_impl_generics #where_clause {
            #visitor_field_def

            marker: _serde::export::PhantomData<#this #ty_generics>,
            lifetime: _serde::export::PhantomData<(&#delife (), &'seed mut ())>,
        }

        impl #de_impl_generics _serde::de::Visitor<#delife> for __Visitor #de_ty_generics #where_clause {
            type Value = #this #ty_generics;

            fn expecting(&self, __formatter: &mut _serde::export::Formatter) -> _serde::export::fmt::Result {
                _serde::export::Formatter::write_str(__formatter, #expecting)
            }

            fn visit_map<__A>(self, mut __map: __A) -> _serde::export::Result<Self::Value, __A::Error>
            where
                __A: _serde::de::MapAccess<#delife>,
            {
                // Visit the first relevant key.
                match #next_relevant_key {
                    // First key is the tag.
                    _serde::export::Some(_serde::private::de::TagOrContentField::Tag) => {
                        // Parse the tag.
                        let __field = try!(_serde::de::MapAccess::next_value(&mut __map));
                        // Visit the second key.
                        match #next_relevant_key {
                            // Second key is a duplicate of the tag.
                            _serde::export::Some(_serde::private::de::TagOrContentField::Tag) => {
                                _serde::export::Err(<__A::Error as _serde::de::Error>::duplicate_field(#tag))
                            }
                            // Second key is the content.
                            _serde::export::Some(_serde::private::de::TagOrContentField::Content) => {
                                let __ret = try!(_serde::de::MapAccess::next_value_seed(&mut __map,
                                    __Seed {
                                        field: __field,
                                        marker: _serde::export::PhantomData,
                                        lifetime: _serde::export::PhantomData,
                                    }));
                                // Visit remaining keys, looking for duplicates.
                                #visit_remaining_keys
                            }
                            // There is no second key; might be okay if the we have a unit variant.
                            _serde::export::None => #missing_content
                        }
                    }
                    // First key is the content.
                    _serde::export::Some(_serde::private::de::TagOrContentField::Content) => {
                        // Buffer up the content.
                        let __content = try!(_serde::de::MapAccess::next_value::<_serde::private::de::Content>(&mut __map));
                        // Visit the second key.
                        match #next_relevant_key {
                            // Second key is the tag.
                            _serde::export::Some(_serde::private::de::TagOrContentField::Tag) => {
                                let __deserializer = _serde::private::de::ContentDeserializer::<__A::Error>::new(__content);
                                #finish_content_then_tag
                            }
                            // Second key is a duplicate of the content.
                            _serde::export::Some(_serde::private::de::TagOrContentField::Content) => {
                                _serde::export::Err(<__A::Error as _serde::de::Error>::duplicate_field(#content))
                            }
                            // There is no second key.
                            _serde::export::None => {
                                _serde::export::Err(<__A::Error as _serde::de::Error>::missing_field(#tag))
                            }
                        }
                    }
                    // There is no first key.
                    _serde::export::None => {
                        _serde::export::Err(<__A::Error as _serde::de::Error>::missing_field(#tag))
                    }
                }
            }

            fn visit_seq<__A>(self, mut __seq: __A) -> _serde::export::Result<Self::Value, __A::Error>
            where
                __A: _serde::de::SeqAccess<#delife>,
            {
                // Visit the first element - the tag.
                match try!(_serde::de::SeqAccess::next_element(&mut __seq)) {
                    _serde::export::Some(__field) => {
                        // Visit the second element - the content.
                        match try!(_serde::de::SeqAccess::next_element_seed(
                            &mut __seq,
                                __Seed {
                                    field: __field,
                                    marker: _serde::export::PhantomData,
                                    lifetime: _serde::export::PhantomData,
                            },
                        )) {
                            _serde::export::Some(__ret) => _serde::export::Ok(__ret),
                            // There is no second element.
                            _serde::export::None => {
                                _serde::export::Err(_serde::de::Error::invalid_length(1, &self))
                            }
                        }
                    }
                    // There is no first element.
                    _serde::export::None => {
                        _serde::export::Err(_serde::de::Error::invalid_length(0, &self))
                    }
                }
            }
        }

        const FIELDS: &'static [&'static str] = &[#tag, #content];
        _serde::Deserializer::deserialize_struct(
            __deserializer,
            #type_name,
            FIELDS,
            __Visitor {
                #visitor_field

                marker: _serde::export::PhantomData::<#this #ty_generics>,
                lifetime: _serde::export::PhantomData,
            },
        )
    }
}

fn deserialize_untagged_enum(
    params: &Parameters,
    variants: &[Variant],
    cattrs: &attr::Container,
) -> Fragment {
    let attempts = variants
        .iter()
        .filter(|variant| !variant.attrs.skip_deserializing())
        .map(|variant| {
            Expr(deserialize_untagged_variant(
                params,
                variant,
                cattrs,
                quote!(_serde::private::de::ContentRefDeserializer::<__D::Error>::new(&__content)),
            ))
        });

    // TODO this message could be better by saving the errors from the failed
    // attempts. The heuristic used by TOML was to count the number of fields
    // processed before an error, and use the error that happened after the
    // largest number of fields. I'm not sure I like that. Maybe it would be
    // better to save all the errors and combine them into one message that
    // explains why none of the variants matched.
    let fallthrough_msg = format!(
        "data did not match any variant of untagged enum {}",
        params.type_name()
    );

    quote_block! {
        let __content = try!(<_serde::private::de::Content as _serde::Deserialize>::deserialize(__deserializer));

        #(
            if let _serde::export::Ok(__ok) = #attempts {
                return _serde::export::Ok(__ok);
            }
        )*

        _serde::export::Err(_serde::de::Error::custom(#fallthrough_msg))
    }
}

fn deserialize_externally_tagged_variant(
    params: &Parameters,
    variant: &Variant,
    cattrs: &attr::Container,
) -> Fragment {
    if let Some(path) = variant.attrs.deserialize_with() {
        let (wrapper, wrapper_ty, unwrap_fn) = wrap_deserialize_variant_with(params, variant, path);
        return quote_block! {
            #wrapper
            _serde::export::Result::map(
                _serde::de::VariantAccess::newtype_variant::<#wrapper_ty>(__variant), #unwrap_fn)
        };
    }

    let variant_ident = &variant.ident;

    match variant.style {
        Style::Unit => {
            let this = &params.this;
            quote_block! {
                try!(_serde::de::VariantAccess::unit_variant(__variant));
                _serde::export::Ok(#this::#variant_ident)
            }
        }
        Style::Newtype => deserialize_externally_tagged_newtype_variant(
            variant_ident,
            params,
            &variant.fields[0],
            cattrs,
        ),
        Style::Tuple => {
            deserialize_tuple(Some(variant_ident), params, &variant.fields, cattrs, None)
        }
        Style::Struct => deserialize_struct(
            Some(variant_ident),
            params,
            &variant.fields,
            cattrs,
            None,
            &Untagged::No,
        ),
    }
}

fn deserialize_internally_tagged_variant(
    params: &Parameters,
    variant: &Variant,
    cattrs: &attr::Container,
    deserializer: TokenStream,
) -> Fragment {
    if variant.attrs.deserialize_with().is_some() {
        return deserialize_untagged_variant(params, variant, cattrs, deserializer);
    }

    let variant_ident = &variant.ident;

    match effective_style(variant) {
        Style::Unit => {
            let this = &params.this;
            let type_name = params.type_name();
            let variant_name = variant.ident.to_string();
            let default = variant.fields.get(0).map(|field| {
                let default = Expr(expr_is_missing(field, cattrs));
                quote!((#default))
            });
            quote_block! {
                try!(_serde::Deserializer::deserialize_any(#deserializer, _serde::private::de::InternallyTaggedUnitVisitor::new(#type_name, #variant_name)));
                _serde::export::Ok(#this::#variant_ident #default)
            }
        }
        Style::Newtype => deserialize_untagged_newtype_variant(
            variant_ident,
            params,
            &variant.fields[0],
            cattrs.deserialize_state(),
            &deserializer,
        ),
        Style::Struct => deserialize_struct(
            Some(variant_ident),
            params,
            &variant.fields,
            cattrs,
            Some(deserializer),
            &Untagged::No,
        ),
        Style::Tuple => unreachable!("checked in serde_derive_internals"),
    }
}

fn deserialize_untagged_variant(
    params: &Parameters,
    variant: &Variant,
    cattrs: &attr::Container,
    deserializer: TokenStream,
) -> Fragment {
    if let Some(path) = variant.attrs.deserialize_with() {
        let (wrapper, wrapper_ty, unwrap_fn) = wrap_deserialize_variant_with(params, variant, path);
        return quote_block! {
            #wrapper
            _serde::export::Result::map(
                <#wrapper_ty as _serde::Deserialize>::deserialize(#deserializer), #unwrap_fn)
        };
    }

    let variant_ident = &variant.ident;

    match effective_style(variant) {
        Style::Unit => {
            let this = &params.this;
            let type_name = params.type_name();
            let variant_name = variant.ident.to_string();
            let default = variant.fields.get(0).map(|field| {
                let default = Expr(expr_is_missing(field, cattrs));
                quote!((#default))
            });
            quote_expr! {
                match _serde::Deserializer::deserialize_any(
                    #deserializer,
                    _serde::private::de::UntaggedUnitVisitor::new(#type_name, #variant_name)
                ) {
                    _serde::export::Ok(()) => _serde::export::Ok(#this::#variant_ident #default),
                    _serde::export::Err(__err) => _serde::export::Err(__err),
                }
            }
        }
        Style::Newtype => deserialize_untagged_newtype_variant(
            variant_ident,
            params,
            &variant.fields[0],
            cattrs.deserialize_state(),
            &deserializer,
        ),
        Style::Tuple => deserialize_tuple(
            Some(variant_ident),
            params,
            &variant.fields,
            cattrs,
            Some(deserializer),
        ),
        Style::Struct => deserialize_struct(
            Some(variant_ident),
            params,
            &variant.fields,
            cattrs,
            Some(deserializer),
            &Untagged::Yes,
        ),
    }
}

fn deserialize_externally_tagged_newtype_variant(
    variant_ident: &syn::Ident,
    params: &Parameters,
    field: &Field,
    cattrs: &attr::Container,
) -> Fragment {
    let this = &params.this;
<<<<<<< HEAD
    let (wrapper, wrapper_value) = wrap_deserialize(params, field, cattrs.deserialize_state());
    quote_block! {
        #wrapper
        _serde::export::Result::map(
            _serde::de::VariantAccess::newtype_variant_seed(__variant, #wrapper_value),
            #this::#variant_ident)
=======

    if field.attrs.skip_deserializing() {
        let this = &params.this;
        let default = Expr(expr_is_missing(field, cattrs));
        return quote_block! {
            try!(_serde::de::VariantAccess::unit_variant(__variant));
            _serde::export::Ok(#this::#variant_ident(#default))
        };
    }

    match field.attrs.deserialize_with() {
        None => {
            let field_ty = field.ty;
            let span = field.original.span();
            let func =
                quote_spanned!(span=> _serde::de::VariantAccess::newtype_variant::<#field_ty>);
            quote_expr! {
                _serde::export::Result::map(#func(__variant), #this::#variant_ident)
            }
        }
        Some(path) => {
            let (wrapper, wrapper_ty) = wrap_deserialize_field_with(params, field.ty, path);
            quote_block! {
                #wrapper
                _serde::export::Result::map(
                    _serde::de::VariantAccess::newtype_variant::<#wrapper_ty>(__variant),
                    |__wrapper| #this::#variant_ident(__wrapper.value))
            }
        }
>>>>>>> cf314185
    }
}

fn deserialize_untagged_newtype_variant(
    variant_ident: &syn::Ident,
    params: &Parameters,
    field: &Field,
    seed_ty: Option<&syn::Type>,
    deserializer: &TokenStream,
) -> Fragment {
    let this = &params.this;
    let (wrapper, wrapper_value) = wrap_deserialize(params, field, seed_ty);
    quote_block! {
        #wrapper
        _serde::export::Result::map(
            _serde::de::DeserializeSeed>::deserialize(#wrapper_value, #deserializer),
            #this::#variant_ident,
        )
    }
}

fn deserialize_generated_identifier(
    fields: &[(String, Ident, Vec<String>)],
    cattrs: &attr::Container,
    is_variant: bool,
    other_idx: Option<usize>,
) -> Fragment {
    let this = quote!(__Field);
    let field_idents: &Vec<_> = &fields.iter().map(|(_, ident, _)| ident).collect();

    let (ignore_variant, fallthrough) = if !is_variant && cattrs.has_flatten() {
        let ignore_variant = quote!(__other(_serde::private::de::Content<'de>),);
        let fallthrough = quote!(_serde::export::Ok(__Field::__other(__value)));
        (Some(ignore_variant), Some(fallthrough))
    } else if let Some(other_idx) = other_idx {
        let ignore_variant = fields[other_idx].1.clone();
        let fallthrough = quote!(_serde::export::Ok(__Field::#ignore_variant));
        (None, Some(fallthrough))
    } else if is_variant || cattrs.deny_unknown_fields() {
        (None, None)
    } else {
        let ignore_variant = quote!(__ignore,);
        let fallthrough = quote!(_serde::export::Ok(__Field::__ignore));
        (Some(ignore_variant), Some(fallthrough))
    };

    let visitor_impl = Stmts(deserialize_identifier(
        &this,
        fields,
        is_variant,
        fallthrough,
        !is_variant && cattrs.has_flatten(),
    ));

    let lifetime = if !is_variant && cattrs.has_flatten() {
        Some(quote!(<'de>))
    } else {
        None
    };

    quote_block! {
        #[allow(non_camel_case_types)]
        enum __Field #lifetime {
            #(#field_idents,)*
            #ignore_variant
        }

        struct __FieldVisitor;

        impl<'de> _serde::de::Visitor<'de> for __FieldVisitor {
            type Value = __Field #lifetime;

            #visitor_impl
        }

        impl<'de> _serde::Deserialize<'de> for __Field #lifetime {
            #[inline]
            fn deserialize<__D>(__deserializer: __D) -> _serde::export::Result<Self, __D::Error>
            where
                __D: _serde::Deserializer<'de>,
            {
                _serde::Deserializer::deserialize_identifier(__deserializer, __FieldVisitor)
            }
        }
    }
}

fn deserialize_custom_identifier(
    params: &Parameters,
    variants: &[Variant],
    cattrs: &attr::Container,
) -> Fragment {
    let is_variant = match cattrs.identifier() {
        attr::Identifier::Variant => true,
        attr::Identifier::Field => false,
        attr::Identifier::No => unreachable!(),
    };

    let this = &params.this;
    let this = quote!(#this);

    let (ordinary, fallthrough) = if let Some(last) = variants.last() {
        let last_ident = &last.ident;
        if last.attrs.other() {
            let ordinary = &variants[..variants.len() - 1];
            let fallthrough = quote!(_serde::export::Ok(#this::#last_ident));
            (ordinary, Some(fallthrough))
        } else if let Style::Newtype = last.style {
            let ordinary = &variants[..variants.len() - 1];
            let deserializer = quote!(_serde::private::de::IdentifierDeserializer::from(__value));
            let fallthrough = quote! {
                _serde::export::Result::map(
                    _serde::Deserialize::deserialize(#deserializer),
                    #this::#last_ident)
            };
            (ordinary, Some(fallthrough))
        } else {
            (variants, None)
        }
    } else {
        (variants, None)
    };

    let names_idents: Vec<_> = ordinary
        .iter()
        .map(|variant| {
            (
                variant.attrs.name().deserialize_name(),
                variant.ident.clone(),
                variant.attrs.aliases(),
            )
        })
        .collect();

    let names = names_idents.iter().map(|(name, _, _)| name);

    let names_const = if fallthrough.is_some() {
        None
    } else if is_variant {
        let variants = quote! {
            const VARIANTS: &'static [&'static str] = &[ #(#names),* ];
        };
        Some(variants)
    } else {
        let fields = quote! {
            const FIELDS: &'static [&'static str] = &[ #(#names),* ];
        };
        Some(fields)
    };

    let (de_impl_generics, de_ty_generics, ty_generics, where_clause) =
        split_with_de_lifetime(params);
    let delife = params.borrowed.de_lifetime();
    let visitor_impl = Stmts(deserialize_identifier(
        &this,
        &names_idents,
        is_variant,
        fallthrough,
        false,
    ));

    quote_block! {
        #names_const

        struct __FieldVisitor #de_impl_generics #where_clause {
            marker: _serde::export::PhantomData<#this #ty_generics>,
            lifetime: _serde::export::PhantomData<&#delife ()>,
        }

        impl #de_impl_generics _serde::de::Visitor<#delife> for __FieldVisitor #de_ty_generics #where_clause {
            type Value = #this #ty_generics;

            #visitor_impl
        }

        let __visitor = __FieldVisitor {
            marker: _serde::export::PhantomData::<#this #ty_generics>,
            lifetime: _serde::export::PhantomData,
        };
        _serde::Deserializer::deserialize_identifier(__deserializer, __visitor)
    }
}

fn deserialize_identifier(
    this: &TokenStream,
    fields: &[(String, Ident, Vec<String>)],
    is_variant: bool,
    fallthrough: Option<TokenStream>,
    collect_other_fields: bool,
) -> Fragment {
    let mut flat_fields = Vec::new();
    for (_, ident, aliases) in fields {
        flat_fields.extend(aliases.iter().map(|alias| (alias, ident)))
    }

    let field_strs = flat_fields.iter().map(|(name, _)| name);
    let field_borrowed_strs = flat_fields.iter().map(|(name, _)| name);
    let field_bytes = flat_fields
        .iter()
        .map(|(name, _)| Literal::byte_string(name.as_bytes()));
    let field_borrowed_bytes = flat_fields
        .iter()
        .map(|(name, _)| Literal::byte_string(name.as_bytes()));

    let constructors: &Vec<_> = &flat_fields
        .iter()
        .map(|(_, ident)| quote!(#this::#ident))
        .collect();
    let main_constructors: &Vec<_> = &fields
        .iter()
        .map(|(_, ident, _)| quote!(#this::#ident))
        .collect();

    let expecting = if is_variant {
        "variant identifier"
    } else {
        "field identifier"
    };

    let index_expecting = if is_variant { "variant" } else { "field" };

    let bytes_to_str = if fallthrough.is_some() || collect_other_fields {
        None
    } else {
        Some(quote! {
            let __value = &_serde::export::from_utf8_lossy(__value);
        })
    };

    let (
        value_as_str_content,
        value_as_borrowed_str_content,
        value_as_bytes_content,
        value_as_borrowed_bytes_content,
    ) = if collect_other_fields {
        (
            Some(quote! {
                let __value = _serde::private::de::Content::String(_serde::export::ToString::to_string(__value));
            }),
            Some(quote! {
                let __value = _serde::private::de::Content::Str(__value);
            }),
            Some(quote! {
                let __value = _serde::private::de::Content::ByteBuf(__value.to_vec());
            }),
            Some(quote! {
                let __value = _serde::private::de::Content::Bytes(__value);
            }),
        )
    } else {
        (None, None, None, None)
    };

    let fallthrough_arm = if let Some(fallthrough) = fallthrough {
        fallthrough
    } else if is_variant {
        quote! {
            _serde::export::Err(_serde::de::Error::unknown_variant(__value, VARIANTS))
        }
    } else {
        quote! {
            _serde::export::Err(_serde::de::Error::unknown_field(__value, FIELDS))
        }
    };

    let variant_indices = 0_u64..;
    let fallthrough_msg = format!("{} index 0 <= i < {}", index_expecting, fields.len());
    let visit_other = if collect_other_fields {
        quote! {
            fn visit_bool<__E>(self, __value: bool) -> _serde::export::Result<Self::Value, __E>
            where
                __E: _serde::de::Error,
            {
                _serde::export::Ok(__Field::__other(_serde::private::de::Content::Bool(__value)))
            }

            fn visit_i8<__E>(self, __value: i8) -> _serde::export::Result<Self::Value, __E>
            where
                __E: _serde::de::Error,
            {
                _serde::export::Ok(__Field::__other(_serde::private::de::Content::I8(__value)))
            }

            fn visit_i16<__E>(self, __value: i16) -> _serde::export::Result<Self::Value, __E>
            where
                __E: _serde::de::Error,
            {
                _serde::export::Ok(__Field::__other(_serde::private::de::Content::I16(__value)))
            }

            fn visit_i32<__E>(self, __value: i32) -> _serde::export::Result<Self::Value, __E>
            where
                __E: _serde::de::Error,
            {
                _serde::export::Ok(__Field::__other(_serde::private::de::Content::I32(__value)))
            }

            fn visit_i64<__E>(self, __value: i64) -> _serde::export::Result<Self::Value, __E>
            where
                __E: _serde::de::Error,
            {
                _serde::export::Ok(__Field::__other(_serde::private::de::Content::I64(__value)))
            }

            fn visit_u8<__E>(self, __value: u8) -> _serde::export::Result<Self::Value, __E>
            where
                __E: _serde::de::Error,
            {
                _serde::export::Ok(__Field::__other(_serde::private::de::Content::U8(__value)))
            }

            fn visit_u16<__E>(self, __value: u16) -> _serde::export::Result<Self::Value, __E>
            where
                __E: _serde::de::Error,
            {
                _serde::export::Ok(__Field::__other(_serde::private::de::Content::U16(__value)))
            }

            fn visit_u32<__E>(self, __value: u32) -> _serde::export::Result<Self::Value, __E>
            where
                __E: _serde::de::Error,
            {
                _serde::export::Ok(__Field::__other(_serde::private::de::Content::U32(__value)))
            }

            fn visit_u64<__E>(self, __value: u64) -> _serde::export::Result<Self::Value, __E>
            where
                __E: _serde::de::Error,
            {
                _serde::export::Ok(__Field::__other(_serde::private::de::Content::U64(__value)))
            }

            fn visit_f32<__E>(self, __value: f32) -> _serde::export::Result<Self::Value, __E>
            where
                __E: _serde::de::Error,
            {
                _serde::export::Ok(__Field::__other(_serde::private::de::Content::F32(__value)))
            }

            fn visit_f64<__E>(self, __value: f64) -> _serde::export::Result<Self::Value, __E>
            where
                __E: _serde::de::Error,
            {
                _serde::export::Ok(__Field::__other(_serde::private::de::Content::F64(__value)))
            }

            fn visit_char<__E>(self, __value: char) -> _serde::export::Result<Self::Value, __E>
            where
                __E: _serde::de::Error,
            {
                _serde::export::Ok(__Field::__other(_serde::private::de::Content::Char(__value)))
            }

            fn visit_unit<__E>(self) -> _serde::export::Result<Self::Value, __E>
            where
                __E: _serde::de::Error,
            {
                _serde::export::Ok(__Field::__other(_serde::private::de::Content::Unit))
            }

            fn visit_borrowed_str<__E>(self, __value: &'de str) -> _serde::export::Result<Self::Value, __E>
            where
                __E: _serde::de::Error,
            {
                match __value {
                    #(
                        #field_borrowed_strs => _serde::export::Ok(#constructors),
                    )*
                    _ => {
                        #value_as_borrowed_str_content
                        #fallthrough_arm
                    }
                }
            }

            fn visit_borrowed_bytes<__E>(self, __value: &'de [u8]) -> _serde::export::Result<Self::Value, __E>
            where
                __E: _serde::de::Error,
            {
                match __value {
                    #(
                        #field_borrowed_bytes => _serde::export::Ok(#constructors),
                    )*
                    _ => {
                        #bytes_to_str
                        #value_as_borrowed_bytes_content
                        #fallthrough_arm
                    }
                }
            }
        }
    } else {
        quote! {
            fn visit_u64<__E>(self, __value: u64) -> _serde::export::Result<Self::Value, __E>
            where
                __E: _serde::de::Error,
            {
                match __value {
                    #(
                        #variant_indices => _serde::export::Ok(#main_constructors),
                    )*
                    _ => _serde::export::Err(_serde::de::Error::invalid_value(
                                _serde::de::Unexpected::Unsigned(__value),
                        &#fallthrough_msg,
                    ))
                }
            }
        }
    };

    quote_block! {
        fn expecting(&self, __formatter: &mut _serde::export::Formatter) -> _serde::export::fmt::Result {
            _serde::export::Formatter::write_str(__formatter, #expecting)
        }

        #visit_other

        fn visit_str<__E>(self, __value: &str) -> _serde::export::Result<Self::Value, __E>
        where
            __E: _serde::de::Error,
        {
            match __value {
                #(
                    #field_strs => _serde::export::Ok(#constructors),
                )*
                _ => {
                    #value_as_str_content
                    #fallthrough_arm
                }
            }
        }

        fn visit_bytes<__E>(self, __value: &[u8]) -> _serde::export::Result<Self::Value, __E>
        where
            __E: _serde::de::Error,
        {
            match __value {
                #(
                    #field_bytes => _serde::export::Ok(#constructors),
                )*
                _ => {
                    #bytes_to_str
                    #value_as_bytes_content
                    #fallthrough_arm
                }
            }
        }
    }
}

fn deserialize_struct_as_struct_visitor(
    struct_path: &TokenStream,
    params: &Parameters,
    fields: &[Field],
    cattrs: &attr::Container,
) -> (Fragment, Option<Fragment>, Fragment) {
    assert!(!cattrs.has_flatten());

    let field_names_idents: Vec<_> = fields
        .iter()
        .enumerate()
        .filter(|&(_, field)| !field.attrs.skip_deserializing())
        .map(|(i, field)| {
            (
                field.attrs.name().deserialize_name(),
                field_i(i),
                field.attrs.aliases(),
            )
        })
        .collect();

    let fields_stmt = {
        let field_names = field_names_idents.iter().map(|(name, _, _)| name);
        quote_block! {
            const FIELDS: &'static [&'static str] = &[ #(#field_names),* ];
        }
    };

    let field_visitor = deserialize_generated_identifier(&field_names_idents, cattrs, false, None);

    let visit_map = deserialize_map(struct_path, params, fields, cattrs);

    (field_visitor, Some(fields_stmt), visit_map)
}

fn deserialize_struct_as_map_visitor(
    struct_path: &TokenStream,
    params: &Parameters,
    fields: &[Field],
    cattrs: &attr::Container,
) -> (Fragment, Option<Fragment>, Fragment) {
    let field_names_idents: Vec<_> = fields
        .iter()
        .enumerate()
        .filter(|&(_, field)| !field.attrs.skip_deserializing() && !field.attrs.flatten())
        .map(|(i, field)| {
            (
                field.attrs.name().deserialize_name(),
                field_i(i),
                field.attrs.aliases(),
            )
        })
        .collect();

    let field_visitor = deserialize_generated_identifier(&field_names_idents, cattrs, false, None);

    let visit_map = deserialize_map(struct_path, params, fields, cattrs);

    (field_visitor, None, visit_map)
}

fn deserialize_map(
    struct_path: &TokenStream,
    params: &Parameters,
    fields: &[Field],
    cattrs: &attr::Container,
) -> Fragment {
    // Create the field names for the fields.
    let fields_names: Vec<_> = fields
        .iter()
        .enumerate()
        .map(|(i, field)| (field, field_i(i)))
        .collect();

    // Declare each field that will be deserialized.
    let let_values = fields_names
        .iter()
        .filter(|&&(field, _)| !field.attrs.skip_deserializing() && !field.attrs.flatten())
        .map(|(field, name)| {
            let field_ty = field.ty;
            quote! {
                let mut #name: _serde::export::Option<#field_ty> = _serde::export::None;
            }
        });

    // Collect contents for flatten fields into a buffer
    let let_collect = if cattrs.has_flatten() {
        Some(quote! {
            let mut __collect = _serde::export::Vec::<_serde::export::Option<(
                _serde::private::de::Content,
                _serde::private::de::Content
            )>>::new();
        })
    } else {
        None
    };

    // Match arms to extract a value for a field.
    let value_arms = fields_names
        .iter()
        .filter(|&&(field, _)| !field.attrs.skip_deserializing() && !field.attrs.flatten())
        .map(|(field, name)| {
            let deser_name = field.attrs.name().deserialize_name();

            let (wrapper, wrapper_value) =
                wrap_deserialize(params, field, cattrs.deserialize_state());
            let visit = quote!({
                #wrapper
                match _serde::de::MapAccess::next_value_seed(&mut __map, #wrapper_value) {
                    _serde::export::Ok(__wrapper) => __wrapper,
                    _serde::export::Err(__err) => {
                        return _serde::export::Err(__err);
                    }
                }
            });
            quote! {
                __Field::#name => {
                    if _serde::export::Option::is_some(&#name) {
                        return _serde::export::Err(<__A::Error as _serde::de::Error>::duplicate_field(#deser_name));
                    }
                    #name = _serde::export::Some(#visit);
                }
            }
        });

    // Visit ignored values to consume them
    let ignored_arm = if cattrs.has_flatten() {
        Some(quote! {
            __Field::__other(__name) => {
                __collect.push(_serde::export::Some((
                    __name,
                    try!(_serde::de::MapAccess::next_value(&mut __map)))));
            }
        })
    } else if cattrs.deny_unknown_fields() {
        None
    } else {
        Some(quote! {
            _ => { let _ = try!(_serde::de::MapAccess::next_value::<_serde::de::IgnoredAny>(&mut __map)); }
        })
    };

    let all_skipped = fields.iter().all(|field| field.attrs.skip_deserializing());
    let match_keys = if cattrs.deny_unknown_fields() && all_skipped {
        quote! {
            // FIXME: Once we drop support for Rust 1.15:
            // let _serde::export::None::<__Field> = try!(_serde::de::MapAccess::next_key(&mut __map));
            _serde::export::Option::map(
                try!(_serde::de::MapAccess::next_key::<__Field>(&mut __map)),
                |__impossible| match __impossible {});
        }
    } else {
        quote! {
            while let _serde::export::Some(__key) = try!(_serde::de::MapAccess::next_key::<__Field>(&mut __map)) {
                match __key {
                    #(#value_arms)*
                    #ignored_arm
                }
            }
        }
    };

    let extract_values = fields_names
        .iter()
        .filter(|&&(field, _)| !field.attrs.skip_deserializing() && !field.attrs.flatten())
<<<<<<< HEAD
        .map(|&(field, ref name)| {
            let missing_expr = Match(expr_is_missing(params, &field, cattrs));
=======
        .map(|(field, name)| {
            let missing_expr = Match(expr_is_missing(field, cattrs));
>>>>>>> cf314185

            quote! {
                let #name = match #name {
                    _serde::export::Some(#name) => #name,
                    _serde::export::None => #missing_expr
                };
            }
        });

    let extract_collected = fields_names
        .iter()
        .filter(|&&(field, _)| field.attrs.flatten() && !field.attrs.skip_deserializing())
        .map(|(field, name)| {
            let field_ty = field.ty;
            let func = match field.attrs.deserialize_with() {
                None => {
                    let span = field.original.span();
                    quote_spanned!(span=> _serde::de::Deserialize::deserialize)
                }
                Some(path) => quote!(#path),
            };
            quote! {
                let #name: #field_ty = try!(#func(
                    _serde::private::de::FlatMapDeserializer(
                        &mut __collect,
                        _serde::export::PhantomData)));
            }
        });

    let collected_deny_unknown_fields = if cattrs.has_flatten() && cattrs.deny_unknown_fields() {
        Some(quote! {
            if let _serde::export::Some(_serde::export::Some((__key, _))) =
                __collect.into_iter().filter(_serde::export::Option::is_some).next()
            {
                if let _serde::export::Some(__key) = __key.as_str() {
                    return _serde::export::Err(
                        _serde::de::Error::custom(format_args!("unknown field `{}`", &__key)));
                } else {
                    return _serde::export::Err(
                        _serde::de::Error::custom(format_args!("unexpected map key")));
                }
            }
        })
    } else {
        None
    };

    let result = fields_names.iter().map(|(field, name)| {
        let member = &field.member;
        if field.attrs.skip_deserializing() {
            let value = Expr(expr_is_missing(params, field, cattrs));
            quote!(#member: #value)
        } else {
            quote!(#member: #name)
        }
    });

    let let_default = match cattrs.default() {
        attr::Default::Default => Some(quote!(
            let __default: Self::Value = _serde::export::Default::default();
        )),
        attr::Default::Path(path) => Some(quote!(
            let __default: Self::Value = #path();
        )),
        attr::Default::None => {
            // We don't need the default value, to prevent an unused variable warning
            // we'll leave the line empty.
            None
        }
    };

    let mut result = quote!(#struct_path { #(#result),* });
    if params.has_getter {
        let this = &params.this;
        result = quote! {
            _serde::export::Into::<#this>::into(#result)
        };
    }

    quote_block! {
        #(#let_values)*

        #let_collect

        #match_keys

        #let_default

        #(#extract_values)*

        #(#extract_collected)*

        #collected_deny_unknown_fields

        _serde::export::Ok(#result)
    }
}

fn deserialize_struct_as_struct_in_place_visitor(
    params: &Parameters,
    fields: &[Field],
    cattrs: &attr::Container,
) -> (Fragment, Fragment, Fragment) {
    assert!(!cattrs.has_flatten());

    let field_names_idents: Vec<_> = fields
        .iter()
        .enumerate()
        .filter(|&(_, field)| !field.attrs.skip_deserializing())
        .map(|(i, field)| {
            (
                field.attrs.name().deserialize_name(),
                field_i(i),
                field.attrs.aliases(),
            )
        })
        .collect();

    let fields_stmt = {
        let field_names = field_names_idents.iter().map(|(name, _, _)| name);
        quote_block! {
            const FIELDS: &'static [&'static str] = &[ #(#field_names),* ];
        }
    };

    let field_visitor = deserialize_generated_identifier(&field_names_idents, cattrs, false, None);

    let visit_map = deserialize_map_in_place(params, fields, cattrs);

    (field_visitor, fields_stmt, visit_map)
}

fn deserialize_map_in_place(
    params: &Parameters,
    fields: &[Field],
    cattrs: &attr::Container,
) -> Fragment {
    assert!(!cattrs.has_flatten());

    // Create the field names for the fields.
    let fields_names: Vec<_> = fields
        .iter()
        .enumerate()
        .map(|(i, field)| (field, field_i(i)))
        .collect();

    // For deserialize_in_place, declare booleans for each field that will be
    // deserialized.
    let let_flags = fields_names
        .iter()
        .filter(|&&(field, _)| !field.attrs.skip_deserializing())
        .map(|(_, name)| {
            quote! {
                let mut #name: bool = false;
            }
        });

    // Match arms to extract a value for a field.
    let value_arms_from = fields_names
        .iter()
        .filter(|&&(field, _)| !field.attrs.skip_deserializing())
        .map(|(field, name)| {
            let deser_name = field.attrs.name().deserialize_name();
            let member = &field.member;

            let visit = match field.attrs.deserialize_with() {
                None => {
                    quote! {
                        try!(_serde::de::MapAccess::next_value_seed(&mut __map, _serde::private::de::InPlaceSeed(&mut self.place.#member)))
                    }
                }
                Some(path) => {
                    let (wrapper, wrapper_ty) = wrap_deserialize_field_with(params, field.ty, path);
                    quote!({
                        #wrapper
                        self.place.#member = match _serde::de::MapAccess::next_value::<#wrapper_ty>(&mut __map) {
                            _serde::export::Ok(__wrapper) => __wrapper.value,
                            _serde::export::Err(__err) => {
                                return _serde::export::Err(__err);
                            }
                        };
                    })
                }
            };
            quote! {
                __Field::#name => {
                    if #name {
                        return _serde::export::Err(<__A::Error as _serde::de::Error>::duplicate_field(#deser_name));
                    }
                    #visit;
                    #name = true;
                }
            }
        });

    // Visit ignored values to consume them
    let ignored_arm = if cattrs.deny_unknown_fields() {
        None
    } else {
        Some(quote! {
            _ => { let _ = try!(_serde::de::MapAccess::next_value::<_serde::de::IgnoredAny>(&mut __map)); }
        })
    };

    let all_skipped = fields.iter().all(|field| field.attrs.skip_deserializing());

    let match_keys = if cattrs.deny_unknown_fields() && all_skipped {
        quote! {
            // FIXME: Once we drop support for Rust 1.15:
            // let _serde::export::None::<__Field> = try!(_serde::de::MapAccess::next_key(&mut __map));
            _serde::export::Option::map(
                try!(_serde::de::MapAccess::next_key::<__Field>(&mut __map)),
                |__impossible| match __impossible {});
        }
    } else {
        quote! {
            while let _serde::export::Some(__key) = try!(_serde::de::MapAccess::next_key::<__Field>(&mut __map)) {
                match __key {
                    #(#value_arms_from)*
                    #ignored_arm
                }
            }
        }
    };

    let check_flags = fields_names
        .iter()
        .filter(|&&(field, _)| !field.attrs.skip_deserializing())
<<<<<<< HEAD
        .map(|&(field, ref name)| {
            let missing_expr = expr_is_missing(params, field, cattrs);
=======
        .map(|(field, name)| {
            let missing_expr = expr_is_missing(field, cattrs);
>>>>>>> cf314185
            // If missing_expr unconditionally returns an error, don't try
            // to assign its value to self.place.
            if field.attrs.default().is_none()
                && cattrs.default().is_none()
                && field.attrs.deserialize_with().is_some()
            {
                let missing_expr = Stmts(missing_expr);
                quote! {
                    if !#name {
                        #missing_expr;
                    }
                }
            } else {
                let member = &field.member;
                let missing_expr = Expr(missing_expr);
                quote! {
                    if !#name {
                        self.place.#member = #missing_expr;
                    };
                }
            }
        });

    let this = &params.this;
    let (_, _, ty_generics, _) = split_with_de_lifetime(params);

    let let_default = match cattrs.default() {
        attr::Default::Default => Some(quote!(
            let __default: #this #ty_generics = _serde::export::Default::default();
        )),
        attr::Default::Path(path) => Some(quote!(
            let __default: #this #ty_generics = #path();
        )),
        attr::Default::None => {
            // We don't need the default value, to prevent an unused variable warning
            // we'll leave the line empty.
            None
        }
    };

    quote_block! {
        #(#let_flags)*

        #match_keys

        #let_default

        #(#check_flags)*

        _serde::export::Ok(())
    }
}

fn field_i(i: usize) -> Ident {
    Ident::new(&format!("__field{}", i), Span::call_site())
}

fn wrap_deserialize(
    params: &Parameters,
    field: &Field,
    seed_ty: Option<&syn::Type>,
) -> (TokenStream, TokenStream) {
    match (
        field.attrs.deserialize_state(),
        field.attrs.deserialize_state_with(),
        field.attrs.deserialize_with(),
    ) {
        (false, None, None) => {
            let field_ty = &field.ty;
            (quote!(), quote!( _serde::export::PhantomData::<#field_ty> ))
        }
        (true, _, _) => (quote!(), quote!(_serde::de::Seed::new(&mut *self.seed))),
        (_, Some(path), _) => {
            wrap_deserialize_state_with(params, seed_ty.expect("deserialize_state"), field.ty, path)
        }
        (_, _, Some(path)) => wrap_deserialize_field_with(params, field.ty, path),
    }
}

/// This function wraps the expression in `#[serde(deserialize_with = "...")]`
/// in a trait to prevent it from accessing the internal `Deserialize` state.
fn wrap_deserialize_with(
    params: &Parameters,
    value_ty: &TokenStream,
    deserialize_with: &syn::ExprPath,
) -> (TokenStream, TokenStream) {
    let this = &params.this;
    let (de_impl_generics, de_ty_generics, ty_generics, where_clause) =
        split_with_de_lifetime(params);
    let delife = params.borrowed.de_lifetime();

    let wrapper = quote! {
        struct __DeserializeWith #de_impl_generics #where_clause {
            phantom: _serde::export::PhantomData<#this #ty_generics>,
            lifetime: _serde::export::PhantomData<&#delife ()>,
        }

        impl #de_impl_generics _serde::de::DeserializeSeed<#delife> for __DeserializeWith #de_ty_generics #where_clause {
            type Value = #value_ty;

            fn deserialize<__D>(self, __deserializer: __D) -> _serde::export::Result<Self::Value, __D::Error>
            where
                __D: _serde::Deserializer<#delife>,
            {
                #deserialize_with(__deserializer)
            }
        }
    };

    let wrapper_value = quote! {
        __DeserializeWith {
            phantom: _serde::export::PhantomData,
            lifetime: _serde::export::PhantomData,
        }
    };

    (wrapper, wrapper_value)
}

fn wrap_deserialize_field_with(
    params: &Parameters,
    field_ty: &syn::Type,
    deserialize_with: &syn::ExprPath,
) -> (TokenStream, TokenStream) {
    wrap_deserialize_with(params, &quote!(#field_ty), deserialize_with)
}

fn wrap_deserialize_variant_with(
    params: &Parameters,
    variant: &Variant,
    deserialize_with: &syn::ExprPath,
) -> (TokenStream, TokenStream, TokenStream) {
    let this = &params.this;
    let variant_ident = &variant.ident;

    let field_tys = variant.fields.iter().map(|field| field.ty);
    let (wrapper, wrapper_ty) =
        wrap_deserialize_with(params, &quote!((#(#field_tys),*)), deserialize_with);

    let field_access = (0..variant.fields.len()).map(|n| {
        Member::Unnamed(Index {
            index: n as u32,
            span: Span::call_site(),
        })
    });
    let unwrap_fn = match variant.style {
        Style::Struct if variant.fields.len() == 1 => {
            let member = &variant.fields[0].member;
            quote! {
                |__wrap| #this::#variant_ident { #member: __wrap.value }
            }
        }
        Style::Struct => {
            let members = variant.fields.iter().map(|field| &field.member);
            quote! {
                |__wrap| #this::#variant_ident { #(#members: __wrap.value.#field_access),* }
            }
        }
        Style::Tuple => quote! {
            |__wrap| #this::#variant_ident(#(__wrap.value.#field_access),*)
        },
        Style::Newtype => quote! {
            |__wrap| #this::#variant_ident(__wrap.value)
        },
        Style::Unit => quote! {
            |__wrap| #this::#variant_ident
        },
    };

    (wrapper, wrapper_ty, unwrap_fn)
}

<<<<<<< HEAD
fn wrap_deserialize_state_with(
    params: &Parameters,
    seed_ty: &syn::Type,
    field_ty: &syn::Type,
    deserialize_with: &syn::Path,
) -> (TokenStream, TokenStream) {
    let this = &params.this;
    let (de_impl_generics, de_ty_generics, ty_generics, where_clause) =
        split_with_de_and_seed_lifetime(params);

    let wrapper = quote! {
        struct __DeserializeWith #de_impl_generics #where_clause {
            seed: &'seed mut #seed_ty,
            phantom: _serde::export::PhantomData<#this #ty_generics>,
            lifetime: _serde::export::PhantomData<&'de ()>,
        }

        impl #de_impl_generics _serde::de::DeserializeSeed<'de> for __DeserializeWith #de_ty_generics #where_clause {
            type Value = #field_ty;

            fn deserialize<__D>(self, __deserializer: __D) -> _serde::export::Result<#field_ty, __D::Error>
                where __D: _serde::Deserializer<'de>
            {
                _serde::export::Ok(try!(#deserialize_with(self.seed, __deserializer)))
            }
        }
    };

    let wrapper_value = quote! {
        __DeserializeWith {
            seed: &mut self.seed,
            phantom: _serde::export::PhantomData::<#this #ty_generics>,
            lifetime: _serde::export::PhantomData,
        }
    };

    (wrapper, wrapper_value)
}

fn expr_is_missing(params: &Parameters, field: &Field, cattrs: &attr::Container) -> Fragment {
    match *field.attrs.default() {
=======
fn expr_is_missing(field: &Field, cattrs: &attr::Container) -> Fragment {
    match field.attrs.default() {
>>>>>>> cf314185
        attr::Default::Default => {
            let span = field.original.span();
            let func = quote_spanned!(span=> _serde::export::Default::default);
            return quote_expr!(#func());
        }
        attr::Default::Path(path) => {
            return quote_expr!(#path());
        }
        attr::Default::None => { /* below */ }
    }

    match *cattrs.default() {
        attr::Default::Default | attr::Default::Path(_) => {
            let member = &field.member;
            return quote_expr!(__default.#member);
        }
        attr::Default::None => { /* below */ }
    }

    let name = field.attrs.name().deserialize_name();

    let has_with_wrapper =
        field.attrs.deserialize_with().is_some() || field.attrs.deserialize_state_with().is_some();
    if has_with_wrapper {
        quote_expr! {
            return _serde::export::Err(<__A::Error as _serde::de::Error>::missing_field(#name))
        }
    } else {
        let (wrapper, wrapper_value) = wrap_deserialize(params, field, cattrs.deserialize_state());
        let span = field.original.span();
        let func = quote_spanned!(span=> _serde::private::de::missing_field);
        quote_expr! {
            #wrapper
            try!(#func(#wrapper_value, #name))
        }
    }
}

fn effective_style(variant: &Variant) -> Style {
    match variant.style {
        Style::Newtype if variant.fields[0].attrs.skip_deserializing() => Style::Unit,
        other => other,
    }
}

struct DeImplGenerics<'a>(&'a Parameters);

impl<'a> ToTokens for DeImplGenerics<'a> {
    fn to_tokens(&self, tokens: &mut TokenStream) {
        let mut generics = self.0.generics.clone();
        if let Some(ref params) = self.0.de_parameters {
            generics.params.extend(params.iter().cloned());
        }
        if let Some(de_lifetime) = self.0.borrowed.de_lifetime_def() {
            generics.params = Some(syn::GenericParam::Lifetime(de_lifetime))
                .into_iter()
                .chain(generics.params)
                .collect();
        }
        let (impl_generics, _, _) = generics.split_for_impl();
        impl_generics.to_tokens(tokens);
    }
}

struct InPlaceImplGenerics<'a>(&'a Parameters);

impl<'a> ToTokens for InPlaceImplGenerics<'a> {
    fn to_tokens(&self, tokens: &mut TokenStream) {
        let place_lifetime = place_lifetime();
        let mut generics = self.0.generics.clone();

        // Add lifetime for `&'place mut Self, and `'a: 'place`
        for param in &mut generics.params {
            match param {
                syn::GenericParam::Lifetime(param) => {
                    param.bounds.push(place_lifetime.lifetime.clone());
                }
                syn::GenericParam::Type(param) => {
                    param.bounds.push(syn::TypeParamBound::Lifetime(
                        place_lifetime.lifetime.clone(),
                    ));
                }
                syn::GenericParam::Const(_) => {}
            }
        }
        generics.params = Some(syn::GenericParam::Lifetime(place_lifetime))
            .into_iter()
            .chain(generics.params)
            .collect();
        if let Some(de_lifetime) = self.0.borrowed.de_lifetime_def() {
            generics.params = Some(syn::GenericParam::Lifetime(de_lifetime))
                .into_iter()
                .chain(generics.params)
                .collect();
        }
        let (impl_generics, _, _) = generics.split_for_impl();
        impl_generics.to_tokens(tokens);
    }
}

impl<'a> DeImplGenerics<'a> {
    fn in_place(self) -> InPlaceImplGenerics<'a> {
        InPlaceImplGenerics(self.0)
    }
}

fn lifetime(s: &str) -> syn::LifetimeDef {
    syn::LifetimeDef {
        attrs: Vec::new(),
        lifetime: syn::Lifetime::new(s, Span::call_site()),
        colon_token: None,
        bounds: Punctuated::new(),
    }
}

struct DeTypeGenerics<'a>(&'a Parameters);

impl<'a> ToTokens for DeTypeGenerics<'a> {
    fn to_tokens(&self, tokens: &mut TokenStream) {
        let mut generics = self.0.generics.clone();
        if let Some(ref params) = self.0.de_parameters {
            generics.params.extend(params.iter().cloned());
        }
        let mut generics = self.0.generics.clone();
        if self.0.borrowed.de_lifetime_def().is_some() {
            generics.params.insert(0, lifetime("'de").into());
        }
        let (_, ty_generics, _) = generics.split_for_impl();
        ty_generics.to_tokens(tokens);
    }
}

struct InPlaceTypeGenerics<'a>(&'a Parameters);

impl<'a> ToTokens for InPlaceTypeGenerics<'a> {
    fn to_tokens(&self, tokens: &mut TokenStream) {
        let mut generics = self.0.generics.clone();
        generics.params = Some(syn::GenericParam::Lifetime(place_lifetime()))
            .into_iter()
            .chain(generics.params)
            .collect();

        if self.0.borrowed.de_lifetime_def().is_some() {
            let def = lifetime("'de");
            generics.params = Some(syn::GenericParam::Lifetime(def))
                .into_iter()
                .chain(generics.params)
                .collect();
        }
        let (_, ty_generics, _) = generics.split_for_impl();
        ty_generics.to_tokens(tokens);
    }
}

impl<'a> DeTypeGenerics<'a> {
    fn in_place(self) -> InPlaceTypeGenerics<'a> {
        InPlaceTypeGenerics(self.0)
    }
}

fn place_lifetime() -> syn::LifetimeDef {
    syn::LifetimeDef {
        attrs: Vec::new(),
        lifetime: syn::Lifetime::new("'place", Span::call_site()),
        colon_token: None,
        bounds: Punctuated::new(),
    }
}

fn split_with_de_lifetime(
    params: &Parameters,
) -> (
    DeImplGenerics,
    DeTypeGenerics,
    syn::TypeGenerics,
    Option<&syn::WhereClause>,
) {
    let de_impl_generics = DeImplGenerics(&params);
    let de_ty_generics = DeTypeGenerics(&params);
    let (_, ty_generics, where_clause) = params.generics.split_for_impl();
    (de_impl_generics, de_ty_generics, ty_generics, where_clause)
}

struct DeSeedImplGenerics<'a>(&'a Parameters);

impl<'a> ToTokens for DeSeedImplGenerics<'a> {
    fn to_tokens(&self, tokens: &mut TokenStream) {
        let mut generics = self.0.generics.clone();
        if let Some(ref params) = self.0.de_parameters {
            generics.params.extend(params.iter().cloned());
        }
        for param in &mut generics.params {
            if let syn::GenericParam::Type(ref mut param) = *param {
                param
                    .bounds
                    .push(syn::TypeParamBound::Lifetime(syn::Lifetime::new(
                        "'seed",
                        Span::call_site(),
                    )));
            }
        }
        if let Some(mut de) = self.0.borrowed.de_lifetime_def() {
            de.bounds
                .push(syn::Lifetime::new("'seed", Span::call_site()));
            generics.params.insert(0, de.into());
        }
        generics.params.insert(0, lifetime("'seed").into());
        let (impl_generics, _, _) = generics.split_for_impl();
        impl_generics.to_tokens(tokens);
    }
}

struct DeSeedTypeGenerics<'a>(&'a Parameters);

impl<'a> ToTokens for DeSeedTypeGenerics<'a> {
    fn to_tokens(&self, tokens: &mut TokenStream) {
        let mut generics = self.0.generics.clone();
        if let Some(ref params) = self.0.de_parameters {
            generics.params.extend(params.iter().cloned());
        }
        generics.params.insert(0, lifetime("'de").into());
        generics.params.insert(0, lifetime("'seed").into());
        let (_, ty_generics, _) = generics.split_for_impl();
        ty_generics.to_tokens(tokens);
    }
}

fn split_with_de_and_seed_lifetime(
    params: &Parameters,
) -> (
    DeSeedImplGenerics,
    DeSeedTypeGenerics,
    syn::TypeGenerics,
    Option<&syn::WhereClause>,
) {
    let de_impl_generics = DeSeedImplGenerics(&params);
    let de_ty_generics = DeSeedTypeGenerics(&params);
    let (_, ty_generics, where_clause) = params.generics.split_for_impl();
    (de_impl_generics, de_ty_generics, ty_generics, where_clause)
}<|MERGE_RESOLUTION|>--- conflicted
+++ resolved
@@ -690,35 +690,13 @@
                 let #var = #default;
             }
         } else {
-<<<<<<< HEAD
             let (wrapper, wrapper_value) =
                 wrap_deserialize(params, field, cattrs.deserialize_state());
             let visit = quote!({
                     #wrapper
                     try!(_serde::de::SeqAccess::next_element_seed(&mut __seq, #wrapper_value))
                 });
-            let value_if_none = match *field.attrs.default() {
-=======
-            let visit = match field.attrs.deserialize_with() {
-                None => {
-                    let field_ty = field.ty;
-                    let span = field.original.span();
-                    let func =
-                        quote_spanned!(span=> _serde::de::SeqAccess::next_element::<#field_ty>);
-                    quote!(try!(#func(&mut __seq)))
-                }
-                Some(path) => {
-                    let (wrapper, wrapper_ty) = wrap_deserialize_field_with(params, field.ty, path);
-                    quote!({
-                        #wrapper
-                        _serde::export::Option::map(
-                            try!(_serde::de::SeqAccess::next_element::<#wrapper_ty>(&mut __seq)),
-                            |__wrap| __wrap.value)
-                    })
-                }
-            };
             let value_if_none = match field.attrs.default() {
->>>>>>> cf314185
                 attr::Default::Default => quote!(_serde::export::Default::default()),
                 attr::Default::Path(path) => quote!(#path()),
                 attr::Default::None => quote!(
@@ -1818,7 +1796,7 @@
             let type_name = params.type_name();
             let variant_name = variant.ident.to_string();
             let default = variant.fields.get(0).map(|field| {
-                let default = Expr(expr_is_missing(field, cattrs));
+                let default = Expr(expr_is_missing(params, field, cattrs));
                 quote!((#default))
             });
             quote_block! {
@@ -1868,7 +1846,7 @@
             let type_name = params.type_name();
             let variant_name = variant.ident.to_string();
             let default = variant.fields.get(0).map(|field| {
-                let default = Expr(expr_is_missing(field, cattrs));
+                let default = Expr(expr_is_missing(params, field, cattrs));
                 quote!((#default))
             });
             quote_expr! {
@@ -1913,44 +1891,12 @@
     cattrs: &attr::Container,
 ) -> Fragment {
     let this = &params.this;
-<<<<<<< HEAD
     let (wrapper, wrapper_value) = wrap_deserialize(params, field, cattrs.deserialize_state());
     quote_block! {
         #wrapper
         _serde::export::Result::map(
             _serde::de::VariantAccess::newtype_variant_seed(__variant, #wrapper_value),
             #this::#variant_ident)
-=======
-
-    if field.attrs.skip_deserializing() {
-        let this = &params.this;
-        let default = Expr(expr_is_missing(field, cattrs));
-        return quote_block! {
-            try!(_serde::de::VariantAccess::unit_variant(__variant));
-            _serde::export::Ok(#this::#variant_ident(#default))
-        };
-    }
-
-    match field.attrs.deserialize_with() {
-        None => {
-            let field_ty = field.ty;
-            let span = field.original.span();
-            let func =
-                quote_spanned!(span=> _serde::de::VariantAccess::newtype_variant::<#field_ty>);
-            quote_expr! {
-                _serde::export::Result::map(#func(__variant), #this::#variant_ident)
-            }
-        }
-        Some(path) => {
-            let (wrapper, wrapper_ty) = wrap_deserialize_field_with(params, field.ty, path);
-            quote_block! {
-                #wrapper
-                _serde::export::Result::map(
-                    _serde::de::VariantAccess::newtype_variant::<#wrapper_ty>(__variant),
-                    |__wrapper| #this::#variant_ident(__wrapper.value))
-            }
-        }
->>>>>>> cf314185
     }
 }
 
@@ -2566,13 +2512,8 @@
     let extract_values = fields_names
         .iter()
         .filter(|&&(field, _)| !field.attrs.skip_deserializing() && !field.attrs.flatten())
-<<<<<<< HEAD
-        .map(|&(field, ref name)| {
+        .map(|(field, name)| {
             let missing_expr = Match(expr_is_missing(params, &field, cattrs));
-=======
-        .map(|(field, name)| {
-            let missing_expr = Match(expr_is_missing(field, cattrs));
->>>>>>> cf314185
 
             quote! {
                 let #name = match #name {
@@ -2801,13 +2742,8 @@
     let check_flags = fields_names
         .iter()
         .filter(|&&(field, _)| !field.attrs.skip_deserializing())
-<<<<<<< HEAD
-        .map(|&(field, ref name)| {
+        .map(|(field, name)| {
             let missing_expr = expr_is_missing(params, field, cattrs);
-=======
-        .map(|(field, name)| {
-            let missing_expr = expr_is_missing(field, cattrs);
->>>>>>> cf314185
             // If missing_expr unconditionally returns an error, don't try
             // to assign its value to self.place.
             if field.attrs.default().is_none()
@@ -2980,7 +2916,6 @@
     (wrapper, wrapper_ty, unwrap_fn)
 }
 
-<<<<<<< HEAD
 fn wrap_deserialize_state_with(
     params: &Parameters,
     seed_ty: &syn::Type,
@@ -3021,11 +2956,7 @@
 }
 
 fn expr_is_missing(params: &Parameters, field: &Field, cattrs: &attr::Container) -> Fragment {
-    match *field.attrs.default() {
-=======
-fn expr_is_missing(field: &Field, cattrs: &attr::Container) -> Fragment {
     match field.attrs.default() {
->>>>>>> cf314185
         attr::Default::Default => {
             let span = field.original.span();
             let func = quote_spanned!(span=> _serde::export::Default::default);

use crate::fragment::{Expr, Fragment, Match, Stmts};
use crate::internals::ast::{Container, Data, Field, Style, Variant, VariantMix};
use crate::internals::{attr, replace_receiver, ungroup, Ctxt, Derive};
use crate::{bound, dummy, pretend, this};
use proc_macro2::{Literal, Span, TokenStream};
use quote::{quote, quote_spanned, ToTokens};
use std::collections::BTreeSet;
use std::ptr;
use syn::punctuated::Punctuated;
use syn::spanned::Spanned;
use syn::{parse_quote, Ident, Index, Member};

use crate::internals::attr::VariantName;

pub fn expand_derive_deserialize(input: &mut syn::DeriveInput) -> syn::Result<TokenStream> {
    replace_receiver(input);

    let ctxt = Ctxt::new();
    let cont = match Container::from_ast(&ctxt, input, Derive::Deserialize) {
        Some(cont) => cont,
        None => return Err(ctxt.check().unwrap_err()),
    };
    precondition(&ctxt, &cont);
    ctxt.check()?;

    let ident = &cont.ident;
    let params = Parameters::new(&cont);
    let (de_impl_generics, _, ty_generics, where_clause) = split_with_de_lifetime(&params);
    let body = Stmts(deserialize_body(&cont, &params));
    let delife = params.borrowed.de_lifetime();
    let serde = cont.attrs.serde_path();

    let impl_block = if let Some(remote) = cont.attrs.remote() {
        let vis = &input.vis;
        let used = pretend::pretend_used(&cont, params.is_packed);
        quote! {
            impl #de_impl_generics #ident #ty_generics #where_clause {
                #vis fn deserialize<__D>(__deserializer: __D) -> #serde::__private::Result<#remote #ty_generics, __D::Error>
                where
                    __D: #serde::Deserializer<#delife>,
                {
                    #used
                    #body
                }
            }
        }
    } else {
        let fn_deserialize_in_place = deserialize_in_place_body(&cont, &params);

        quote! {
            #[automatically_derived]
            impl #de_impl_generics #serde::Deserialize<#delife> for #ident #ty_generics #where_clause {
                fn deserialize<__D>(__deserializer: __D) -> #serde::__private::Result<Self, __D::Error>
                where
                    __D: #serde::Deserializer<#delife>,
                {
                    #body
                }

                #fn_deserialize_in_place
            }
        }
    };

    Ok(dummy::wrap_in_const(
        cont.attrs.custom_serde_path(),
        impl_block,
    ))
}

fn precondition(cx: &Ctxt, cont: &Container) {
    precondition_sized(cx, cont);
    precondition_no_de_lifetime(cx, cont);
}

fn precondition_sized(cx: &Ctxt, cont: &Container) {
    if let Data::Struct(_, fields) = &cont.data {
        if let Some(last) = fields.last() {
            if let syn::Type::Slice(_) = ungroup(last.ty) {
                cx.error_spanned_by(
                    cont.original,
                    "cannot deserialize a dynamically sized struct",
                );
            }
        }
    }
}

fn precondition_no_de_lifetime(cx: &Ctxt, cont: &Container) {
    if let BorrowedLifetimes::Borrowed(_) = borrowed_lifetimes(cont) {
        for param in cont.generics.lifetimes() {
            if param.lifetime.to_string() == "'de" {
                cx.error_spanned_by(
                    &param.lifetime,
                    "cannot deserialize when there is a lifetime parameter called 'de",
                );
                return;
            }
        }
    }
}

struct Parameters {
    /// Name of the type the `derive` is on.
    local: syn::Ident,

    /// Path to the type the impl is for. Either a single `Ident` for local
    /// types (does not include generic parameters) or `some::remote::Path` for
    /// remote types.
    this_type: syn::Path,

    /// Same as `this_type` but using `::<T>` for generic parameters for use in
    /// expression position.
    this_value: syn::Path,

    /// Generics including any explicit and inferred bounds for the impl.
    generics: syn::Generics,

    /// Lifetimes borrowed from the deserializer. These will become bounds on
    /// the `'de` lifetime of the deserializer.
    borrowed: BorrowedLifetimes,

    /// At least one field has a serde(getter) attribute, implying that the
    /// remote type has a private field.
    has_getter: bool,

    /// Type has a repr(packed) attribute.
    is_packed: bool,
}

impl Parameters {
    fn new(cont: &Container) -> Self {
        let local = cont.ident.clone();
        let this_type = this::this_type(cont);
        let this_value = this::this_value(cont);
        let borrowed = borrowed_lifetimes(cont);
        let generics = build_generics(cont, &borrowed);
        let has_getter = cont.data.has_getter();
        let is_packed = cont.attrs.is_packed();

        Parameters {
            local,
            this_type,
            this_value,
            generics,
            borrowed,
            has_getter,
            is_packed,
        }
    }

    /// Type name to use in error messages and `&'static str` arguments to
    /// various Deserializer methods.
    fn type_name(&self) -> String {
        self.this_type.segments.last().unwrap().ident.to_string()
    }
}

// All the generics in the input, plus a bound `T: Deserialize` for each generic
// field type that will be deserialized by us, plus a bound `T: Default` for
// each generic field type that will be set to a default value.
fn build_generics(cont: &Container, borrowed: &BorrowedLifetimes) -> syn::Generics {
    let generics = bound::without_defaults(cont.generics);

    let generics = bound::with_where_predicates_from_fields(cont, &generics, attr::Field::de_bound);

    let generics =
        bound::with_where_predicates_from_variants(cont, &generics, attr::Variant::de_bound);

    match cont.attrs.de_bound() {
        Some(predicates) => bound::with_where_predicates(&generics, predicates),
        None => {
            let generics = match *cont.attrs.default() {
                attr::Default::Default => bound::with_self_bound(
                    cont,
                    &generics,
                    &parse_quote!(_serde::__private::Default),
                ),
                attr::Default::None | attr::Default::Path(_) => generics,
            };

            let delife = borrowed.de_lifetime();
            let generics = bound::with_bound(
                cont,
                &generics,
                needs_deserialize_bound,
                &parse_quote!(_serde::Deserialize<#delife>),
            );

            bound::with_bound(
                cont,
                &generics,
                requires_default,
                &parse_quote!(_serde::__private::Default),
            )
        }
    }
}

// Fields with a `skip_deserializing` or `deserialize_with` attribute, or which
// belong to a variant with a `skip_deserializing` or `deserialize_with`
// attribute, are not deserialized by us so we do not generate a bound. Fields
// with a `bound` attribute specify their own bound so we do not generate one.
// All other fields may need a `T: Deserialize` bound where T is the type of the
// field.
fn needs_deserialize_bound(field: &attr::Field, variant: Option<&attr::Variant>) -> bool {
    !field.skip_deserializing()
        && field.deserialize_with().is_none()
        && field.de_bound().is_none()
        && variant.map_or(true, |variant| {
            !variant.skip_deserializing()
                && variant.deserialize_with().is_none()
                && variant.de_bound().is_none()
        })
}

// Fields with a `default` attribute (not `default=...`), and fields with a
// `skip_deserializing` attribute that do not also have `default=...`.
fn requires_default(field: &attr::Field, _variant: Option<&attr::Variant>) -> bool {
    if let attr::Default::Default = *field.default() {
        true
    } else {
        false
    }
}

enum BorrowedLifetimes {
    Borrowed(BTreeSet<syn::Lifetime>),
    Static,
}

impl BorrowedLifetimes {
    fn de_lifetime(&self) -> syn::Lifetime {
        match *self {
            BorrowedLifetimes::Borrowed(_) => syn::Lifetime::new("'de", Span::call_site()),
            BorrowedLifetimes::Static => syn::Lifetime::new("'static", Span::call_site()),
        }
    }

    fn de_lifetime_param(&self) -> Option<syn::LifetimeParam> {
        match self {
            BorrowedLifetimes::Borrowed(bounds) => Some(syn::LifetimeParam {
                attrs: Vec::new(),
                lifetime: syn::Lifetime::new("'de", Span::call_site()),
                colon_token: None,
                bounds: bounds.iter().cloned().collect(),
            }),
            BorrowedLifetimes::Static => None,
        }
    }
}

// The union of lifetimes borrowed by each field of the container.
//
// These turn into bounds on the `'de` lifetime of the Deserialize impl. If
// lifetimes `'a` and `'b` are borrowed but `'c` is not, the impl is:
//
//     impl<'de: 'a + 'b, 'a, 'b, 'c> Deserialize<'de> for S<'a, 'b, 'c>
//
// If any borrowed lifetime is `'static`, then `'de: 'static` would be redundant
// and we use plain `'static` instead of `'de`.
fn borrowed_lifetimes(cont: &Container) -> BorrowedLifetimes {
    let mut lifetimes = BTreeSet::new();
    for field in cont.data.all_fields() {
        if !field.attrs.skip_deserializing() {
            lifetimes.extend(field.attrs.borrowed_lifetimes().iter().cloned());
        }
    }
    if lifetimes.iter().any(|b| b.to_string() == "'static") {
        BorrowedLifetimes::Static
    } else {
        BorrowedLifetimes::Borrowed(lifetimes)
    }
}

fn deserialize_body(cont: &Container, params: &Parameters) -> Fragment {
    if cont.attrs.transparent() {
        deserialize_transparent(cont, params)
    } else if let Some(type_from) = cont.attrs.type_from() {
        deserialize_from(type_from)
    } else if let Some(type_try_from) = cont.attrs.type_try_from() {
        deserialize_try_from(type_try_from)
    } else if let attr::Identifier::No = cont.attrs.identifier() {
        match &cont.data {
            Data::Enum(mix, variants) => deserialize_enum(*mix, params, variants, &cont.attrs),
            Data::Struct(Style::Struct, fields) => {
                deserialize_struct(params, fields, &cont.attrs, StructForm::Struct)
            }
            Data::Struct(Style::Tuple, fields) | Data::Struct(Style::Newtype, fields) => {
                deserialize_tuple(params, fields, &cont.attrs, TupleForm::Tuple)
            }
            Data::Struct(Style::Unit, _) => deserialize_unit_struct(params, &cont.attrs),
        }
    } else {
        match &cont.data {
            Data::Enum(_, variants) => deserialize_custom_identifier(params, variants, &cont.attrs),
            Data::Struct(_, _) => unreachable!("checked in serde_derive_internals"),
        }
    }
}

#[cfg(feature = "deserialize_in_place")]
fn deserialize_in_place_body(cont: &Container, params: &Parameters) -> Option<Stmts> {
    // Only remote derives have getters, and we do not generate
    // deserialize_in_place for remote derives.
    assert!(!params.has_getter);

    if cont.attrs.transparent()
        || cont.attrs.type_from().is_some()
        || cont.attrs.type_try_from().is_some()
        || cont.attrs.identifier().is_some()
        || cont
            .data
            .all_fields()
            .all(|f| f.attrs.deserialize_with().is_some())
    {
        return None;
    }

    let code = match &cont.data {
        Data::Struct(Style::Struct, fields) => {
            deserialize_struct_in_place(params, fields, &cont.attrs)?
        }
        Data::Struct(Style::Tuple, fields) | Data::Struct(Style::Newtype, fields) => {
            deserialize_tuple_in_place(params, fields, &cont.attrs)
        }
        Data::Enum(_, _) | Data::Struct(Style::Unit, _) => {
            return None;
        }
    };

    let delife = params.borrowed.de_lifetime();
    let stmts = Stmts(code);

    let fn_deserialize_in_place = quote_block! {
        fn deserialize_in_place<__D>(__deserializer: __D, __place: &mut Self) -> _serde::__private::Result<(), __D::Error>
        where
            __D: _serde::Deserializer<#delife>,
        {
            #stmts
        }
    };

    Some(Stmts(fn_deserialize_in_place))
}

#[cfg(not(feature = "deserialize_in_place"))]
fn deserialize_in_place_body(_cont: &Container, _params: &Parameters) -> Option<Stmts> {
    None
}

fn deserialize_transparent(cont: &Container, params: &Parameters) -> Fragment {
    let fields = match &cont.data {
        Data::Struct(_, fields) => fields,
        Data::Enum(_, _) => unreachable!(),
    };

    let this_value = &params.this_value;
    let transparent_field = fields.iter().find(|f| f.attrs.transparent()).unwrap();

    let path = match transparent_field.attrs.deserialize_with() {
        Some(path) => quote!(#path),
        None => {
            let span = transparent_field.original.span();
            quote_spanned!(span=> _serde::Deserialize::deserialize)
        }
    };

    let assign = fields.iter().map(|field| {
        let member = &field.member;
        if ptr::eq(field, transparent_field) {
            quote!(#member: __transparent)
        } else {
            let value = match field.attrs.default() {
                attr::Default::Default => quote!(_serde::__private::Default::default()),
                attr::Default::Path(path) => quote!(#path()),
                attr::Default::None => quote!(_serde::__private::PhantomData),
            };
            quote!(#member: #value)
        }
    });

    quote_block! {
        _serde::__private::Result::map(
            #path(__deserializer),
            |__transparent| #this_value { #(#assign),* })
    }
}

fn deserialize_from(type_from: &syn::Type) -> Fragment {
    quote_block! {
        _serde::__private::Result::map(
            <#type_from as _serde::Deserialize>::deserialize(__deserializer),
            _serde::__private::From::from)
    }
}

fn deserialize_try_from(type_try_from: &syn::Type) -> Fragment {
    quote_block! {
        _serde::__private::Result::and_then(
            <#type_try_from as _serde::Deserialize>::deserialize(__deserializer),
            |v| _serde::__private::TryFrom::try_from(v).map_err(_serde::de::Error::custom))
    }
}

fn deserialize_unit_struct(params: &Parameters, cattrs: &attr::Container) -> Fragment {
    let this_type = &params.this_type;
    let this_value = &params.this_value;
    let type_name = cattrs.name().deserialize_name();
    let (de_impl_generics, de_ty_generics, ty_generics, where_clause) =
        split_with_de_lifetime(params);
    let delife = params.borrowed.de_lifetime();

    let expecting = format!("unit struct {}", params.type_name());
    let expecting = cattrs.expecting().unwrap_or(&expecting);

    quote_block! {
        #[doc(hidden)]
        struct __Visitor #de_impl_generics #where_clause {
            marker: _serde::__private::PhantomData<#this_type #ty_generics>,
            lifetime: _serde::__private::PhantomData<&#delife ()>,
        }

        impl #de_impl_generics _serde::de::Visitor<#delife> for __Visitor #de_ty_generics #where_clause {
            type Value = #this_type #ty_generics;

            fn expecting(&self, __formatter: &mut _serde::__private::Formatter) -> _serde::__private::fmt::Result {
                _serde::__private::Formatter::write_str(__formatter, #expecting)
            }

            #[inline]
            fn visit_unit<__E>(self) -> _serde::__private::Result<Self::Value, __E>
            where
                __E: _serde::de::Error,
            {
                _serde::__private::Ok(#this_value)
            }
        }

        _serde::Deserializer::deserialize_unit_struct(
            __deserializer,
            #type_name,
            __Visitor {
                marker: _serde::__private::PhantomData::<#this_type #ty_generics>,
                lifetime: _serde::__private::PhantomData,
            },
        )
    }
}

enum TupleForm<'a> {
    Tuple,
    /// Contains a variant name
    ExternallyTagged(&'a syn::Ident),
    /// Contains a variant name and an intermediate deserializer from which actual
    /// deserialization will be performed
    Untagged(&'a syn::Ident, TokenStream),
}

fn deserialize_tuple(
    params: &Parameters,
    fields: &[Field],
    cattrs: &attr::Container,
    form: TupleForm,
) -> Fragment {
    assert!(!cattrs.has_flatten());

    let field_count = fields
        .iter()
        .filter(|field| !field.attrs.skip_deserializing())
        .count();

    let this_type = &params.this_type;
    let this_value = &params.this_value;
    let (de_impl_generics, de_ty_generics, ty_generics, where_clause) =
        split_with_de_lifetime(params);
    let delife = params.borrowed.de_lifetime();

    // If there are getters (implying private fields), construct the local type
    // and use an `Into` conversion to get the remote type. If there are no
    // getters then construct the target type directly.
    let construct = if params.has_getter {
        let local = &params.local;
        quote!(#local)
    } else {
        quote!(#this_value)
    };

    let type_path = match form {
        TupleForm::Tuple => construct,
        TupleForm::ExternallyTagged(variant_ident) | TupleForm::Untagged(variant_ident, _) => {
            quote!(#construct::#variant_ident)
        }
    };
    let expecting = match form {
        TupleForm::Tuple => format!("tuple struct {}", params.type_name()),
        TupleForm::ExternallyTagged(variant_ident) | TupleForm::Untagged(variant_ident, _) => {
            format!("tuple variant {}::{}", params.type_name(), variant_ident)
        }
    };
    let expecting = cattrs.expecting().unwrap_or(&expecting);

    let nfields = fields.len();

    let visit_newtype_struct = match form {
        TupleForm::Tuple if nfields == 1 => {
            Some(deserialize_newtype_struct(&type_path, params, &fields[0]))
        }
        _ => None,
    };

    let visit_seq = Stmts(deserialize_seq(
        &type_path, params, fields, false, cattrs, expecting,
    ));

    let visitor_expr = quote! {
        __Visitor {
            marker: _serde::__private::PhantomData::<#this_type #ty_generics>,
            lifetime: _serde::__private::PhantomData,
        }
    };
    let dispatch = match form {
        TupleForm::Tuple if nfields == 1 => {
            let type_name = cattrs.name().deserialize_name();
            quote! {
                _serde::Deserializer::deserialize_newtype_struct(__deserializer, #type_name, #visitor_expr)
            }
        }
        TupleForm::Tuple => {
            let type_name = cattrs.name().deserialize_name();
            quote! {
                _serde::Deserializer::deserialize_tuple_struct(__deserializer, #type_name, #field_count, #visitor_expr)
            }
        }
        TupleForm::ExternallyTagged(_) => quote! {
            _serde::de::VariantAccess::tuple_variant(__variant, #field_count, #visitor_expr)
        },
        TupleForm::Untagged(_, deserializer) => quote! {
            _serde::Deserializer::deserialize_tuple(#deserializer, #field_count, #visitor_expr)
        },
    };

    let visitor_var = if field_count == 0 {
        quote!(_)
    } else {
        quote!(mut __seq)
    };

    quote_block! {
        #[doc(hidden)]
        struct __Visitor #de_impl_generics #where_clause {
            marker: _serde::__private::PhantomData<#this_type #ty_generics>,
            lifetime: _serde::__private::PhantomData<&#delife ()>,
        }

        impl #de_impl_generics _serde::de::Visitor<#delife> for __Visitor #de_ty_generics #where_clause {
            type Value = #this_type #ty_generics;

            fn expecting(&self, __formatter: &mut _serde::__private::Formatter) -> _serde::__private::fmt::Result {
                _serde::__private::Formatter::write_str(__formatter, #expecting)
            }

            #visit_newtype_struct

            #[inline]
            fn visit_seq<__A>(self, #visitor_var: __A) -> _serde::__private::Result<Self::Value, __A::Error>
            where
                __A: _serde::de::SeqAccess<#delife>,
            {
                #visit_seq
            }
        }

        #dispatch
    }
}

#[cfg(feature = "deserialize_in_place")]
fn deserialize_tuple_in_place(
    params: &Parameters,
    fields: &[Field],
    cattrs: &attr::Container,
) -> Fragment {
    assert!(!cattrs.has_flatten());

    let field_count = fields
        .iter()
        .filter(|field| !field.attrs.skip_deserializing())
        .count();

    let this_type = &params.this_type;
    let (de_impl_generics, de_ty_generics, ty_generics, where_clause) =
        split_with_de_lifetime(params);
    let delife = params.borrowed.de_lifetime();

    let expecting = format!("tuple struct {}", params.type_name());
    let expecting = cattrs.expecting().unwrap_or(&expecting);

    let nfields = fields.len();

    let visit_newtype_struct = if nfields == 1 {
        // We do not generate deserialize_in_place if every field has a
        // deserialize_with.
        assert!(fields[0].attrs.deserialize_with().is_none());

        Some(quote! {
            #[inline]
            fn visit_newtype_struct<__E>(self, __e: __E) -> _serde::__private::Result<Self::Value, __E::Error>
            where
                __E: _serde::Deserializer<#delife>,
            {
                _serde::Deserialize::deserialize_in_place(__e, &mut self.place.0)
            }
        })
    } else {
        None
    };

    let visit_seq = Stmts(deserialize_seq_in_place(params, fields, cattrs, expecting));

    let visitor_expr = quote! {
        __Visitor {
            place: __place,
            lifetime: _serde::__private::PhantomData,
        }
    };

    let type_name = cattrs.name().deserialize_name();
    let dispatch = if nfields == 1 {
        quote!(_serde::Deserializer::deserialize_newtype_struct(__deserializer, #type_name, #visitor_expr))
    } else {
        quote!(_serde::Deserializer::deserialize_tuple_struct(__deserializer, #type_name, #field_count, #visitor_expr))
    };

    let visitor_var = if field_count == 0 {
        quote!(_)
    } else {
        quote!(mut __seq)
    };

    let in_place_impl_generics = de_impl_generics.in_place();
    let in_place_ty_generics = de_ty_generics.in_place();
    let place_life = place_lifetime();

    quote_block! {
        #[doc(hidden)]
        struct __Visitor #in_place_impl_generics #where_clause {
            place: &#place_life mut #this_type #ty_generics,
            lifetime: _serde::__private::PhantomData<&#delife ()>,
        }

        impl #in_place_impl_generics _serde::de::Visitor<#delife> for __Visitor #in_place_ty_generics #where_clause {
            type Value = ();

            fn expecting(&self, __formatter: &mut _serde::__private::Formatter) -> _serde::__private::fmt::Result {
                _serde::__private::Formatter::write_str(__formatter, #expecting)
            }

            #visit_newtype_struct

            #[inline]
            fn visit_seq<__A>(self, #visitor_var: __A) -> _serde::__private::Result<Self::Value, __A::Error>
            where
                __A: _serde::de::SeqAccess<#delife>,
            {
                #visit_seq
            }
        }

        #dispatch
    }
}

fn deserialize_seq(
    type_path: &TokenStream,
    params: &Parameters,
    fields: &[Field],
    is_struct: bool,
    cattrs: &attr::Container,
    expecting: &str,
) -> Fragment {
    let vars = (0..fields.len()).map(field_i as fn(_) -> _);

    let deserialized_count = fields
        .iter()
        .filter(|field| !field.attrs.skip_deserializing())
        .count();
    let expecting = if deserialized_count == 1 {
        format!("{} with 1 element", expecting)
    } else {
        format!("{} with {} elements", expecting, deserialized_count)
    };
    let expecting = cattrs.expecting().unwrap_or(&expecting);

    let mut index_in_seq = 0_usize;
    let let_values = vars.clone().zip(fields).map(|(var, field)| {
        if field.attrs.skip_deserializing() {
            let default = Expr(expr_is_missing(field, cattrs));
            quote! {
                let #var = #default;
            }
        } else {
            let visit = match field.attrs.deserialize_with() {
                None => {
                    let field_ty = field.ty;
                    let span = field.original.span();
                    let func =
                        quote_spanned!(span=> _serde::de::SeqAccess::next_element::<#field_ty>);
                    quote!(#func(&mut __seq)?)
                }
                Some(path) => {
                    let (wrapper, wrapper_ty) = wrap_deserialize_field_with(params, field.ty, path);
                    quote!({
                        #wrapper
                        _serde::__private::Option::map(
                            _serde::de::SeqAccess::next_element::<#wrapper_ty>(&mut __seq)?,
                            |__wrap| __wrap.value)
                    })
                }
            };
            let value_if_none = expr_is_missing_seq(None, index_in_seq, field, cattrs, expecting);
            let assign = quote! {
                let #var = match #visit {
                    _serde::__private::Some(__value) => __value,
                    _serde::__private::None => #value_if_none,
                };
            };
            index_in_seq += 1;
            assign
        }
    });

    let mut result = if is_struct {
        let names = fields.iter().map(|f| &f.member);
        quote! {
            #type_path { #( #names: #vars ),* }
        }
    } else {
        quote! {
            #type_path ( #(#vars),* )
        }
    };

    if params.has_getter {
        let this_type = &params.this_type;
        let (_, ty_generics, _) = params.generics.split_for_impl();
        result = quote! {
            _serde::__private::Into::<#this_type #ty_generics>::into(#result)
        };
    }

    let let_default = match cattrs.default() {
        attr::Default::Default => Some(quote!(
            let __default: Self::Value = _serde::__private::Default::default();
        )),
        attr::Default::Path(path) => Some(quote!(
            let __default: Self::Value = #path();
        )),
        attr::Default::None => {
            // We don't need the default value, to prevent an unused variable warning
            // we'll leave the line empty.
            None
        }
    };

    quote_block! {
        #let_default
        #(#let_values)*
        _serde::__private::Ok(#result)
    }
}

#[cfg(feature = "deserialize_in_place")]
fn deserialize_seq_in_place(
    params: &Parameters,
    fields: &[Field],
    cattrs: &attr::Container,
    expecting: &str,
) -> Fragment {
    let deserialized_count = fields
        .iter()
        .filter(|field| !field.attrs.skip_deserializing())
        .count();
    let expecting = if deserialized_count == 1 {
        format!("{} with 1 element", expecting)
    } else {
        format!("{} with {} elements", expecting, deserialized_count)
    };
    let expecting = cattrs.expecting().unwrap_or(&expecting);

    let mut index_in_seq = 0usize;
    let write_values = fields.iter().map(|field| {
        let member = &field.member;

        if field.attrs.skip_deserializing() {
            let default = Expr(expr_is_missing(field, cattrs));
            quote! {
                self.place.#member = #default;
            }
        } else {
            let value_if_none = expr_is_missing_seq(Some(quote!(self.place.#member = )), index_in_seq, field, cattrs, expecting);
            let write = match field.attrs.deserialize_with() {
                None => {
                    quote! {
                        if let _serde::__private::None = _serde::de::SeqAccess::next_element_seed(&mut __seq,
                            _serde::__private::de::InPlaceSeed(&mut self.place.#member))?
                        {
                            #value_if_none;
                        }
                    }
                }
                Some(path) => {
                    let (wrapper, wrapper_ty) = wrap_deserialize_field_with(params, field.ty, path);
                    quote!({
                        #wrapper
                        match _serde::de::SeqAccess::next_element::<#wrapper_ty>(&mut __seq)? {
                            _serde::__private::Some(__wrap) => {
                                self.place.#member = __wrap.value;
                            }
                            _serde::__private::None => {
                                #value_if_none;
                            }
                        }
                    })
                }
            };
            index_in_seq += 1;
            write
        }
    });

    let this_type = &params.this_type;
    let (_, ty_generics, _) = params.generics.split_for_impl();
    let let_default = match cattrs.default() {
        attr::Default::Default => Some(quote!(
            let __default: #this_type #ty_generics = _serde::__private::Default::default();
        )),
        attr::Default::Path(path) => Some(quote!(
            let __default: #this_type #ty_generics = #path();
        )),
        attr::Default::None => {
            // We don't need the default value, to prevent an unused variable warning
            // we'll leave the line empty.
            None
        }
    };

    quote_block! {
        #let_default
        #(#write_values)*
        _serde::__private::Ok(())
    }
}

fn deserialize_newtype_struct(
    type_path: &TokenStream,
    params: &Parameters,
    field: &Field,
) -> TokenStream {
    let delife = params.borrowed.de_lifetime();
    let field_ty = field.ty;

    let value = match field.attrs.deserialize_with() {
        None => {
            let span = field.original.span();
            let func = quote_spanned!(span=> <#field_ty as _serde::Deserialize>::deserialize);
            quote! {
                #func(__e)?
            }
        }
        Some(path) => {
            quote! {
                #path(__e)?
            }
        }
    };

    let mut result = quote!(#type_path(__field0));
    if params.has_getter {
        let this_type = &params.this_type;
        let (_, ty_generics, _) = params.generics.split_for_impl();
        result = quote! {
            _serde::__private::Into::<#this_type #ty_generics>::into(#result)
        };
    }

    quote! {
        #[inline]
        fn visit_newtype_struct<__E>(self, __e: __E) -> _serde::__private::Result<Self::Value, __E::Error>
        where
            __E: _serde::Deserializer<#delife>,
        {
            let __field0: #field_ty = #value;
            _serde::__private::Ok(#result)
        }
    }
}

enum StructForm<'a> {
    Struct,
    /// Contains a variant name
    ExternallyTagged(&'a syn::Ident),
    /// Contains a variant name and an intermediate deserializer from which actual
    /// deserialization will be performed
    InternallyTagged(&'a syn::Ident, TokenStream),
    /// Contains a variant name and an intermediate deserializer from which actual
    /// deserialization will be performed
    Untagged(&'a syn::Ident, TokenStream),
}

fn deserialize_struct(
    params: &Parameters,
    fields: &[Field],
    cattrs: &attr::Container,
    form: StructForm,
) -> Fragment {
    let this_type = &params.this_type;
    let this_value = &params.this_value;
    let (de_impl_generics, de_ty_generics, ty_generics, where_clause) =
        split_with_de_lifetime(params);
    let delife = params.borrowed.de_lifetime();

    // If there are getters (implying private fields), construct the local type
    // and use an `Into` conversion to get the remote type. If there are no
    // getters then construct the target type directly.
    let construct = if params.has_getter {
        let local = &params.local;
        quote!(#local)
    } else {
        quote!(#this_value)
    };

    let type_path = match form {
        StructForm::Struct => construct,
        StructForm::ExternallyTagged(variant_ident)
        | StructForm::InternallyTagged(variant_ident, _)
        | StructForm::Untagged(variant_ident, _) => quote!(#construct::#variant_ident),
    };
    let expecting = match form {
        StructForm::Struct => format!("struct {}", params.type_name()),
        StructForm::ExternallyTagged(variant_ident)
        | StructForm::InternallyTagged(variant_ident, _)
        | StructForm::Untagged(variant_ident, _) => {
            format!("struct variant {}::{}", params.type_name(), variant_ident)
        }
    };
    let expecting = cattrs.expecting().unwrap_or(&expecting);

    let field_names_idents: Vec<_> = fields
        .iter()
        .enumerate()
        // Skip fields that shouldn't be deserialized or that were flattened,
        // so they don't appear in the storage in their literal form
        .filter(|&(_, field)| !field.attrs.skip_deserializing() && !field.attrs.flatten())
        .map(|(i, field)| {
            (
                VariantName::String(field.attrs.name().deserialize_name()),
                field_i(i),
                field
                    .attrs
                    .aliases()
                    .iter()
                    .map(|a| VariantName::String(a.clone()))
                    .collect(),
            )
        })
        .collect();
<<<<<<< HEAD
    let field_visitor = Stmts(deserialize_generated_identifier(
        VariantMix::OnlyStrings,
        &field_names_idents,
        cattrs,
        false,
        None,
    ));
=======
    let field_visitor = deserialize_field_identifier(&field_names_idents, cattrs);
>>>>>>> ddc1ee56

    // untagged struct variants do not get a visit_seq method. The same applies to
    // structs that only have a map representation.
    let visit_seq = match form {
        StructForm::Untagged(..) => None,
        _ if cattrs.has_flatten() => None,
        _ => {
            let mut_seq = if field_names_idents.is_empty() {
                quote!(_)
            } else {
                quote!(mut __seq)
            };

            let visit_seq = Stmts(deserialize_seq(
                &type_path, params, fields, true, cattrs, expecting,
            ));

            Some(quote! {
                #[inline]
                fn visit_seq<__A>(self, #mut_seq: __A) -> _serde::__private::Result<Self::Value, __A::Error>
                where
                    __A: _serde::de::SeqAccess<#delife>,
                {
                    #visit_seq
                }
            })
        }
    };
    let visit_map = Stmts(deserialize_map(&type_path, params, fields, cattrs));

    let visitor_seed = match form {
        StructForm::ExternallyTagged(..) if cattrs.has_flatten() => Some(quote! {
            impl #de_impl_generics _serde::de::DeserializeSeed<#delife> for __Visitor #de_ty_generics #where_clause {
                type Value = #this_type #ty_generics;

                fn deserialize<__D>(self, __deserializer: __D) -> _serde::__private::Result<Self::Value, __D::Error>
                where
                    __D: _serde::Deserializer<#delife>,
                {
                    _serde::Deserializer::deserialize_map(__deserializer, self)
                }
            }
        }),
        _ => None,
    };

    let fields_stmt = if cattrs.has_flatten() {
        None
    } else {
        let field_names = field_names_idents
            .iter()
            .flat_map(|&(_, _, aliases)| aliases);

        Some(quote! {
            #[doc(hidden)]
            const FIELDS: &'static [&'static str] = &[ #(#field_names),* ];
        })
    };

    let visitor_expr = quote! {
        __Visitor {
            marker: _serde::__private::PhantomData::<#this_type #ty_generics>,
            lifetime: _serde::__private::PhantomData,
        }
    };
    let dispatch = match form {
        StructForm::Struct if cattrs.has_flatten() => quote! {
            _serde::Deserializer::deserialize_map(__deserializer, #visitor_expr)
        },
        StructForm::Struct => {
            let type_name = cattrs.name().deserialize_name();
            quote! {
                _serde::Deserializer::deserialize_struct(__deserializer, #type_name, FIELDS, #visitor_expr)
            }
        }
        StructForm::ExternallyTagged(_) if cattrs.has_flatten() => quote! {
            _serde::de::VariantAccess::newtype_variant_seed(__variant, #visitor_expr)
        },
        StructForm::ExternallyTagged(_) => quote! {
            _serde::de::VariantAccess::struct_variant(__variant, FIELDS, #visitor_expr)
        },
        StructForm::InternallyTagged(_, deserializer) => quote! {
            _serde::Deserializer::deserialize_any(#deserializer, #visitor_expr)
        },
        StructForm::Untagged(_, deserializer) => quote! {
            _serde::Deserializer::deserialize_any(#deserializer, #visitor_expr)
        },
    };

    quote_block! {
        #field_visitor

        #[doc(hidden)]
        struct __Visitor #de_impl_generics #where_clause {
            marker: _serde::__private::PhantomData<#this_type #ty_generics>,
            lifetime: _serde::__private::PhantomData<&#delife ()>,
        }

        impl #de_impl_generics _serde::de::Visitor<#delife> for __Visitor #de_ty_generics #where_clause {
            type Value = #this_type #ty_generics;

            fn expecting(&self, __formatter: &mut _serde::__private::Formatter) -> _serde::__private::fmt::Result {
                _serde::__private::Formatter::write_str(__formatter, #expecting)
            }

            #visit_seq

            #[inline]
            fn visit_map<__A>(self, mut __map: __A) -> _serde::__private::Result<Self::Value, __A::Error>
            where
                __A: _serde::de::MapAccess<#delife>,
            {
                #visit_map
            }
        }

        #visitor_seed

        #fields_stmt

        #dispatch
    }
}

#[cfg(feature = "deserialize_in_place")]
fn deserialize_struct_in_place(
    params: &Parameters,
    fields: &[Field],
    cattrs: &attr::Container,
) -> Option<Fragment> {
    // for now we do not support in_place deserialization for structs that
    // are represented as map.
    if cattrs.has_flatten() {
        return None;
    }

    let this_type = &params.this_type;
    let (de_impl_generics, de_ty_generics, ty_generics, where_clause) =
        split_with_de_lifetime(params);
    let delife = params.borrowed.de_lifetime();

    let expecting = format!("struct {}", params.type_name());
    let expecting = cattrs.expecting().unwrap_or(&expecting);

    let field_names_idents: Vec<_> = fields
        .iter()
        .enumerate()
        .filter(|&(_, field)| !field.attrs.skip_deserializing())
        .map(|(i, field)| {
            (
                VariantName::String(field.attrs.name().deserialize_name()),
                field_i(i),
                field
                    .attrs
                    .aliases()
                    .iter()
                    .map(|a| VariantName::String(a.clone()))
                    .collect(),
            )
        })
        .collect();

<<<<<<< HEAD
    let field_visitor = Stmts(deserialize_generated_identifier(
        VariantMix::OnlyStrings,
        &field_names_idents,
        cattrs,
        false,
        None,
    ));
=======
    let field_visitor = deserialize_field_identifier(&field_names_idents, cattrs);
>>>>>>> ddc1ee56

    let mut_seq = if field_names_idents.is_empty() {
        quote!(_)
    } else {
        quote!(mut __seq)
    };
    let visit_seq = Stmts(deserialize_seq_in_place(params, fields, cattrs, expecting));
    let visit_map = Stmts(deserialize_map_in_place(params, fields, cattrs));
    let field_names = field_names_idents
        .iter()
        .flat_map(|&(_, _, aliases)| aliases);
    let type_name = cattrs.name().deserialize_name();

    let in_place_impl_generics = de_impl_generics.in_place();
    let in_place_ty_generics = de_ty_generics.in_place();
    let place_life = place_lifetime();

    Some(quote_block! {
        #field_visitor

        #[doc(hidden)]
        struct __Visitor #in_place_impl_generics #where_clause {
            place: &#place_life mut #this_type #ty_generics,
            lifetime: _serde::__private::PhantomData<&#delife ()>,
        }

        impl #in_place_impl_generics _serde::de::Visitor<#delife> for __Visitor #in_place_ty_generics #where_clause {
            type Value = ();

            fn expecting(&self, __formatter: &mut _serde::__private::Formatter) -> _serde::__private::fmt::Result {
                _serde::__private::Formatter::write_str(__formatter, #expecting)
            }

            #[inline]
            fn visit_seq<__A>(self, #mut_seq: __A) -> _serde::__private::Result<Self::Value, __A::Error>
            where
                __A: _serde::de::SeqAccess<#delife>,
            {
                #visit_seq
            }

            #[inline]
            fn visit_map<__A>(self, mut __map: __A) -> _serde::__private::Result<Self::Value, __A::Error>
            where
                __A: _serde::de::MapAccess<#delife>,
            {
                #visit_map
            }
        }

        #[doc(hidden)]
        const FIELDS: &'static [&'static str] = &[ #(#field_names),* ];

        _serde::Deserializer::deserialize_struct(__deserializer, #type_name, FIELDS, __Visitor {
            place: __place,
            lifetime: _serde::__private::PhantomData,
        })
    })
}

fn deserialize_enum(
    mix: VariantMix,
    params: &Parameters,
    variants: &[Variant],
    cattrs: &attr::Container,
) -> Fragment {
    // The variants have already been checked (in ast.rs) that all untagged variants appear at the end
    match variants.iter().position(|var| var.attrs.untagged()) {
        Some(variant_idx) => {
            let (tagged, untagged) = variants.split_at(variant_idx);
            let tagged_frag = Expr(deserialize_homogeneous_enum(mix, params, tagged, cattrs));
            deserialize_untagged_enum_after(params, untagged, cattrs, Some(tagged_frag))
        }
        None => deserialize_homogeneous_enum(mix, params, variants, cattrs),
    }
}

fn deserialize_homogeneous_enum(
    mix: VariantMix,
    params: &Parameters,
    variants: &[Variant],
    cattrs: &attr::Container,
) -> Fragment {
    match cattrs.tag() {
        attr::TagType::External => deserialize_externally_tagged_enum(params, variants, cattrs),
        attr::TagType::Internal { tag } => {
            deserialize_internally_tagged_enum(mix, params, variants, cattrs, tag)
        }
        attr::TagType::Adjacent { tag, content } => {
            deserialize_adjacently_tagged_enum(mix, params, variants, cattrs, tag, content)
        }
        attr::TagType::None => deserialize_untagged_enum(params, variants, cattrs),
    }
}

fn prepare_enum_variant_enum(
    mix: VariantMix,
    variants: &[Variant],
    cattrs: &attr::Container,
) -> (TokenStream, Stmts) {
    let mut deserialized_variants = variants
        .iter()
        .enumerate()
        .filter(|&(_, variant)| !variant.attrs.skip_deserializing());

    let variant_names_idents: Vec<_> = deserialized_variants
        .clone()
        .map(|(i, variant)| {
            (
                variant.attrs.name().deserialize_name(),
                field_i(i),
                variant.attrs.aliases(),
            )
        })
        .collect();

    let fallthrough = deserialized_variants
        .position(|(_, variant)| variant.attrs.other())
        .map(|other_idx| {
            let ignore_variant = variant_names_idents[other_idx].1.clone();
            quote!(_serde::__private::Ok(__Field::#ignore_variant))
        });

    let variants_stmt = {
        let variant_names = variant_names_idents
            .iter()
            .map(|(name, _, _)| name.to_string());
        quote! {
            #[doc(hidden)]
            const VARIANTS: &'static [&'static str] = &[ #(#variant_names),* ];
        }
    };

    let variant_visitor = Stmts(deserialize_generated_identifier(
        mix,
        &variant_names_idents,
        cattrs,
        true,
        None,
        fallthrough,
    ));

    (variants_stmt, variant_visitor)
}

fn deserialize_externally_tagged_enum(
    params: &Parameters,
    variants: &[Variant],
    cattrs: &attr::Container,
) -> Fragment {
    let this_type = &params.this_type;
    let (de_impl_generics, de_ty_generics, ty_generics, where_clause) =
        split_with_de_lifetime(params);
    let delife = params.borrowed.de_lifetime();

    let type_name = cattrs.name().deserialize_name();
    let expecting = format!("enum {}", params.type_name());
    let expecting = cattrs.expecting().unwrap_or(&expecting);

    let (variants_stmt, variant_visitor) =
        prepare_enum_variant_enum(VariantMix::OnlyStrings, variants, cattrs);

    // Match arms to extract a variant from a string
    let variant_arms = variants
        .iter()
        .enumerate()
        .filter(|&(_, variant)| !variant.attrs.skip_deserializing())
        .map(|(i, variant)| {
            let variant_name = field_i(i);

            let block = Match(deserialize_externally_tagged_variant(
                params, variant, cattrs,
            ));

            quote! {
                (__Field::#variant_name, __variant) => #block
            }
        });

    let all_skipped = variants
        .iter()
        .all(|variant| variant.attrs.skip_deserializing());
    let match_variant = if all_skipped {
        // This is an empty enum like `enum Impossible {}` or an enum in which
        // all variants have `#[serde(skip_deserializing)]`.
        quote! {
            // FIXME: Once feature(exhaustive_patterns) is stable:
            // let _serde::__private::Err(__err) = _serde::de::EnumAccess::variant::<__Field>(__data);
            // _serde::__private::Err(__err)
            _serde::__private::Result::map(
                _serde::de::EnumAccess::variant::<__Field>(__data),
                |(__impossible, _)| match __impossible {})
        }
    } else {
        quote! {
            match _serde::de::EnumAccess::variant(__data)? {
                #(#variant_arms)*
            }
        }
    };

    quote_block! {
        #variant_visitor

        #[doc(hidden)]
        struct __Visitor #de_impl_generics #where_clause {
            marker: _serde::__private::PhantomData<#this_type #ty_generics>,
            lifetime: _serde::__private::PhantomData<&#delife ()>,
        }

        impl #de_impl_generics _serde::de::Visitor<#delife> for __Visitor #de_ty_generics #where_clause {
            type Value = #this_type #ty_generics;

            fn expecting(&self, __formatter: &mut _serde::__private::Formatter) -> _serde::__private::fmt::Result {
                _serde::__private::Formatter::write_str(__formatter, #expecting)
            }

            fn visit_enum<__A>(self, __data: __A) -> _serde::__private::Result<Self::Value, __A::Error>
            where
                __A: _serde::de::EnumAccess<#delife>,
            {
                #match_variant
            }
        }

        #variants_stmt

        _serde::Deserializer::deserialize_enum(
            __deserializer,
            #type_name,
            VARIANTS,
            __Visitor {
                marker: _serde::__private::PhantomData::<#this_type #ty_generics>,
                lifetime: _serde::__private::PhantomData,
            },
        )
    }
}

fn deserialize_internally_tagged_enum(
    mix: VariantMix,
    params: &Parameters,
    variants: &[Variant],
    cattrs: &attr::Container,
    tag: &str,
) -> Fragment {
    let (variants_stmt, variant_visitor) = prepare_enum_variant_enum(mix, variants, cattrs);

    // Match arms to extract a variant from a string
    let variant_arms = variants
        .iter()
        .enumerate()
        .filter(|&(_, variant)| !variant.attrs.skip_deserializing())
        .map(|(i, variant)| {
            let variant_name = field_i(i);

            let block = Match(deserialize_internally_tagged_variant(
                params,
                variant,
                cattrs,
                quote!(__deserializer),
            ));

            quote! {
                __Field::#variant_name => #block
            }
        });

    let expecting = format!("internally tagged enum {}", params.type_name());
    let expecting = cattrs.expecting().unwrap_or(&expecting);

    quote_block! {
        #variant_visitor

        #variants_stmt

        let (__tag, __content) = _serde::Deserializer::deserialize_any(
            __deserializer,
            _serde::__private::de::TaggedContentVisitor::<__Field>::new(#tag, #expecting))?;
        let __deserializer = _serde::__private::de::ContentDeserializer::<__D::Error>::new(__content);

        match __tag {
            #(#variant_arms)*
        }
    }
}

fn deserialize_adjacently_tagged_enum(
    mix: VariantMix,
    params: &Parameters,
    variants: &[Variant],
    cattrs: &attr::Container,
    tag: &str,
    content: &str,
) -> Fragment {
    let this_type = &params.this_type;
    let this_value = &params.this_value;
    let (de_impl_generics, de_ty_generics, ty_generics, where_clause) =
        split_with_de_lifetime(params);
    let delife = params.borrowed.de_lifetime();

    let (variants_stmt, variant_visitor) = prepare_enum_variant_enum(mix, variants, cattrs);

    let variant_arms: &Vec<_> = &variants
        .iter()
        .enumerate()
        .filter(|&(_, variant)| !variant.attrs.skip_deserializing())
        .map(|(i, variant)| {
            let variant_index = field_i(i);

            let block = Match(deserialize_untagged_variant(
                params,
                variant,
                cattrs,
                quote!(__deserializer),
            ));

            quote! {
                __Field::#variant_index => #block
            }
        })
        .collect();

    let rust_name = params.type_name();
    let expecting = format!("adjacently tagged enum {}", rust_name);
    let expecting = cattrs.expecting().unwrap_or(&expecting);
    let type_name = cattrs.name().deserialize_name();
    let deny_unknown_fields = cattrs.deny_unknown_fields();

    // If unknown fields are allowed, we pick the visitor that can step over
    // those. Otherwise we pick the visitor that fails on unknown keys.
    let field_visitor_ty = if deny_unknown_fields {
        quote! { _serde::__private::de::TagOrContentFieldVisitor }
    } else {
        quote! { _serde::__private::de::TagContentOtherFieldVisitor }
    };

    let tag_or_content = quote! {
        #field_visitor_ty {
            tag: #tag,
            content: #content,
        }
    };

    let mut missing_content = quote! {
        _serde::__private::Err(<__A::Error as _serde::de::Error>::missing_field(#content))
    };
    let mut missing_content_fallthrough = quote!();
    let missing_content_arms = variants
        .iter()
        .enumerate()
        .filter(|&(_, variant)| !variant.attrs.skip_deserializing())
        .filter_map(|(i, variant)| {
            let variant_index = field_i(i);
            let variant_ident = &variant.ident;

            let arm = match variant.style {
                Style::Unit => quote! {
                    _serde::__private::Ok(#this_value::#variant_ident)
                },
                Style::Newtype if variant.attrs.deserialize_with().is_none() => {
                    let span = variant.original.span();
                    let func = quote_spanned!(span=> _serde::__private::de::missing_field);
                    quote! {
                        #func(#content).map(#this_value::#variant_ident)
                    }
                }
                _ => {
                    missing_content_fallthrough = quote!(_ => #missing_content);
                    return None;
                }
            };
            Some(quote! {
                __Field::#variant_index => #arm,
            })
        })
        .collect::<Vec<_>>();
    if !missing_content_arms.is_empty() {
        missing_content = quote! {
            match __field {
                #(#missing_content_arms)*
                #missing_content_fallthrough
            }
        };
    }

    // Advance the map by one key, returning early in case of error.
    let next_key = quote! {
        _serde::de::MapAccess::next_key_seed(&mut __map, #tag_or_content)?
    };

    let variant_from_map = match mix {
        // if all variants are string variants, we can deserialize by variant index
        VariantMix::OnlyStrings => {
            quote! {
                _serde::de::MapAccess::next_value_seed(
                    &mut __map,
                    _serde::__private::de::AdjacentlyTaggedEnumVariantSeed::<__Field> {
                        enum_name: #rust_name,
                        variants: VARIANTS,
                        fields_enum: _serde::__private::PhantomData,
                    }
                )?
            }
        }
        _ => quote! { _serde::de::MapAccess::next_value::<__Field>(&mut __map)? },
    };

    // When allowing unknown fields, we want to transparently step through keys
    // we don't care about until we find `tag`, `content`, or run out of keys.
    let next_relevant_key = if deny_unknown_fields {
        next_key
    } else {
        quote!({
            let mut __rk : _serde::__private::Option<_serde::__private::de::TagOrContentField> = _serde::__private::None;
            while let _serde::__private::Some(__k) = #next_key {
                match __k {
                    _serde::__private::de::TagContentOtherField::Other => {
                        let _ = _serde::de::MapAccess::next_value::<_serde::de::IgnoredAny>(&mut __map)?;
                        continue;
                    },
                    _serde::__private::de::TagContentOtherField::Tag => {
                        __rk = _serde::__private::Some(_serde::__private::de::TagOrContentField::Tag);
                        break;
                    }
                    _serde::__private::de::TagContentOtherField::Content => {
                        __rk = _serde::__private::Some(_serde::__private::de::TagOrContentField::Content);
                        break;
                    }
                }
            }

            __rk
        })
    };

    // Step through remaining keys, looking for duplicates of previously-seen
    // keys. When unknown fields are denied, any key that isn't a duplicate will
    // at this point immediately produce an error.
    let visit_remaining_keys = quote! {
        match #next_relevant_key {
            _serde::__private::Some(_serde::__private::de::TagOrContentField::Tag) => {
                _serde::__private::Err(<__A::Error as _serde::de::Error>::duplicate_field(#tag))
            }
            _serde::__private::Some(_serde::__private::de::TagOrContentField::Content) => {
                _serde::__private::Err(<__A::Error as _serde::de::Error>::duplicate_field(#content))
            }
            _serde::__private::None => _serde::__private::Ok(__ret),
        }
    };

    let finish_content_then_tag = if variant_arms.is_empty() {
        quote! {
            match #variant_from_map {}
        }
    } else {
        quote! {
            let __ret = match #variant_from_map {
                // Deserialize the buffered content now that we know the variant.
                #(#variant_arms)*
            }?;
            // Visit remaining keys, looking for duplicates.
            #visit_remaining_keys
        }
    };

    quote_block! {
        #variant_visitor

        #variants_stmt

        #[doc(hidden)]
        struct __Seed #de_impl_generics #where_clause {
            field: __Field,
            marker: _serde::__private::PhantomData<#this_type #ty_generics>,
            lifetime: _serde::__private::PhantomData<&#delife ()>,
        }

        impl #de_impl_generics _serde::de::DeserializeSeed<#delife> for __Seed #de_ty_generics #where_clause {
            type Value = #this_type #ty_generics;

            fn deserialize<__D>(self, __deserializer: __D) -> _serde::__private::Result<Self::Value, __D::Error>
            where
                __D: _serde::Deserializer<#delife>,
            {
                match self.field {
                    #(#variant_arms)*
                }
            }
        }

        #[doc(hidden)]
        struct __Visitor #de_impl_generics #where_clause {
            marker: _serde::__private::PhantomData<#this_type #ty_generics>,
            lifetime: _serde::__private::PhantomData<&#delife ()>,
        }

        impl #de_impl_generics _serde::de::Visitor<#delife> for __Visitor #de_ty_generics #where_clause {
            type Value = #this_type #ty_generics;

            fn expecting(&self, __formatter: &mut _serde::__private::Formatter) -> _serde::__private::fmt::Result {
                _serde::__private::Formatter::write_str(__formatter, #expecting)
            }

            fn visit_map<__A>(self, mut __map: __A) -> _serde::__private::Result<Self::Value, __A::Error>
            where
                __A: _serde::de::MapAccess<#delife>,
            {
                // Visit the first relevant key.
                match #next_relevant_key {
                    // First key is the tag.
                    _serde::__private::Some(_serde::__private::de::TagOrContentField::Tag) => {
                        // Parse the tag.
                        let __field = #variant_from_map;
                        // Visit the second key.
                        match #next_relevant_key {
                            // Second key is a duplicate of the tag.
                            _serde::__private::Some(_serde::__private::de::TagOrContentField::Tag) => {
                                _serde::__private::Err(<__A::Error as _serde::de::Error>::duplicate_field(#tag))
                            }
                            // Second key is the content.
                            _serde::__private::Some(_serde::__private::de::TagOrContentField::Content) => {
                                let __ret = _serde::de::MapAccess::next_value_seed(&mut __map,
                                    __Seed {
                                        field: __field,
                                        marker: _serde::__private::PhantomData,
                                        lifetime: _serde::__private::PhantomData,
                                    })?;
                                // Visit remaining keys, looking for duplicates.
                                #visit_remaining_keys
                            }
                            // There is no second key; might be okay if the we have a unit variant.
                            _serde::__private::None => #missing_content
                        }
                    }
                    // First key is the content.
                    _serde::__private::Some(_serde::__private::de::TagOrContentField::Content) => {
                        // Buffer up the content.
                        let __content = _serde::de::MapAccess::next_value::<_serde::__private::de::Content>(&mut __map)?;
                        // Visit the second key.
                        match #next_relevant_key {
                            // Second key is the tag.
                            _serde::__private::Some(_serde::__private::de::TagOrContentField::Tag) => {
                                let __deserializer = _serde::__private::de::ContentDeserializer::<__A::Error>::new(__content);
                                #finish_content_then_tag
                            }
                            // Second key is a duplicate of the content.
                            _serde::__private::Some(_serde::__private::de::TagOrContentField::Content) => {
                                _serde::__private::Err(<__A::Error as _serde::de::Error>::duplicate_field(#content))
                            }
                            // There is no second key.
                            _serde::__private::None => {
                                _serde::__private::Err(<__A::Error as _serde::de::Error>::missing_field(#tag))
                            }
                        }
                    }
                    // There is no first key.
                    _serde::__private::None => {
                        _serde::__private::Err(<__A::Error as _serde::de::Error>::missing_field(#tag))
                    }
                }
            }

            fn visit_seq<__A>(self, mut __seq: __A) -> _serde::__private::Result<Self::Value, __A::Error>
            where
                __A: _serde::de::SeqAccess<#delife>,
            {
                // Visit the first element - the tag.
                match _serde::de::SeqAccess::next_element(&mut __seq)? {
                    _serde::__private::Some(__field) => {
                        // Visit the second element - the content.
                        match _serde::de::SeqAccess::next_element_seed(
                            &mut __seq,
                            __Seed {
                                field: __field,
                                marker: _serde::__private::PhantomData,
                                lifetime: _serde::__private::PhantomData,
                            },
                        )? {
                            _serde::__private::Some(__ret) => _serde::__private::Ok(__ret),
                            // There is no second element.
                            _serde::__private::None => {
                                _serde::__private::Err(_serde::de::Error::invalid_length(1, &self))
                            }
                        }
                    }
                    // There is no first element.
                    _serde::__private::None => {
                        _serde::__private::Err(_serde::de::Error::invalid_length(0, &self))
                    }
                }
            }
        }

        #[doc(hidden)]
        const FIELDS: &'static [&'static str] = &[#tag, #content];
        _serde::Deserializer::deserialize_struct(
            __deserializer,
            #type_name,
            FIELDS,
            __Visitor {
                marker: _serde::__private::PhantomData::<#this_type #ty_generics>,
                lifetime: _serde::__private::PhantomData,
            },
        )
    }
}

fn deserialize_untagged_enum(
    params: &Parameters,
    variants: &[Variant],
    cattrs: &attr::Container,
) -> Fragment {
    let first_attempt = None;
    deserialize_untagged_enum_after(params, variants, cattrs, first_attempt)
}

fn deserialize_untagged_enum_after(
    params: &Parameters,
    variants: &[Variant],
    cattrs: &attr::Container,
    first_attempt: Option<Expr>,
) -> Fragment {
    let attempts = variants
        .iter()
        .filter(|variant| !variant.attrs.skip_deserializing())
        .map(|variant| {
            Expr(deserialize_untagged_variant(
                params,
                variant,
                cattrs,
                quote!(__deserializer),
            ))
        });
    let attempts = first_attempt.into_iter().chain(attempts);
    // TODO this message could be better by saving the errors from the failed
    // attempts. The heuristic used by TOML was to count the number of fields
    // processed before an error, and use the error that happened after the
    // largest number of fields. I'm not sure I like that. Maybe it would be
    // better to save all the errors and combine them into one message that
    // explains why none of the variants matched.
    let fallthrough_msg = format!(
        "data did not match any variant of untagged enum {}",
        params.type_name()
    );
    let fallthrough_msg = cattrs.expecting().unwrap_or(&fallthrough_msg);

    quote_block! {
        let __content = <_serde::__private::de::Content as _serde::Deserialize>::deserialize(__deserializer)?;
        let __deserializer = _serde::__private::de::ContentRefDeserializer::<__D::Error>::new(&__content);

        #(
            if let _serde::__private::Ok(__ok) = #attempts {
                return _serde::__private::Ok(__ok);
            }
        )*

        _serde::__private::Err(_serde::de::Error::custom(#fallthrough_msg))
    }
}

fn deserialize_externally_tagged_variant(
    params: &Parameters,
    variant: &Variant,
    cattrs: &attr::Container,
) -> Fragment {
    if let Some(path) = variant.attrs.deserialize_with() {
        let (wrapper, wrapper_ty, unwrap_fn) = wrap_deserialize_variant_with(params, variant, path);
        return quote_block! {
            #wrapper
            _serde::__private::Result::map(
                _serde::de::VariantAccess::newtype_variant::<#wrapper_ty>(__variant), #unwrap_fn)
        };
    }

    let variant_ident = &variant.ident;

    match variant.style {
        Style::Unit => {
            let this_value = &params.this_value;
            quote_block! {
                _serde::de::VariantAccess::unit_variant(__variant)?;
                _serde::__private::Ok(#this_value::#variant_ident)
            }
        }
        Style::Newtype => deserialize_externally_tagged_newtype_variant(
            variant_ident,
            params,
            &variant.fields[0],
            cattrs,
        ),
        Style::Tuple => deserialize_tuple(
            params,
            &variant.fields,
            cattrs,
            TupleForm::ExternallyTagged(variant_ident),
        ),
        Style::Struct => deserialize_struct(
            params,
            &variant.fields,
            cattrs,
            StructForm::ExternallyTagged(variant_ident),
        ),
    }
}

// Generates significant part of the visit_seq and visit_map bodies of visitors
// for the variants of internally tagged enum.
fn deserialize_internally_tagged_variant(
    params: &Parameters,
    variant: &Variant,
    cattrs: &attr::Container,
    deserializer: TokenStream,
) -> Fragment {
    if variant.attrs.deserialize_with().is_some() {
        return deserialize_untagged_variant(params, variant, cattrs, deserializer);
    }

    let variant_ident = &variant.ident;

    match effective_style(variant) {
        Style::Unit => {
            let this_value = &params.this_value;
            let type_name = params.type_name();
            let variant_name = variant.ident.to_string();
            let default = variant.fields.get(0).map(|field| {
                let default = Expr(expr_is_missing(field, cattrs));
                quote!((#default))
            });
            quote_block! {
                _serde::Deserializer::deserialize_any(#deserializer, _serde::__private::de::InternallyTaggedUnitVisitor::new(#type_name, #variant_name))?;
                _serde::__private::Ok(#this_value::#variant_ident #default)
            }
        }
        Style::Newtype => deserialize_untagged_newtype_variant(
            variant_ident,
            params,
            &variant.fields[0],
            &deserializer,
        ),
        Style::Struct => deserialize_struct(
            params,
            &variant.fields,
            cattrs,
            StructForm::InternallyTagged(variant_ident, deserializer),
        ),
        Style::Tuple => unreachable!("checked in serde_derive_internals"),
    }
}

fn deserialize_untagged_variant(
    params: &Parameters,
    variant: &Variant,
    cattrs: &attr::Container,
    deserializer: TokenStream,
) -> Fragment {
    if let Some(path) = variant.attrs.deserialize_with() {
        let unwrap_fn = unwrap_to_variant_closure(params, variant, false);
        return quote_block! {
            _serde::__private::Result::map(#path(#deserializer), #unwrap_fn)
        };
    }

    let variant_ident = &variant.ident;

    match effective_style(variant) {
        Style::Unit => {
            let this_value = &params.this_value;
            let type_name = params.type_name();
            let variant_name = variant.ident.to_string();
            let default = variant.fields.get(0).map(|field| {
                let default = Expr(expr_is_missing(field, cattrs));
                quote!((#default))
            });
            quote_expr! {
                match _serde::Deserializer::deserialize_any(
                    #deserializer,
                    _serde::__private::de::UntaggedUnitVisitor::new(#type_name, #variant_name)
                ) {
                    _serde::__private::Ok(()) => _serde::__private::Ok(#this_value::#variant_ident #default),
                    _serde::__private::Err(__err) => _serde::__private::Err(__err),
                }
            }
        }
        Style::Newtype => deserialize_untagged_newtype_variant(
            variant_ident,
            params,
            &variant.fields[0],
            &deserializer,
        ),
        Style::Tuple => deserialize_tuple(
            params,
            &variant.fields,
            cattrs,
            TupleForm::Untagged(variant_ident, deserializer),
        ),
        Style::Struct => deserialize_struct(
            params,
            &variant.fields,
            cattrs,
            StructForm::Untagged(variant_ident, deserializer),
        ),
    }
}

fn deserialize_externally_tagged_newtype_variant(
    variant_ident: &syn::Ident,
    params: &Parameters,
    field: &Field,
    cattrs: &attr::Container,
) -> Fragment {
    let this_value = &params.this_value;

    if field.attrs.skip_deserializing() {
        let default = Expr(expr_is_missing(field, cattrs));
        return quote_block! {
            _serde::de::VariantAccess::unit_variant(__variant)?;
            _serde::__private::Ok(#this_value::#variant_ident(#default))
        };
    }

    match field.attrs.deserialize_with() {
        None => {
            let field_ty = field.ty;
            let span = field.original.span();
            let func =
                quote_spanned!(span=> _serde::de::VariantAccess::newtype_variant::<#field_ty>);
            quote_expr! {
                _serde::__private::Result::map(#func(__variant), #this_value::#variant_ident)
            }
        }
        Some(path) => {
            let (wrapper, wrapper_ty) = wrap_deserialize_field_with(params, field.ty, path);
            quote_block! {
                #wrapper
                _serde::__private::Result::map(
                    _serde::de::VariantAccess::newtype_variant::<#wrapper_ty>(__variant),
                    |__wrapper| #this_value::#variant_ident(__wrapper.value))
            }
        }
    }
}

fn deserialize_untagged_newtype_variant(
    variant_ident: &syn::Ident,
    params: &Parameters,
    field: &Field,
    deserializer: &TokenStream,
) -> Fragment {
    let this_value = &params.this_value;
    let field_ty = field.ty;
    match field.attrs.deserialize_with() {
        None => {
            let span = field.original.span();
            let func = quote_spanned!(span=> <#field_ty as _serde::Deserialize>::deserialize);
            quote_expr! {
                _serde::__private::Result::map(#func(#deserializer), #this_value::#variant_ident)
            }
        }
        Some(path) => {
            quote_block! {
                let __value: _serde::__private::Result<#field_ty, _> = #path(#deserializer);
                _serde::__private::Result::map(__value, #this_value::#variant_ident)
            }
        }
    }
}

fn deserialize_generated_identifier(
<<<<<<< HEAD
    mix: VariantMix,
    fields: &[(VariantName, Ident, Vec<VariantName>)],
=======
    fields: &[(&str, Ident, &BTreeSet<String>)],
>>>>>>> ddc1ee56
    cattrs: &attr::Container,
    is_variant: bool,
    ignore_variant: Option<TokenStream>,
    fallthrough: Option<TokenStream>,
) -> Fragment {
    let this_value = quote!(__Field);
    let field_idents: &Vec<_> = &fields.iter().map(|(_, ident, _)| ident).collect();

    let visitor_impl = Stmts(deserialize_identifier(
        &this_value,
        fields,
        is_variant,
        fallthrough,
        None,
        !is_variant && cattrs.has_flatten(),
        None,
    ));

    let lifetime = if !is_variant && cattrs.has_flatten() {
        Some(quote!(<'de>))
    } else {
        None
    };

    let deserialize_call = if is_variant {
        match mix {
            VariantMix::OnlyStrings => {
                quote! { _serde::Deserializer::deserialize_string(__deserializer, __FieldVisitor) }
            }
            VariantMix::OnlyIntegers => {
                quote! { _serde::Deserializer::deserialize_i64(__deserializer, __FieldVisitor) }
            }
            VariantMix::OnlyBooleans => {
                quote! { _serde::Deserializer::deserialize_bool(__deserializer, __FieldVisitor) }
            }
            VariantMix::Any => {
                quote! { _serde::Deserializer::deserialize_any(__deserializer, __FieldVisitor) }
            }
        }
    } else {
        quote! {
            _serde::Deserializer::deserialize_identifier(__deserializer, __FieldVisitor)
        }
    };

    quote_block! {
        #[allow(non_camel_case_types)]
        #[doc(hidden)]
        enum __Field #lifetime {
            #(#field_idents,)*
            #ignore_variant
        }

        #[doc(hidden)]
        struct __FieldVisitor;

        impl<'de> _serde::de::Visitor<'de> for __FieldVisitor {
            type Value = __Field #lifetime;

            #visitor_impl
        }

        impl<'de> _serde::Deserialize<'de> for __Field #lifetime {
            #[inline]
            fn deserialize<__D>(__deserializer: __D) -> _serde::__private::Result<Self, __D::Error>
            where
                __D: _serde::Deserializer<'de>,
            {
                #deserialize_call
            }
        }
    }
}

/// Generates enum and its `Deserialize` implementation that represents each
/// non-skipped field of the struct
fn deserialize_field_identifier(
    fields: &[(&str, Ident, &BTreeSet<String>)],
    cattrs: &attr::Container,
) -> Stmts {
    let (ignore_variant, fallthrough) = if cattrs.has_flatten() {
        let ignore_variant = quote!(__other(_serde::__private::de::Content<'de>),);
        let fallthrough = quote!(_serde::__private::Ok(__Field::__other(__value)));
        (Some(ignore_variant), Some(fallthrough))
    } else if cattrs.deny_unknown_fields() {
        (None, None)
    } else {
        let ignore_variant = quote!(__ignore,);
        let fallthrough = quote!(_serde::__private::Ok(__Field::__ignore));
        (Some(ignore_variant), Some(fallthrough))
    };

    Stmts(deserialize_generated_identifier(
        fields,
        cattrs,
        false,
        ignore_variant,
        fallthrough,
    ))
}

// Generates `Deserialize::deserialize` body for an enum with
// `serde(field_identifier)` or `serde(variant_identifier)` attribute.
fn deserialize_custom_identifier(
    params: &Parameters,
    variants: &[Variant],
    cattrs: &attr::Container,
) -> Fragment {
    let is_variant = match cattrs.identifier() {
        attr::Identifier::Variant => true,
        attr::Identifier::Field => false,
        attr::Identifier::No => unreachable!(),
    };

    let this_type = params.this_type.to_token_stream();
    let this_value = params.this_value.to_token_stream();

    let (ordinary, fallthrough, fallthrough_borrowed) = if let Some(last) = variants.last() {
        let last_ident = &last.ident;
        if last.attrs.other() {
            // Process `serde(other)` attribute. It would always be found on the
            // last variant (checked in `check_identifier`), so all preceding
            // are ordinary variants.
            let ordinary = &variants[..variants.len() - 1];
            let fallthrough = quote!(_serde::__private::Ok(#this_value::#last_ident));
            (ordinary, Some(fallthrough), None)
        } else if let Style::Newtype = last.style {
            let ordinary = &variants[..variants.len() - 1];
            let fallthrough = |value| {
                quote! {
                    _serde::__private::Result::map(
                        _serde::Deserialize::deserialize(
                            _serde::__private::de::IdentifierDeserializer::from(#value)
                        ),
                        #this_value::#last_ident)
                }
            };
            (
                ordinary,
                Some(fallthrough(quote!(__value))),
                Some(fallthrough(quote!(_serde::__private::de::Borrowed(
                    __value
                )))),
            )
        } else {
            (variants, None, None)
        }
    } else {
        (variants, None, None)
    };

    let names_idents: Vec<_> = ordinary
        .iter()
        .map(|variant| {
            (
                variant.attrs.name().deserialize_name(),
                variant.ident.clone(),
                variant.attrs.aliases(),
            )
        })
        .collect();

    let names = names_idents.iter().flat_map(|&(_, _, aliases)| aliases);

    let names_const = if fallthrough.is_some() {
        None
    } else if is_variant {
        let variants = quote! {
            #[doc(hidden)]
            const VARIANTS: &'static [&'static str] = &[ #(#names),* ];
        };
        Some(variants)
    } else {
        let fields = quote! {
            #[doc(hidden)]
            const FIELDS: &'static [&'static str] = &[ #(#names),* ];
        };
        Some(fields)
    };

    let (de_impl_generics, de_ty_generics, ty_generics, where_clause) =
        split_with_de_lifetime(params);
    let delife = params.borrowed.de_lifetime();
    let visitor_impl = Stmts(deserialize_identifier(
        &this_value,
        &names_idents,
        is_variant,
        fallthrough,
        fallthrough_borrowed,
        false,
        cattrs.expecting(),
    ));

    quote_block! {
        #names_const

        #[doc(hidden)]
        struct __FieldVisitor #de_impl_generics #where_clause {
            marker: _serde::__private::PhantomData<#this_type #ty_generics>,
            lifetime: _serde::__private::PhantomData<&#delife ()>,
        }

        impl #de_impl_generics _serde::de::Visitor<#delife> for __FieldVisitor #de_ty_generics #where_clause {
            type Value = #this_type #ty_generics;

            #visitor_impl
        }

        let __visitor = __FieldVisitor {
            marker: _serde::__private::PhantomData::<#this_type #ty_generics>,
            lifetime: _serde::__private::PhantomData,
        };
        _serde::Deserializer::deserialize_identifier(__deserializer, __visitor)
    }
}

fn deserialize_identifier(
    this_value: &TokenStream,
<<<<<<< HEAD
    fields: &[(VariantName, Ident, Vec<VariantName>)],
=======
    fields: &[(&str, Ident, &BTreeSet<String>)],
>>>>>>> ddc1ee56
    is_variant: bool,
    fallthrough: Option<TokenStream>,
    fallthrough_borrowed: Option<TokenStream>,
    collect_other_fields: bool,
    expecting: Option<&str>,
) -> Fragment {
<<<<<<< HEAD
    let mut flat_fields = Vec::new();
    for (_, ident, aliases) in fields {
        flat_fields.extend(aliases.iter().map(|alias| (alias, ident)));
    }

    let field_strs: &Vec<_> = &flat_fields
        .iter()
        .filter_map(|(name, _)| name.as_string())
        .collect();
    let field_ints: &Vec<_> = &flat_fields
        .iter()
        .filter_map(|(name, _)| name.as_int().map(Literal::i64_unsuffixed))
        .collect();
    let field_bools: &Vec<_> = &flat_fields
        .iter()
        .filter_map(|(name, _)| name.as_bool())
        .collect();
    let field_bytes: &Vec<_> = &flat_fields
        .iter()
        .filter_map(|(name, _)| name.as_string().map(|s| Literal::byte_string(s.as_bytes())))
        .collect();

    let constructor_strs: &Vec<_> = &flat_fields
        .iter()
        .filter(|(name, _)| name.as_string().is_some())
        .map(|(_, ident)| quote!(#this_value::#ident))
        .collect();

    let constructor_ints: &Vec<_> = &flat_fields
        .iter()
        .filter(|(name, _)| name.as_int().is_some())
        .map(|(_, ident)| quote!(#this_value::#ident))
        .collect();

    let constructor_bools: &Vec<_> = &flat_fields
        .iter()
        .filter(|(name, _)| name.as_bool().is_some())
        .map(|(_, ident)| quote!(#this_value::#ident))
        .collect();
=======
    let str_mapping = fields.iter().map(|(_, ident, aliases)| {
        // `aliases` also contains a main name
        quote!(#(#aliases)|* => _serde::__private::Ok(#this_value::#ident))
    });
    let bytes_mapping = fields.iter().map(|(_, ident, aliases)| {
        // `aliases` also contains a main name
        let aliases = aliases
            .iter()
            .map(|alias| Literal::byte_string(alias.as_bytes()));
        quote!(#(#aliases)|* => _serde::__private::Ok(#this_value::#ident))
    });
>>>>>>> ddc1ee56

    let expecting = expecting.unwrap_or(if is_variant {
        "variant identifier"
    } else {
        "field identifier"
    });

<<<<<<< HEAD
    let (bytes_to_str, int_to_bytes, bool_to_str) = if fallthrough.is_some() || collect_other_fields
    {
        (None, None, None)
=======
    let bytes_to_str = if fallthrough.is_some() || collect_other_fields {
        None
>>>>>>> ddc1ee56
    } else {
        (
            Some(quote! {
                let __value = &_serde::__private::from_utf8_lossy(__value);
            }),
            Some(quote! {
                let __value = &__value.to_le_bytes();
            }),
            Some(quote! {
                let __value = if __value { "true" } else { "false" };
            }),
        )
    };

    let (
        value_as_str_content,
        value_as_borrowed_str_content,
        value_as_bytes_content,
        value_as_borrowed_bytes_content,
        value_as_i64_content,
        value_as_u64_content,
        value_as_bool_content,
    ) = if collect_other_fields {
        (
            Some(quote! {
                let __value = _serde::__private::de::Content::String(_serde::__private::ToString::to_string(__value));
            }),
            Some(quote! {
                let __value = _serde::__private::de::Content::Str(__value);
            }),
            Some(quote! {
                let __value = _serde::__private::de::Content::ByteBuf(__value.to_vec());
            }),
            Some(quote! {
                let __value = _serde::__private::de::Content::Bytes(__value);
            }),
            Some(quote! {
                let __value = _serde::__private::de::Content::I64(__value);
            }),
            Some(quote! {
                let __value = _serde::__private::de::Content::U64(__value);
            }),
            Some(quote! {
                let __value = _serde::__private::de::Content::Bool(__value);
            }),
        )
    } else {
        (None, None, None, None, None, None, None)
    };

    let fallthrough_arm_tokens;
    let fallthrough_arm = if let Some(fallthrough) = &fallthrough {
        fallthrough
    } else if is_variant {
        fallthrough_arm_tokens = quote! {
            _serde::__private::Err(_serde::de::Error::unknown_variant(__value, VARIANTS))
        };
        &fallthrough_arm_tokens
    } else {
        fallthrough_arm_tokens = quote! {
            _serde::__private::Err(_serde::de::Error::unknown_field(__value, FIELDS))
        };
        &fallthrough_arm_tokens
    };

<<<<<<< HEAD
    let visit_bool = {
        let missing_true_arm = field_bools.iter().all(|b| !**b);
        let missing_false_arm = field_bools.iter().all(|b| **b);

        let fallthrough_true_arm = if missing_true_arm {
            Some(quote! {
                true => {
                    #bool_to_str
                    #value_as_bool_content
                    #fallthrough_arm
                },
            })
        } else {
            None
        };

        let fallthrough_false_arm = if missing_false_arm {
            Some(quote! {
                false => {
                    #bool_to_str
                    #value_as_bool_content
                    #fallthrough_arm
                },
            })
        } else {
            None
        };

=======
    let visit_other = if collect_other_fields {
>>>>>>> ddc1ee56
        quote! {
            fn visit_bool<__E>(self, __value: bool) -> _serde::__private::Result<Self::Value, __E>
            where
                __E: _serde::de::Error,
            {
                #[allow(unreachable_patterns)]
                match __value {
                    #(
                        #field_bools => _serde::__private::Ok(#constructor_bools),
                    )*
                    #fallthrough_true_arm
                    #fallthrough_false_arm
                }
            }
        }
    };

    let visit_int = if constructor_ints.is_empty() {
        let variant_indices = 0_u64..;
        let u64_fallthrough_arm_tokens;
        let u64_fallthrough_arm = if let Some(fallthrough) = &fallthrough {
            fallthrough
        } else {
            let index_expecting = if is_variant { "variant" } else { "field" };
            let fallthrough_msg = format!("{} index 0 <= i < {}", index_expecting, fields.len());
            u64_fallthrough_arm_tokens = quote! {
                _serde::__private::Err(_serde::de::Error::invalid_value(
                    _serde::de::Unexpected::Unsigned(__value),
                    &#fallthrough_msg,
                ))
            };
            &u64_fallthrough_arm_tokens
        };

        let main_constructors: &Vec<_> = &fields
            .iter()
            .map(|(_, ident, _)| quote!(#this_value::#ident))
            .collect();

        quote! {
            fn visit_u64<__E>(self, __value: u64) -> _serde::__private::Result<Self::Value, __E>
            where
                __E: _serde::de::Error,
            {
                match __value {
                    #(
                        #variant_indices => _serde::__private::Ok(#main_constructors),
                    )*
                    _ => {
                        #value_as_u64_content
                        #u64_fallthrough_arm
                    },
                }
            }
        }
    } else {
        quote! {
            fn visit_i64<__E>(self, __value: i64) -> _serde::__private::Result<Self::Value, __E>
            where
                __E: _serde::de::Error,
            {
                match __value {
                    #(
                        #field_ints => _serde::__private::Ok(#constructor_ints),
                    )*
                    _ => {
                        #int_to_bytes
                        #bytes_to_str
                        #value_as_i64_content
                        #fallthrough_arm
                    }
                }
            }

<<<<<<< HEAD
=======
            fn visit_unit<__E>(self) -> _serde::__private::Result<Self::Value, __E>
            where
                __E: _serde::de::Error,
            {
                _serde::__private::Ok(__Field::__other(_serde::__private::de::Content::Unit))
            }
        }
    } else {
        let u64_mapping = fields.iter().enumerate().map(|(i, (_, ident, _))| {
            let i = i as u64;
            quote!(#i => _serde::__private::Ok(#this_value::#ident))
        });

        let u64_fallthrough_arm_tokens;
        let u64_fallthrough_arm = if let Some(fallthrough) = &fallthrough {
            fallthrough
        } else {
            let index_expecting = if is_variant { "variant" } else { "field" };
            let fallthrough_msg = format!("{} index 0 <= i < {}", index_expecting, fields.len());
            u64_fallthrough_arm_tokens = quote! {
                _serde::__private::Err(_serde::de::Error::invalid_value(
                    _serde::de::Unexpected::Unsigned(__value),
                    &#fallthrough_msg,
                ))
            };
            &u64_fallthrough_arm_tokens
        };

        quote! {
>>>>>>> ddc1ee56
            fn visit_u64<__E>(self, __value: u64) -> _serde::__private::Result<Self::Value, __E>
            where
                __E: _serde::de::Error,
            {
                match __value {
<<<<<<< HEAD
                    #(
                        #field_ints => _serde::__private::Ok(#constructor_ints),
                    )*
                    _ => {
                        #int_to_bytes
                        #bytes_to_str
                        #value_as_u64_content
                        #fallthrough_arm
                    }
=======
                    #(#u64_mapping,)*
                    _ => #u64_fallthrough_arm,
>>>>>>> ddc1ee56
                }
            }
        }
    };

    let visit_borrowed = if fallthrough_borrowed.is_some() || collect_other_fields {
        let str_mapping = str_mapping.clone();
        let bytes_mapping = bytes_mapping.clone();
        let fallthrough_borrowed_arm = fallthrough_borrowed.as_ref().unwrap_or(fallthrough_arm);

        Some(quote! {
            fn visit_borrowed_str<__E>(self, __value: &'de str) -> _serde::__private::Result<Self::Value, __E>
            where
                __E: _serde::de::Error,
            {
                match __value {
<<<<<<< HEAD
                    #(
                        #field_strs => _serde::__private::Ok(#constructor_strs),
                    )*
=======
                    #(#str_mapping,)*
>>>>>>> ddc1ee56
                    _ => {
                        #value_as_borrowed_str_content
                        #fallthrough_borrowed_arm
                    }
                }
            }

            fn visit_borrowed_bytes<__E>(self, __value: &'de [u8]) -> _serde::__private::Result<Self::Value, __E>
            where
                __E: _serde::de::Error,
            {
                match __value {
<<<<<<< HEAD
                    #(
                        #field_bytes => _serde::__private::Ok(#constructor_strs),
                    )*
=======
                    #(#bytes_mapping,)*
>>>>>>> ddc1ee56
                    _ => {
                        #bytes_to_str
                        #value_as_borrowed_bytes_content
                        #fallthrough_borrowed_arm
                    }
                }
            }
        })
    } else {
        None
    };

    let visit_str_and_bytes = quote! {
        fn visit_str<__E>(self, __value: &str) -> _serde::__private::Result<Self::Value, __E>
        where
            __E: _serde::de::Error,
        {
            match __value {
<<<<<<< HEAD
                #(
                    #field_strs => _serde::__private::Ok(#constructor_strs),
                )*
=======
                #(#str_mapping,)*
>>>>>>> ddc1ee56
                _ => {
                    #value_as_str_content
                    #fallthrough_arm
                }
            }
        }

        fn visit_bytes<__E>(self, __value: &[u8]) -> _serde::__private::Result<Self::Value, __E>
        where
            __E: _serde::de::Error,
        {
            match __value {
<<<<<<< HEAD
                #(
                    #field_bytes => _serde::__private::Ok(#constructor_strs),
                )*
=======
                #(#bytes_mapping,)*
>>>>>>> ddc1ee56
                _ => {
                    #bytes_to_str
                    #value_as_bytes_content
                    #fallthrough_arm
                }
            }
        }
    };

    let visit_other = if collect_other_fields {
        Some(quote! {
            fn visit_i8<__E>(self, __value: i8) -> _serde::__private::Result<Self::Value, __E>
            where
                __E: _serde::de::Error,
            {
                _serde::__private::Ok(__Field::__other(_serde::__private::de::Content::I8(__value)))
            }

            fn visit_i16<__E>(self, __value: i16) -> _serde::__private::Result<Self::Value, __E>
            where
                __E: _serde::de::Error,
            {
                _serde::__private::Ok(__Field::__other(_serde::__private::de::Content::I16(__value)))
            }

            fn visit_i32<__E>(self, __value: i32) -> _serde::__private::Result<Self::Value, __E>
            where
                __E: _serde::de::Error,
            {
                _serde::__private::Ok(__Field::__other(_serde::__private::de::Content::I32(__value)))
            }

            fn visit_u8<__E>(self, __value: u8) -> _serde::__private::Result<Self::Value, __E>
            where
                __E: _serde::de::Error,
            {
                _serde::__private::Ok(__Field::__other(_serde::__private::de::Content::U8(__value)))
            }

            fn visit_u16<__E>(self, __value: u16) -> _serde::__private::Result<Self::Value, __E>
            where
                __E: _serde::de::Error,
            {
                _serde::__private::Ok(__Field::__other(_serde::__private::de::Content::U16(__value)))
            }

            fn visit_u32<__E>(self, __value: u32) -> _serde::__private::Result<Self::Value, __E>
            where
                __E: _serde::de::Error,
            {
                _serde::__private::Ok(__Field::__other(_serde::__private::de::Content::U32(__value)))
            }

            fn visit_f32<__E>(self, __value: f32) -> _serde::__private::Result<Self::Value, __E>
            where
                __E: _serde::de::Error,
            {
                _serde::__private::Ok(__Field::__other(_serde::__private::de::Content::F32(__value)))
            }

            fn visit_f64<__E>(self, __value: f64) -> _serde::__private::Result<Self::Value, __E>
            where
                __E: _serde::de::Error,
            {
                _serde::__private::Ok(__Field::__other(_serde::__private::de::Content::F64(__value)))
            }

            fn visit_char<__E>(self, __value: char) -> _serde::__private::Result<Self::Value, __E>
            where
                __E: _serde::de::Error,
            {
                _serde::__private::Ok(__Field::__other(_serde::__private::de::Content::Char(__value)))
            }

            fn visit_unit<__E>(self) -> _serde::__private::Result<Self::Value, __E>
            where
                __E: _serde::de::Error,
            {
                _serde::__private::Ok(__Field::__other(_serde::__private::de::Content::Unit))
            }
        })
    } else {
        None
    };

    quote_block! {
        fn expecting(&self, __formatter: &mut _serde::__private::Formatter) -> _serde::__private::fmt::Result {
            _serde::__private::Formatter::write_str(__formatter, #expecting)
        }

        #visit_other

        #visit_bool

        #visit_int

        #visit_str_and_bytes

        #visit_borrowed
    }
}

fn deserialize_map(
    struct_path: &TokenStream,
    params: &Parameters,
    fields: &[Field],
    cattrs: &attr::Container,
) -> Fragment {
    // Create the field names for the fields.
    let fields_names: Vec<_> = fields
        .iter()
        .enumerate()
        .map(|(i, field)| (field, field_i(i)))
        .collect();

    // Declare each field that will be deserialized.
    let let_values = fields_names
        .iter()
        .filter(|&&(field, _)| !field.attrs.skip_deserializing() && !field.attrs.flatten())
        .map(|(field, name)| {
            let field_ty = field.ty;
            quote! {
                let mut #name: _serde::__private::Option<#field_ty> = _serde::__private::None;
            }
        });

    // Collect contents for flatten fields into a buffer
    let let_collect = if cattrs.has_flatten() {
        Some(quote! {
            let mut __collect = _serde::__private::Vec::<_serde::__private::Option<(
                _serde::__private::de::Content,
                _serde::__private::de::Content
            )>>::new();
        })
    } else {
        None
    };

    // Match arms to extract a value for a field.
    let value_arms = fields_names
        .iter()
        .filter(|&&(field, _)| !field.attrs.skip_deserializing() && !field.attrs.flatten())
        .map(|(field, name)| {
            let deser_name = field.attrs.name().deserialize_name();

            let visit = match field.attrs.deserialize_with() {
                None => {
                    let field_ty = field.ty;
                    let span = field.original.span();
                    let func =
                        quote_spanned!(span=> _serde::de::MapAccess::next_value::<#field_ty>);
                    quote! {
                        #func(&mut __map)?
                    }
                }
                Some(path) => {
                    let (wrapper, wrapper_ty) = wrap_deserialize_field_with(params, field.ty, path);
                    quote!({
                        #wrapper
                        match _serde::de::MapAccess::next_value::<#wrapper_ty>(&mut __map) {
                            _serde::__private::Ok(__wrapper) => __wrapper.value,
                            _serde::__private::Err(__err) => {
                                return _serde::__private::Err(__err);
                            }
                        }
                    })
                }
            };
            quote! {
                __Field::#name => {
                    if _serde::__private::Option::is_some(&#name) {
                        return _serde::__private::Err(<__A::Error as _serde::de::Error>::duplicate_field(#deser_name));
                    }
                    #name = _serde::__private::Some(#visit);
                }
            }
        });

    // Visit ignored values to consume them
    let ignored_arm = if cattrs.has_flatten() {
        Some(quote! {
            __Field::__other(__name) => {
                __collect.push(_serde::__private::Some((
                    __name,
                    _serde::de::MapAccess::next_value(&mut __map)?)));
            }
        })
    } else if cattrs.deny_unknown_fields() {
        None
    } else {
        Some(quote! {
            _ => { let _ = _serde::de::MapAccess::next_value::<_serde::de::IgnoredAny>(&mut __map)?; }
        })
    };

    let all_skipped = fields.iter().all(|field| field.attrs.skip_deserializing());
    let match_keys = if cattrs.deny_unknown_fields() && all_skipped {
        quote! {
            // FIXME: Once feature(exhaustive_patterns) is stable:
            // let _serde::__private::None::<__Field> = _serde::de::MapAccess::next_key(&mut __map)?;
            _serde::__private::Option::map(
                _serde::de::MapAccess::next_key::<__Field>(&mut __map)?,
                |__impossible| match __impossible {});
        }
    } else {
        quote! {
            while let _serde::__private::Some(__key) = _serde::de::MapAccess::next_key::<__Field>(&mut __map)? {
                match __key {
                    #(#value_arms)*
                    #ignored_arm
                }
            }
        }
    };

    let extract_values = fields_names
        .iter()
        .filter(|&&(field, _)| !field.attrs.skip_deserializing() && !field.attrs.flatten())
        .map(|(field, name)| {
            let missing_expr = Match(expr_is_missing(field, cattrs));

            quote! {
                let #name = match #name {
                    _serde::__private::Some(#name) => #name,
                    _serde::__private::None => #missing_expr
                };
            }
        });

    let extract_collected = fields_names
        .iter()
        .filter(|&&(field, _)| field.attrs.flatten() && !field.attrs.skip_deserializing())
        .map(|(field, name)| {
            let field_ty = field.ty;
            let func = match field.attrs.deserialize_with() {
                None => {
                    let span = field.original.span();
                    quote_spanned!(span=> _serde::de::Deserialize::deserialize)
                }
                Some(path) => quote!(#path),
            };
            quote! {
                let #name: #field_ty = #func(
                    _serde::__private::de::FlatMapDeserializer(
                        &mut __collect,
                        _serde::__private::PhantomData))?;
            }
        });

    let collected_deny_unknown_fields = if cattrs.has_flatten() && cattrs.deny_unknown_fields() {
        Some(quote! {
            if let _serde::__private::Some(_serde::__private::Some((__key, _))) =
                __collect.into_iter().filter(_serde::__private::Option::is_some).next()
            {
                if let _serde::__private::Some(__key) = __key.as_str() {
                    return _serde::__private::Err(
                        _serde::de::Error::custom(format_args!("unknown field `{}`", &__key)));
                } else {
                    return _serde::__private::Err(
                        _serde::de::Error::custom(format_args!("unexpected map key")));
                }
            }
        })
    } else {
        None
    };

    let result = fields_names.iter().map(|(field, name)| {
        let member = &field.member;
        if field.attrs.skip_deserializing() {
            let value = Expr(expr_is_missing(field, cattrs));
            quote!(#member: #value)
        } else {
            quote!(#member: #name)
        }
    });

    let let_default = match cattrs.default() {
        attr::Default::Default => Some(quote!(
            let __default: Self::Value = _serde::__private::Default::default();
        )),
        attr::Default::Path(path) => Some(quote!(
            let __default: Self::Value = #path();
        )),
        attr::Default::None => {
            // We don't need the default value, to prevent an unused variable warning
            // we'll leave the line empty.
            None
        }
    };

    let mut result = quote!(#struct_path { #(#result),* });
    if params.has_getter {
        let this_type = &params.this_type;
        let (_, ty_generics, _) = params.generics.split_for_impl();
        result = quote! {
            _serde::__private::Into::<#this_type #ty_generics>::into(#result)
        };
    }

    quote_block! {
        #(#let_values)*

        #let_collect

        #match_keys

        #let_default

        #(#extract_values)*

        #(#extract_collected)*

        #collected_deny_unknown_fields

        _serde::__private::Ok(#result)
    }
}

#[cfg(feature = "deserialize_in_place")]
fn deserialize_map_in_place(
    params: &Parameters,
    fields: &[Field],
    cattrs: &attr::Container,
) -> Fragment {
    assert!(!cattrs.has_flatten());

    // Create the field names for the fields.
    let fields_names: Vec<_> = fields
        .iter()
        .enumerate()
        .map(|(i, field)| (field, field_i(i)))
        .collect();

    // For deserialize_in_place, declare booleans for each field that will be
    // deserialized.
    let let_flags = fields_names
        .iter()
        .filter(|&&(field, _)| !field.attrs.skip_deserializing())
        .map(|(_, name)| {
            quote! {
                let mut #name: bool = false;
            }
        });

    // Match arms to extract a value for a field.
    let value_arms_from = fields_names
        .iter()
        .filter(|&&(field, _)| !field.attrs.skip_deserializing())
        .map(|(field, name)| {
            let deser_name = field.attrs.name().deserialize_name();
            let member = &field.member;

            let visit = match field.attrs.deserialize_with() {
                None => {
                    quote! {
                        _serde::de::MapAccess::next_value_seed(&mut __map, _serde::__private::de::InPlaceSeed(&mut self.place.#member))?
                    }
                }
                Some(path) => {
                    let (wrapper, wrapper_ty) = wrap_deserialize_field_with(params, field.ty, path);
                    quote!({
                        #wrapper
                        self.place.#member = match _serde::de::MapAccess::next_value::<#wrapper_ty>(&mut __map) {
                            _serde::__private::Ok(__wrapper) => __wrapper.value,
                            _serde::__private::Err(__err) => {
                                return _serde::__private::Err(__err);
                            }
                        };
                    })
                }
            };
            quote! {
                __Field::#name => {
                    if #name {
                        return _serde::__private::Err(<__A::Error as _serde::de::Error>::duplicate_field(#deser_name));
                    }
                    #visit;
                    #name = true;
                }
            }
        });

    // Visit ignored values to consume them
    let ignored_arm = if cattrs.deny_unknown_fields() {
        None
    } else {
        Some(quote! {
            _ => { let _ = _serde::de::MapAccess::next_value::<_serde::de::IgnoredAny>(&mut __map)?; }
        })
    };

    let all_skipped = fields.iter().all(|field| field.attrs.skip_deserializing());

    let match_keys = if cattrs.deny_unknown_fields() && all_skipped {
        quote! {
            // FIXME: Once feature(exhaustive_patterns) is stable:
            // let _serde::__private::None::<__Field> = _serde::de::MapAccess::next_key(&mut __map)?;
            _serde::__private::Option::map(
                _serde::de::MapAccess::next_key::<__Field>(&mut __map)?,
                |__impossible| match __impossible {});
        }
    } else {
        quote! {
            while let _serde::__private::Some(__key) = _serde::de::MapAccess::next_key::<__Field>(&mut __map)? {
                match __key {
                    #(#value_arms_from)*
                    #ignored_arm
                }
            }
        }
    };

    let check_flags = fields_names
        .iter()
        .filter(|&&(field, _)| !field.attrs.skip_deserializing())
        .map(|(field, name)| {
            let missing_expr = expr_is_missing(field, cattrs);
            // If missing_expr unconditionally returns an error, don't try
            // to assign its value to self.place.
            if field.attrs.default().is_none()
                && cattrs.default().is_none()
                && field.attrs.deserialize_with().is_some()
            {
                let missing_expr = Stmts(missing_expr);
                quote! {
                    if !#name {
                        #missing_expr;
                    }
                }
            } else {
                let member = &field.member;
                let missing_expr = Expr(missing_expr);
                quote! {
                    if !#name {
                        self.place.#member = #missing_expr;
                    };
                }
            }
        });

    let this_type = &params.this_type;
    let (_, _, ty_generics, _) = split_with_de_lifetime(params);

    let let_default = match cattrs.default() {
        attr::Default::Default => Some(quote!(
            let __default: #this_type #ty_generics = _serde::__private::Default::default();
        )),
        attr::Default::Path(path) => Some(quote!(
            let __default: #this_type #ty_generics = #path();
        )),
        attr::Default::None => {
            // We don't need the default value, to prevent an unused variable warning
            // we'll leave the line empty.
            None
        }
    };

    quote_block! {
        #(#let_flags)*

        #match_keys

        #let_default

        #(#check_flags)*

        _serde::__private::Ok(())
    }
}

fn field_i(i: usize) -> Ident {
    Ident::new(&format!("__field{}", i), Span::call_site())
}

/// This function wraps the expression in `#[serde(deserialize_with = "...")]`
/// in a trait to prevent it from accessing the internal `Deserialize` state.
fn wrap_deserialize_with(
    params: &Parameters,
    value_ty: &TokenStream,
    deserialize_with: &syn::ExprPath,
) -> (TokenStream, TokenStream) {
    let this_type = &params.this_type;
    let (de_impl_generics, de_ty_generics, ty_generics, where_clause) =
        split_with_de_lifetime(params);
    let delife = params.borrowed.de_lifetime();

    let wrapper = quote! {
        #[doc(hidden)]
        struct __DeserializeWith #de_impl_generics #where_clause {
            value: #value_ty,
            phantom: _serde::__private::PhantomData<#this_type #ty_generics>,
            lifetime: _serde::__private::PhantomData<&#delife ()>,
        }

        impl #de_impl_generics _serde::Deserialize<#delife> for __DeserializeWith #de_ty_generics #where_clause {
            fn deserialize<__D>(__deserializer: __D) -> _serde::__private::Result<Self, __D::Error>
            where
                __D: _serde::Deserializer<#delife>,
            {
                _serde::__private::Ok(__DeserializeWith {
                    value: #deserialize_with(__deserializer)?,
                    phantom: _serde::__private::PhantomData,
                    lifetime: _serde::__private::PhantomData,
                })
            }
        }
    };

    let wrapper_ty = quote!(__DeserializeWith #de_ty_generics);

    (wrapper, wrapper_ty)
}

fn wrap_deserialize_field_with(
    params: &Parameters,
    field_ty: &syn::Type,
    deserialize_with: &syn::ExprPath,
) -> (TokenStream, TokenStream) {
    wrap_deserialize_with(params, &quote!(#field_ty), deserialize_with)
}

fn wrap_deserialize_variant_with(
    params: &Parameters,
    variant: &Variant,
    deserialize_with: &syn::ExprPath,
) -> (TokenStream, TokenStream, TokenStream) {
    let field_tys = variant.fields.iter().map(|field| field.ty);
    let (wrapper, wrapper_ty) =
        wrap_deserialize_with(params, &quote!((#(#field_tys),*)), deserialize_with);

    let unwrap_fn = unwrap_to_variant_closure(params, variant, true);

    (wrapper, wrapper_ty, unwrap_fn)
}

// Generates closure that converts single input parameter to the final value.
fn unwrap_to_variant_closure(
    params: &Parameters,
    variant: &Variant,
    with_wrapper: bool,
) -> TokenStream {
    let this_value = &params.this_value;
    let variant_ident = &variant.ident;

    let (arg, wrapper) = if with_wrapper {
        (quote! { __wrap }, quote! { __wrap.value })
    } else {
        let field_tys = variant.fields.iter().map(|field| field.ty);
        (quote! { __wrap: (#(#field_tys),*) }, quote! { __wrap })
    };

    let field_access = (0..variant.fields.len()).map(|n| {
        Member::Unnamed(Index {
            index: n as u32,
            span: Span::call_site(),
        })
    });

    match variant.style {
        Style::Struct if variant.fields.len() == 1 => {
            let member = &variant.fields[0].member;
            quote! {
                |#arg| #this_value::#variant_ident { #member: #wrapper }
            }
        }
        Style::Struct => {
            let members = variant.fields.iter().map(|field| &field.member);
            quote! {
                |#arg| #this_value::#variant_ident { #(#members: #wrapper.#field_access),* }
            }
        }
        Style::Tuple => quote! {
            |#arg| #this_value::#variant_ident(#(#wrapper.#field_access),*)
        },
        Style::Newtype => quote! {
            |#arg| #this_value::#variant_ident(#wrapper)
        },
        Style::Unit => quote! {
            |#arg| #this_value::#variant_ident
        },
    }
}

fn expr_is_missing(field: &Field, cattrs: &attr::Container) -> Fragment {
    match field.attrs.default() {
        attr::Default::Default => {
            let span = field.original.span();
            let func = quote_spanned!(span=> _serde::__private::Default::default);
            return quote_expr!(#func());
        }
        attr::Default::Path(path) => {
            return quote_expr!(#path());
        }
        attr::Default::None => { /* below */ }
    }

    match *cattrs.default() {
        attr::Default::Default | attr::Default::Path(_) => {
            let member = &field.member;
            return quote_expr!(__default.#member);
        }
        attr::Default::None => { /* below */ }
    }

    let name = field.attrs.name().deserialize_name();
    match field.attrs.deserialize_with() {
        None => {
            let span = field.original.span();
            let func = quote_spanned!(span=> _serde::__private::de::missing_field);
            quote_expr! {
                #func(#name)?
            }
        }
        Some(_) => {
            quote_expr! {
                return _serde::__private::Err(<__A::Error as _serde::de::Error>::missing_field(#name))
            }
        }
    }
}

fn expr_is_missing_seq(
    assign_to: Option<TokenStream>,
    index: usize,
    field: &Field,
    cattrs: &attr::Container,
    expecting: &str,
) -> TokenStream {
    match field.attrs.default() {
        attr::Default::Default => {
            let span = field.original.span();
            return quote_spanned!(span=> #assign_to _serde::__private::Default::default());
        }
        attr::Default::Path(path) => {
            return quote_spanned!(path.span()=> #assign_to #path());
        }
        attr::Default::None => { /* below */ }
    }

    match *cattrs.default() {
        attr::Default::Default | attr::Default::Path(_) => {
            let member = &field.member;
            quote!(#assign_to __default.#member)
        }
        attr::Default::None => quote!(
            return _serde::__private::Err(_serde::de::Error::invalid_length(#index, &#expecting))
        ),
    }
}

fn effective_style(variant: &Variant) -> Style {
    match variant.style {
        Style::Newtype if variant.fields[0].attrs.skip_deserializing() => Style::Unit,
        other => other,
    }
}

struct DeImplGenerics<'a>(&'a Parameters);
#[cfg(feature = "deserialize_in_place")]
struct InPlaceImplGenerics<'a>(&'a Parameters);

impl<'a> ToTokens for DeImplGenerics<'a> {
    fn to_tokens(&self, tokens: &mut TokenStream) {
        let mut generics = self.0.generics.clone();
        if let Some(de_lifetime) = self.0.borrowed.de_lifetime_param() {
            generics.params = Some(syn::GenericParam::Lifetime(de_lifetime))
                .into_iter()
                .chain(generics.params)
                .collect();
        }
        let (impl_generics, _, _) = generics.split_for_impl();
        impl_generics.to_tokens(tokens);
    }
}

#[cfg(feature = "deserialize_in_place")]
impl<'a> ToTokens for InPlaceImplGenerics<'a> {
    fn to_tokens(&self, tokens: &mut TokenStream) {
        let place_lifetime = place_lifetime();
        let mut generics = self.0.generics.clone();

        // Add lifetime for `&'place mut Self, and `'a: 'place`
        for param in &mut generics.params {
            match param {
                syn::GenericParam::Lifetime(param) => {
                    param.bounds.push(place_lifetime.lifetime.clone());
                }
                syn::GenericParam::Type(param) => {
                    param.bounds.push(syn::TypeParamBound::Lifetime(
                        place_lifetime.lifetime.clone(),
                    ));
                }
                syn::GenericParam::Const(_) => {}
            }
        }
        generics.params = Some(syn::GenericParam::Lifetime(place_lifetime))
            .into_iter()
            .chain(generics.params)
            .collect();
        if let Some(de_lifetime) = self.0.borrowed.de_lifetime_param() {
            generics.params = Some(syn::GenericParam::Lifetime(de_lifetime))
                .into_iter()
                .chain(generics.params)
                .collect();
        }
        let (impl_generics, _, _) = generics.split_for_impl();
        impl_generics.to_tokens(tokens);
    }
}

#[cfg(feature = "deserialize_in_place")]
impl<'a> DeImplGenerics<'a> {
    fn in_place(self) -> InPlaceImplGenerics<'a> {
        InPlaceImplGenerics(self.0)
    }
}

struct DeTypeGenerics<'a>(&'a Parameters);
#[cfg(feature = "deserialize_in_place")]
struct InPlaceTypeGenerics<'a>(&'a Parameters);

fn de_type_generics_to_tokens(
    mut generics: syn::Generics,
    borrowed: &BorrowedLifetimes,
    tokens: &mut TokenStream,
) {
    if borrowed.de_lifetime_param().is_some() {
        let def = syn::LifetimeParam {
            attrs: Vec::new(),
            lifetime: syn::Lifetime::new("'de", Span::call_site()),
            colon_token: None,
            bounds: Punctuated::new(),
        };
        // Prepend 'de lifetime to list of generics
        generics.params = Some(syn::GenericParam::Lifetime(def))
            .into_iter()
            .chain(generics.params)
            .collect();
    }
    let (_, ty_generics, _) = generics.split_for_impl();
    ty_generics.to_tokens(tokens);
}

impl<'a> ToTokens for DeTypeGenerics<'a> {
    fn to_tokens(&self, tokens: &mut TokenStream) {
        de_type_generics_to_tokens(self.0.generics.clone(), &self.0.borrowed, tokens);
    }
}

#[cfg(feature = "deserialize_in_place")]
impl<'a> ToTokens for InPlaceTypeGenerics<'a> {
    fn to_tokens(&self, tokens: &mut TokenStream) {
        let mut generics = self.0.generics.clone();
        generics.params = Some(syn::GenericParam::Lifetime(place_lifetime()))
            .into_iter()
            .chain(generics.params)
            .collect();

        de_type_generics_to_tokens(generics, &self.0.borrowed, tokens);
    }
}

#[cfg(feature = "deserialize_in_place")]
impl<'a> DeTypeGenerics<'a> {
    fn in_place(self) -> InPlaceTypeGenerics<'a> {
        InPlaceTypeGenerics(self.0)
    }
}

#[cfg(feature = "deserialize_in_place")]
fn place_lifetime() -> syn::LifetimeParam {
    syn::LifetimeParam {
        attrs: Vec::new(),
        lifetime: syn::Lifetime::new("'place", Span::call_site()),
        colon_token: None,
        bounds: Punctuated::new(),
    }
}

fn split_with_de_lifetime(
    params: &Parameters,
) -> (
    DeImplGenerics,
    DeTypeGenerics,
    syn::TypeGenerics,
    Option<&syn::WhereClause>,
) {
    let de_impl_generics = DeImplGenerics(params);
    let de_ty_generics = DeTypeGenerics(params);
    let (_, ty_generics, where_clause) = params.generics.split_for_impl();
    (de_impl_generics, de_ty_generics, ty_generics, where_clause)
}<|MERGE_RESOLUTION|>--- conflicted
+++ resolved
@@ -965,17 +965,8 @@
             )
         })
         .collect();
-<<<<<<< HEAD
-    let field_visitor = Stmts(deserialize_generated_identifier(
-        VariantMix::OnlyStrings,
-        &field_names_idents,
-        cattrs,
-        false,
-        None,
-    ));
-=======
+
     let field_visitor = deserialize_field_identifier(&field_names_idents, cattrs);
->>>>>>> ddc1ee56
 
     // untagged struct variants do not get a visit_seq method. The same applies to
     // structs that only have a map representation.
@@ -1138,17 +1129,7 @@
         })
         .collect();
 
-<<<<<<< HEAD
-    let field_visitor = Stmts(deserialize_generated_identifier(
-        VariantMix::OnlyStrings,
-        &field_names_idents,
-        cattrs,
-        false,
-        None,
-    ));
-=======
     let field_visitor = deserialize_field_identifier(&field_names_idents, cattrs);
->>>>>>> ddc1ee56
 
     let mut_seq = if field_names_idents.is_empty() {
         quote!(_)
@@ -2018,12 +1999,8 @@
 }
 
 fn deserialize_generated_identifier(
-<<<<<<< HEAD
     mix: VariantMix,
-    fields: &[(VariantName, Ident, Vec<VariantName>)],
-=======
-    fields: &[(&str, Ident, &BTreeSet<String>)],
->>>>>>> ddc1ee56
+    fields: &[(VariantName, Ident, &BTreeSet<VariantName>)],
     cattrs: &attr::Container,
     is_variant: bool,
     ignore_variant: Option<TokenStream>,
@@ -2101,7 +2078,7 @@
 /// Generates enum and its `Deserialize` implementation that represents each
 /// non-skipped field of the struct
 fn deserialize_field_identifier(
-    fields: &[(&str, Ident, &BTreeSet<String>)],
+    fields: &[(VariantName, Ident, &BTreeSet<VariantName>)],
     cattrs: &attr::Container,
 ) -> Stmts {
     let (ignore_variant, fallthrough) = if cattrs.has_flatten() {
@@ -2117,6 +2094,7 @@
     };
 
     Stmts(deserialize_generated_identifier(
+        VariantMix::OnlyStrings,
         fields,
         cattrs,
         false,
@@ -2242,18 +2220,13 @@
 
 fn deserialize_identifier(
     this_value: &TokenStream,
-<<<<<<< HEAD
-    fields: &[(VariantName, Ident, Vec<VariantName>)],
-=======
-    fields: &[(&str, Ident, &BTreeSet<String>)],
->>>>>>> ddc1ee56
+    fields: &[(VariantName, Ident, &BTreeSet<VariantName>)],
     is_variant: bool,
     fallthrough: Option<TokenStream>,
     fallthrough_borrowed: Option<TokenStream>,
     collect_other_fields: bool,
     expecting: Option<&str>,
 ) -> Fragment {
-<<<<<<< HEAD
     let mut flat_fields = Vec::new();
     for (_, ident, aliases) in fields {
         flat_fields.extend(aliases.iter().map(|alias| (alias, ident)));
@@ -2293,19 +2266,6 @@
         .filter(|(name, _)| name.as_bool().is_some())
         .map(|(_, ident)| quote!(#this_value::#ident))
         .collect();
-=======
-    let str_mapping = fields.iter().map(|(_, ident, aliases)| {
-        // `aliases` also contains a main name
-        quote!(#(#aliases)|* => _serde::__private::Ok(#this_value::#ident))
-    });
-    let bytes_mapping = fields.iter().map(|(_, ident, aliases)| {
-        // `aliases` also contains a main name
-        let aliases = aliases
-            .iter()
-            .map(|alias| Literal::byte_string(alias.as_bytes()));
-        quote!(#(#aliases)|* => _serde::__private::Ok(#this_value::#ident))
-    });
->>>>>>> ddc1ee56
 
     let expecting = expecting.unwrap_or(if is_variant {
         "variant identifier"
@@ -2313,14 +2273,9 @@
         "field identifier"
     });
 
-<<<<<<< HEAD
     let (bytes_to_str, int_to_bytes, bool_to_str) = if fallthrough.is_some() || collect_other_fields
     {
         (None, None, None)
-=======
-    let bytes_to_str = if fallthrough.is_some() || collect_other_fields {
-        None
->>>>>>> ddc1ee56
     } else {
         (
             Some(quote! {
@@ -2386,7 +2341,6 @@
         &fallthrough_arm_tokens
     };
 
-<<<<<<< HEAD
     let visit_bool = {
         let missing_true_arm = field_bools.iter().all(|b| !**b);
         let missing_false_arm = field_bools.iter().all(|b| **b);
@@ -2415,9 +2369,6 @@
             None
         };
 
-=======
-    let visit_other = if collect_other_fields {
->>>>>>> ddc1ee56
         quote! {
             fn visit_bool<__E>(self, __value: bool) -> _serde::__private::Result<Self::Value, __E>
             where
@@ -2492,44 +2443,11 @@
                 }
             }
 
-<<<<<<< HEAD
-=======
-            fn visit_unit<__E>(self) -> _serde::__private::Result<Self::Value, __E>
-            where
-                __E: _serde::de::Error,
-            {
-                _serde::__private::Ok(__Field::__other(_serde::__private::de::Content::Unit))
-            }
-        }
-    } else {
-        let u64_mapping = fields.iter().enumerate().map(|(i, (_, ident, _))| {
-            let i = i as u64;
-            quote!(#i => _serde::__private::Ok(#this_value::#ident))
-        });
-
-        let u64_fallthrough_arm_tokens;
-        let u64_fallthrough_arm = if let Some(fallthrough) = &fallthrough {
-            fallthrough
-        } else {
-            let index_expecting = if is_variant { "variant" } else { "field" };
-            let fallthrough_msg = format!("{} index 0 <= i < {}", index_expecting, fields.len());
-            u64_fallthrough_arm_tokens = quote! {
-                _serde::__private::Err(_serde::de::Error::invalid_value(
-                    _serde::de::Unexpected::Unsigned(__value),
-                    &#fallthrough_msg,
-                ))
-            };
-            &u64_fallthrough_arm_tokens
-        };
-
-        quote! {
->>>>>>> ddc1ee56
             fn visit_u64<__E>(self, __value: u64) -> _serde::__private::Result<Self::Value, __E>
             where
                 __E: _serde::de::Error,
             {
                 match __value {
-<<<<<<< HEAD
                     #(
                         #field_ints => _serde::__private::Ok(#constructor_ints),
                     )*
@@ -2539,18 +2457,12 @@
                         #value_as_u64_content
                         #fallthrough_arm
                     }
-=======
-                    #(#u64_mapping,)*
-                    _ => #u64_fallthrough_arm,
->>>>>>> ddc1ee56
                 }
             }
         }
     };
 
     let visit_borrowed = if fallthrough_borrowed.is_some() || collect_other_fields {
-        let str_mapping = str_mapping.clone();
-        let bytes_mapping = bytes_mapping.clone();
         let fallthrough_borrowed_arm = fallthrough_borrowed.as_ref().unwrap_or(fallthrough_arm);
 
         Some(quote! {
@@ -2559,13 +2471,9 @@
                 __E: _serde::de::Error,
             {
                 match __value {
-<<<<<<< HEAD
                     #(
                         #field_strs => _serde::__private::Ok(#constructor_strs),
                     )*
-=======
-                    #(#str_mapping,)*
->>>>>>> ddc1ee56
                     _ => {
                         #value_as_borrowed_str_content
                         #fallthrough_borrowed_arm
@@ -2578,13 +2486,9 @@
                 __E: _serde::de::Error,
             {
                 match __value {
-<<<<<<< HEAD
                     #(
                         #field_bytes => _serde::__private::Ok(#constructor_strs),
                     )*
-=======
-                    #(#bytes_mapping,)*
->>>>>>> ddc1ee56
                     _ => {
                         #bytes_to_str
                         #value_as_borrowed_bytes_content
@@ -2603,13 +2507,9 @@
             __E: _serde::de::Error,
         {
             match __value {
-<<<<<<< HEAD
                 #(
                     #field_strs => _serde::__private::Ok(#constructor_strs),
                 )*
-=======
-                #(#str_mapping,)*
->>>>>>> ddc1ee56
                 _ => {
                     #value_as_str_content
                     #fallthrough_arm
@@ -2622,13 +2522,9 @@
             __E: _serde::de::Error,
         {
             match __value {
-<<<<<<< HEAD
                 #(
                     #field_bytes => _serde::__private::Ok(#constructor_strs),
                 )*
-=======
-                #(#bytes_mapping,)*
->>>>>>> ddc1ee56
                 _ => {
                     #bytes_to_str
                     #value_as_bytes_content

--- conflicted
+++ resolved
@@ -2135,22 +2135,22 @@
         (
             quote! {
                 #(
-                    __value if __value.eq_ignore_ascii_case(#field_strs) => _serde::export::Ok(#constructors),
+                    __value if __value.eq_ignore_ascii_case(#field_strs) => _serde::__private::Ok(#constructors),
                 )*
             },
             quote! {
                 #(
-                    __value if __value.eq_ignore_ascii_case(#field_borrowed_strs) => _serde::export::Ok(#constructors),
+                    __value if __value.eq_ignore_ascii_case(#field_borrowed_strs) => _serde::__private::Ok(#constructors),
                 )*
             },
             quote! {
                 #(
-                    __value if __value.eq_ignore_ascii_case(#field_bytes) => _serde::export::Ok(#constructors),
+                    __value if __value.eq_ignore_ascii_case(#field_bytes) => _serde::__private::Ok(#constructors),
                 )*
             },
             quote! {
                 #(
-                    __value if __value.eq_ignore_ascii_case(#field_borrowed_bytes) => _serde::export::Ok(#constructors),
+                    __value if __value.eq_ignore_ascii_case(#field_borrowed_bytes) => _serde::__private::Ok(#constructors),
                 )*
             }
         )
@@ -2158,22 +2158,22 @@
         (
             quote! {
                 #(
-                    #field_strs => _serde::export::Ok(#constructors),
+                    #field_strs => _serde::__private::Ok(#constructors),
                 )*
             },
             quote! {
                 #(
-                    #field_borrowed_strs => _serde::export::Ok(#constructors),
+                    #field_borrowed_strs => _serde::__private::Ok(#constructors),
                 )*
             },
             quote! {
                 #(
-                    #field_bytes => _serde::export::Ok(#constructors),
+                    #field_bytes => _serde::__private::Ok(#constructors),
                 )*
             },
             quote! {
                 #(
-                    #field_borrowed_bytes => _serde::export::Ok(#constructors),
+                    #field_borrowed_bytes => _serde::__private::Ok(#constructors),
                 )*
             }
         )
@@ -2279,13 +2279,7 @@
                 __E: _serde::de::Error,
             {
                 match __value {
-<<<<<<< HEAD
                     #visit_arms_borrowed_str
-=======
-                    #(
-                        #field_borrowed_strs => _serde::__private::Ok(#constructors),
-                    )*
->>>>>>> 398fba9b
                     _ => {
                         #value_as_borrowed_str_content
                         #fallthrough_arm
@@ -2298,13 +2292,7 @@
                 __E: _serde::de::Error,
             {
                 match __value {
-<<<<<<< HEAD
                     #visit_arms_borrowed_bytes
-=======
-                    #(
-                        #field_borrowed_bytes => _serde::__private::Ok(#constructors),
-                    )*
->>>>>>> 398fba9b
                     _ => {
                         #bytes_to_str
                         #value_as_borrowed_bytes_content
@@ -2344,13 +2332,7 @@
             __E: _serde::de::Error,
         {
             match __value {
-<<<<<<< HEAD
                 #visit_arms_str
-=======
-                #(
-                    #field_strs => _serde::__private::Ok(#constructors),
-                )*
->>>>>>> 398fba9b
                 _ => {
                     #value_as_str_content
                     #fallthrough_arm
@@ -2363,13 +2345,7 @@
             __E: _serde::de::Error,
         {
             match __value {
-<<<<<<< HEAD
                 #visit_arms_bytes
-=======
-                #(
-                    #field_bytes => _serde::__private::Ok(#constructors),
-                )*
->>>>>>> 398fba9b
                 _ => {
                     #bytes_to_str
                     #value_as_bytes_content

--- conflicted
+++ resolved
@@ -1,11 +1,6 @@
 [package]
-<<<<<<< HEAD
 name = "serde_derive_state"
 version = "0.4.9"
-=======
-name = "serde_derive"
-version = "1.0.119" # remember to update html_root_url
->>>>>>> 78a9dbc5
 authors = ["Erick Tryzelaar <erick.tryzelaar@gmail.com>", "David Tolnay <dtolnay@gmail.com>"]
 license = "MIT OR Apache-2.0"
 description = "Macros 1.1 implementation of #[derive(Serialize, Deserialize)]"
@@ -31,10 +26,7 @@
 
 [dev-dependencies]
 serde = { version = "1.0", path = "../serde" }
-<<<<<<< HEAD
 serde_derive = "1.0"
-=======
 
 [package.metadata.docs.rs]
-targets = ["x86_64-unknown-linux-gnu"]
->>>>>>> 78a9dbc5
+targets = ["x86_64-unknown-linux-gnu"]
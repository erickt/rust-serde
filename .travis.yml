language: rust
<<<<<<< HEAD
cache: cargo

# run builds for all the trains (and more)
rust:
  - stable
  - beta
  - nightly
  - 1.15.0
  - 1.20.0
  - 1.21.0
  - 1.25.0
  - 1.26.0
=======
>>>>>>> 4cb13b33

matrix:
  include:
    - rust: stable
      script:
        - cd "${TRAVIS_BUILD_DIR}/serde"
        - cargo build --features rc
        - cargo build --no-default-features
        - cd "${TRAVIS_BUILD_DIR}/serde_test"
        - cargo build
        - cargo test --features serde/derive,serde/rc

    - rust: beta
      script:
        - cd "${TRAVIS_BUILD_DIR}/serde"
        - cargo build --features rc
        - cd "${TRAVIS_BUILD_DIR}/test_suite"
        - cargo test

    - rust: nightly
      script:
        - cd "${TRAVIS_BUILD_DIR}/serde"
        - cargo build
        - cargo build --no-default-features
        - cargo build --no-default-features --features alloc
        - cargo build --no-default-features --features rc,alloc
        - cargo test --features derive,rc,unstable
        - cd "${TRAVIS_BUILD_DIR}/test_suite"
        - cargo test --features unstable
        - cd "${TRAVIS_BUILD_DIR}/test_suite/no_std"
        - cargo build

    - rust: 1.13.0
      script:
        - cd "${TRAVIS_BUILD_DIR}/serde"
        - cargo build --features rc
        - cargo build --no-default-features
        - cd "${TRAVIS_BUILD_DIR}/serde_test"
        - cargo build

    - rust: 1.15.0
      script:
        - cd "${TRAVIS_BUILD_DIR}/serde_derive"
        - cargo build

    - rust: 1.20.0
    - rust: 1.21.0
    - rust: 1.25.0
    - rust: 1.26.0

    - rust: nightly
      name: Clippy
      script:
        - rustup component add clippy || travis_terminate 0
        - cargo clippy -- -D clippy::all
        - cd "${TRAVIS_BUILD_DIR}/serde"
        - cargo clippy --features rc,unstable -- -D clippy::all
        - cd "${TRAVIS_BUILD_DIR}/serde_derive"
        - cargo clippy -- -D clippy::all
        - cd "${TRAVIS_BUILD_DIR}/serde_test"
        - cargo clippy -- -D clippy::all
        - cd "${TRAVIS_BUILD_DIR}/test_suite"
        - cargo clippy --tests --features unstable -- -D clippy::all
        - cd "${TRAVIS_BUILD_DIR}/test_suite/no_std"
        - cargo clippy -- -D clippy::all

    - rust: nightly
      name: Emscripten
      script:
        - CARGO_WEB_RELEASE=$(curl -L -s -H Accept:application/json https://github.com/koute/cargo-web/releases/latest)
        - CARGO_WEB_VERSION=$(echo "${CARGO_WEB_RELEASE}" | jq -r .tag_name)
        - CARGO_WEB_URL="https://github.com/koute/cargo-web/releases/download/${CARGO_WEB_VERSION}/cargo-web-x86_64-unknown-linux-gnu.gz"

        - nvm install 9
        - mkdir -p ~/.cargo/bin
        - curl -L "${CARGO_WEB_URL}" | gzip -d > ~/.cargo/bin/cargo-web
        - chmod +x ~/.cargo/bin/cargo-web

        - cd "${TRAVIS_BUILD_DIR}/test_suite"
        - cargo web test --target=asmjs-unknown-emscripten --nodejs
        - cargo web test --target=wasm32-unknown-emscripten --nodejs

  allow_failures:
    - rust: nightly
      name: Clippy
    - rust: nightly
      name: Emscripten

script:
  - cd "${TRAVIS_BUILD_DIR}/serde"
  - cargo build --no-default-features
  - cargo build<|MERGE_RESOLUTION|>--- conflicted
+++ resolved
@@ -1,19 +1,4 @@
 language: rust
-<<<<<<< HEAD
-cache: cargo
-
-# run builds for all the trains (and more)
-rust:
-  - stable
-  - beta
-  - nightly
-  - 1.15.0
-  - 1.20.0
-  - 1.21.0
-  - 1.25.0
-  - 1.26.0
-=======
->>>>>>> 4cb13b33
 
 matrix:
   include:

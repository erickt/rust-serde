--- conflicted
+++ resolved
@@ -5,13 +5,8 @@
 
 [dependencies]
 libc = { version = "0.2", default-features = false }
-<<<<<<< HEAD
 serde = { version = "1.0", default-features = false }
 serde_derive = "1.0"
 serde_derive_state = { path = "../../serde_derive" }
-=======
-serde = { path = "../../serde", default-features = false }
-serde_derive = { path = "../../serde_derive" }
 
-[workspace]
->>>>>>> d4042872
+[workspace]
#![allow(
    clippy::cast_lossless,
    clippy::derive_partial_eq_without_eq,
    clippy::from_over_into,
    // Clippy bug: https://github.com/rust-lang/rust-clippy/issues/7422
    clippy::nonstandard_macro_braces,
    clippy::too_many_lines,
    clippy::trivially_copy_pass_by_ref,
    clippy::type_repetition_in_bounds,
    clippy::uninlined_format_args,
)]

use serde::de::{self, Deserialize, Deserializer, IgnoredAny, MapAccess, Unexpected, Visitor};
use serde::ser::{Serialize, Serializer};
use serde_derive::{Deserialize, Serialize};
use serde_test::{
    assert_de_tokens, assert_de_tokens_error, assert_ser_tokens, assert_ser_tokens_error,
    assert_tokens, Token,
};
use std::collections::{BTreeMap, HashMap};
use std::convert::TryFrom;
use std::fmt;
use std::marker::PhantomData;

trait MyDefault: Sized {
    fn my_default() -> Self;
}

trait ShouldSkip: Sized {
    fn should_skip(&self) -> bool;
}

trait SerializeWith: Sized {
    fn serialize_with<S>(&self, ser: S) -> Result<S::Ok, S::Error>
    where
        S: Serializer;
}

trait DeserializeWith: Sized {
    fn deserialize_with<'de, D>(de: D) -> Result<Self, D::Error>
    where
        D: Deserializer<'de>;
}

impl MyDefault for i32 {
    fn my_default() -> Self {
        123
    }
}

impl ShouldSkip for i32 {
    fn should_skip(&self) -> bool {
        *self == 123
    }
}

impl SerializeWith for i32 {
    fn serialize_with<S>(&self, ser: S) -> Result<S::Ok, S::Error>
    where
        S: Serializer,
    {
        if *self == 123 {
            true.serialize(ser)
        } else {
            false.serialize(ser)
        }
    }
}

impl DeserializeWith for i32 {
    fn deserialize_with<'de, D>(de: D) -> Result<Self, D::Error>
    where
        D: Deserializer<'de>,
    {
        if Deserialize::deserialize(de)? {
            Ok(123)
        } else {
            Ok(2)
        }
    }
}

#[derive(Debug, PartialEq, Serialize, Deserialize)]
struct DefaultStruct<A, B, C, D, E>
where
    C: MyDefault,
    E: MyDefault,
{
    a1: A,
    #[serde(default)]
    a2: B,
    #[serde(default = "MyDefault::my_default")]
    a3: C,
    #[serde(skip_deserializing)]
    a4: D,
    #[serde(skip_deserializing, default = "MyDefault::my_default")]
    a5: E,
}

#[derive(Debug, PartialEq, Serialize, Deserialize)]
struct DefaultTupleStruct<A, B, C>(
    A,
    #[serde(default)] B,
    #[serde(default = "MyDefault::my_default")] C,
)
where
    C: MyDefault;

#[derive(Debug, PartialEq, Serialize, Deserialize)]
struct CollectOther {
    a: u32,
    b: u32,
    #[serde(flatten)]
    extra: HashMap<String, u32>,
}

#[test]
fn test_default_struct() {
    assert_de_tokens(
        &DefaultStruct {
            a1: 1,
            a2: 2,
            a3: 3,
            a4: 0,
            a5: 123,
        },
        &[
            Token::Struct {
                name: "DefaultStruct",
                len: 3,
            },
            Token::Str("a1"),
            Token::I32(1),
            Token::Str("a2"),
            Token::I32(2),
            Token::Str("a3"),
            Token::I32(3),
            Token::Str("a4"),
            Token::I32(4),
            Token::Str("a5"),
            Token::I32(5),
            Token::StructEnd,
        ],
    );

    assert_de_tokens(
        &DefaultStruct {
            a1: 1,
            a2: 0,
            a3: 123,
            a4: 0,
            a5: 123,
        },
        &[
            Token::Struct {
                name: "DefaultStruct",
                len: 3,
            },
            Token::Str("a1"),
            Token::I32(1),
            Token::StructEnd,
        ],
    );
}

#[test]
fn test_default_tuple() {
    assert_de_tokens(
        &DefaultTupleStruct(1, 2, 3),
        &[
            Token::TupleStruct {
                name: "DefaultTupleStruct",
                len: 3,
            },
            Token::I32(1),
            Token::I32(2),
            Token::I32(3),
            Token::TupleStructEnd,
        ],
    );

    assert_de_tokens(
        &DefaultTupleStruct(1, 0, 123),
        &[
            Token::TupleStruct {
                name: "DefaultTupleStruct",
                len: 3,
            },
            Token::I32(1),
            Token::TupleStructEnd,
        ],
    );
}

#[derive(Debug, PartialEq, Serialize, Deserialize)]
enum DefaultStructVariant<A, B, C, D, E>
where
    C: MyDefault,
    E: MyDefault,
{
    Struct {
        a1: A,
        #[serde(default)]
        a2: B,
        #[serde(default = "MyDefault::my_default")]
        a3: C,
        #[serde(skip_deserializing)]
        a4: D,
        #[serde(skip_deserializing, default = "MyDefault::my_default")]
        a5: E,
    },
}

#[derive(Debug, PartialEq, Serialize, Deserialize)]
enum DefaultTupleVariant<A, B, C>
where
    C: MyDefault,
{
    Tuple(
        A,
        #[serde(default)] B,
        #[serde(default = "MyDefault::my_default")] C,
    ),
}

#[test]
fn test_default_struct_variant() {
    assert_de_tokens(
        &DefaultStructVariant::Struct {
            a1: 1,
            a2: 2,
            a3: 3,
            a4: 0,
            a5: 123,
        },
        &[
            Token::StructVariant {
                name: "DefaultStructVariant",
                variant: "Struct",
                len: 3,
            },
            Token::Str("a1"),
            Token::I32(1),
            Token::Str("a2"),
            Token::I32(2),
            Token::Str("a3"),
            Token::I32(3),
            Token::Str("a4"),
            Token::I32(4),
            Token::Str("a5"),
            Token::I32(5),
            Token::StructVariantEnd,
        ],
    );

    assert_de_tokens(
        &DefaultStructVariant::Struct {
            a1: 1,
            a2: 0,
            a3: 123,
            a4: 0,
            a5: 123,
        },
        &[
            Token::StructVariant {
                name: "DefaultStructVariant",
                variant: "Struct",
                len: 3,
            },
            Token::Str("a1"),
            Token::I32(1),
            Token::StructVariantEnd,
        ],
    );
}

#[test]
fn test_default_tuple_variant() {
    assert_de_tokens(
        &DefaultTupleVariant::Tuple(1, 2, 3),
        &[
            Token::TupleVariant {
                name: "DefaultTupleVariant",
                variant: "Tuple",
                len: 3,
            },
            Token::I32(1),
            Token::I32(2),
            Token::I32(3),
            Token::TupleVariantEnd,
        ],
    );

    assert_de_tokens(
        &DefaultTupleVariant::Tuple(1, 0, 123),
        &[
            Token::TupleVariant {
                name: "DefaultTupleVariant",
                variant: "Tuple",
                len: 3,
            },
            Token::I32(1),
            Token::TupleVariantEnd,
        ],
    );
}

// Does not implement std::default::Default.
#[derive(Debug, PartialEq, Deserialize)]
struct NoStdDefault(i8);

impl MyDefault for NoStdDefault {
    fn my_default() -> Self {
        NoStdDefault(123)
    }
}

#[derive(Debug, PartialEq, Deserialize)]
struct ContainsNoStdDefault<A: MyDefault> {
    #[serde(default = "MyDefault::my_default")]
    a: A,
}

// Tests that a struct field does not need to implement std::default::Default if
// it is annotated with `default=...`.
#[test]
fn test_no_std_default() {
    assert_de_tokens(
        &ContainsNoStdDefault {
            a: NoStdDefault(123),
        },
        &[
            Token::Struct {
                name: "ContainsNoStdDefault",
                len: 1,
            },
            Token::StructEnd,
        ],
    );

    assert_de_tokens(
        &ContainsNoStdDefault { a: NoStdDefault(8) },
        &[
            Token::Struct {
                name: "ContainsNoStdDefault",
                len: 1,
            },
            Token::Str("a"),
            Token::NewtypeStruct {
                name: "NoStdDefault",
            },
            Token::I8(8),
            Token::StructEnd,
        ],
    );
}

// Does not implement Deserialize.
#[derive(Debug, PartialEq)]
struct NotDeserializeStruct(i8);

impl Default for NotDeserializeStruct {
    fn default() -> Self {
        NotDeserializeStruct(123)
    }
}

impl DeserializeWith for NotDeserializeStruct {
    fn deserialize_with<'de, D>(_: D) -> Result<Self, D::Error>
    where
        D: Deserializer<'de>,
    {
        panic!()
    }
}

// Does not implement Deserialize.
#[derive(Debug, PartialEq)]
enum NotDeserializeEnum {
    Trouble,
}

impl MyDefault for NotDeserializeEnum {
    fn my_default() -> Self {
        NotDeserializeEnum::Trouble
    }
}

#[derive(Debug, PartialEq, Deserialize)]
struct ContainsNotDeserialize<A, B, C: DeserializeWith, E: MyDefault> {
    #[serde(skip_deserializing)]
    a: A,
    #[serde(skip_deserializing, default)]
    b: B,
    #[serde(deserialize_with = "DeserializeWith::deserialize_with", default)]
    c: C,
    #[serde(skip_deserializing, default = "MyDefault::my_default")]
    e: E,
}

// Tests that a struct field does not need to implement Deserialize if it is
// annotated with skip_deserializing, whether using the std Default or a
// custom default.
#[test]
fn test_elt_not_deserialize() {
    assert_de_tokens(
        &ContainsNotDeserialize {
            a: NotDeserializeStruct(123),
            b: NotDeserializeStruct(123),
            c: NotDeserializeStruct(123),
            e: NotDeserializeEnum::Trouble,
        },
        &[
            Token::Struct {
                name: "ContainsNotDeserialize",
                len: 1,
            },
            Token::StructEnd,
        ],
    );
}

#[derive(Debug, PartialEq, Serialize, Deserialize)]
#[serde(deny_unknown_fields)]
struct DenyUnknown {
    a1: i32,
}

#[test]
fn test_ignore_unknown() {
    // 'Default' allows unknown. Basic smoke test of ignore...
    assert_de_tokens(
        &DefaultStruct {
            a1: 1,
            a2: 2,
            a3: 3,
            a4: 0,
            a5: 123,
        },
        &[
            Token::Struct {
                name: "DefaultStruct",
                len: 3,
            },
            Token::Str("whoops1"),
            Token::I32(2),
            Token::Str("a1"),
            Token::I32(1),
            Token::Str("whoops2"),
            Token::Seq { len: Some(1) },
            Token::I32(2),
            Token::SeqEnd,
            Token::Str("a2"),
            Token::I32(2),
            Token::Str("whoops3"),
            Token::I32(2),
            Token::Str("a3"),
            Token::I32(3),
            Token::StructEnd,
        ],
    );

    assert_de_tokens_error::<DenyUnknown>(
        &[
            Token::Struct {
                name: "DenyUnknown",
                len: 1,
            },
            Token::Str("a1"),
            Token::I32(1),
            Token::Str("whoops"),
        ],
        "unknown field `whoops`, expected `a1`",
    );
}

#[derive(Debug, PartialEq, Serialize, Deserialize)]
#[serde(rename = "Superhero")]
struct RenameStruct {
    a1: i32,
    #[serde(rename = "a3")]
    a2: i32,
}

#[derive(Debug, PartialEq, Serialize, Deserialize)]
#[serde(rename(serialize = "SuperheroSer", deserialize = "SuperheroDe"))]
struct RenameStructSerializeDeserialize {
    a1: i32,
    #[serde(rename(serialize = "a4", deserialize = "a5"))]
    a2: i32,
}

#[derive(Debug, PartialEq, Deserialize)]
#[serde(deny_unknown_fields)]
struct AliasStruct {
    a1: i32,
    #[serde(alias = "a3")]
    a2: i32,
    #[serde(alias = "a5", rename = "a6")]
    a4: i32,
}

#[test]
fn test_rename_struct() {
    assert_tokens(
        &RenameStruct { a1: 1, a2: 2 },
        &[
            Token::Struct {
                name: "Superhero",
                len: 2,
            },
            Token::Str("a1"),
            Token::I32(1),
            Token::Str("a3"),
            Token::I32(2),
            Token::StructEnd,
        ],
    );

    assert_ser_tokens(
        &RenameStructSerializeDeserialize { a1: 1, a2: 2 },
        &[
            Token::Struct {
                name: "SuperheroSer",
                len: 2,
            },
            Token::Str("a1"),
            Token::I32(1),
            Token::Str("a4"),
            Token::I32(2),
            Token::StructEnd,
        ],
    );

    assert_de_tokens(
        &RenameStructSerializeDeserialize { a1: 1, a2: 2 },
        &[
            Token::Struct {
                name: "SuperheroDe",
                len: 2,
            },
            Token::Str("a1"),
            Token::I32(1),
            Token::Str("a5"),
            Token::I32(2),
            Token::StructEnd,
        ],
    );

    assert_de_tokens(
        &AliasStruct {
            a1: 1,
            a2: 2,
            a4: 3,
        },
        &[
            Token::Struct {
                name: "AliasStruct",
                len: 3,
            },
            Token::Str("a1"),
            Token::I32(1),
            Token::Str("a2"),
            Token::I32(2),
            Token::Str("a5"),
            Token::I32(3),
            Token::StructEnd,
        ],
    );

    assert_de_tokens(
        &AliasStruct {
            a1: 1,
            a2: 2,
            a4: 3,
        },
        &[
            Token::Struct {
                name: "AliasStruct",
                len: 3,
            },
            Token::Str("a1"),
            Token::I32(1),
            Token::Str("a3"),
            Token::I32(2),
            Token::Str("a6"),
            Token::I32(3),
            Token::StructEnd,
        ],
    );
}

#[test]
fn test_unknown_field_rename_struct() {
    assert_de_tokens_error::<AliasStruct>(
        &[
            Token::Struct {
                name: "AliasStruct",
                len: 3,
            },
            Token::Str("a1"),
            Token::I32(1),
            Token::Str("a3"),
            Token::I32(2),
            Token::Str("a4"),
            Token::I32(3),
        ],
        "unknown field `a4`, expected one of `a1`, `a3`, `a2`, `a5`, `a6`",
    );
}

#[derive(Debug, PartialEq, Serialize, Deserialize)]
#[serde(rename = "Superhero")]
enum RenameEnum {
    #[serde(rename = "bruce_wayne")]
    Batman,
    #[serde(rename = "clark_kent")]
    Superman(i8),
    #[serde(rename = "diana_prince")]
    WonderWoman(i8, i8),
    #[serde(rename = "barry_allan")]
    Flash {
        #[serde(rename = "b")]
        a: i32,
    },
}

#[derive(Debug, PartialEq, Deserialize, Serialize)]
#[serde(rename(serialize = "SuperheroSer", deserialize = "SuperheroDe"))]
enum RenameEnumSerializeDeserialize<A> {
    #[serde(rename(serialize = "dick_grayson", deserialize = "jason_todd"))]
    Robin {
        a: i8,
        #[serde(rename(serialize = "c"))]
        #[serde(rename(deserialize = "d"))]
        b: A,
    },
}

#[derive(Debug, PartialEq, Deserialize)]
#[serde(deny_unknown_fields)]
enum AliasEnum {
    #[serde(rename = "sailor_moon", alias = "usagi_tsukino")]
    SailorMoon {
        a: i8,
        #[serde(alias = "c")]
        b: i8,
        #[serde(alias = "e", rename = "f")]
        d: i8,
    },
}

#[test]
fn test_rename_enum() {
    assert_tokens(
        &RenameEnum::Batman,
        &[Token::UnitVariant {
            name: "Superhero",
            variant: "bruce_wayne",
        }],
    );

    assert_tokens(
        &RenameEnum::Superman(0),
        &[
            Token::NewtypeVariant {
                name: "Superhero",
                variant: "clark_kent",
            },
            Token::I8(0),
        ],
    );

    assert_tokens(
        &RenameEnum::WonderWoman(0, 1),
        &[
            Token::TupleVariant {
                name: "Superhero",
                variant: "diana_prince",
                len: 2,
            },
            Token::I8(0),
            Token::I8(1),
            Token::TupleVariantEnd,
        ],
    );

    assert_tokens(
        &RenameEnum::Flash { a: 1 },
        &[
            Token::StructVariant {
                name: "Superhero",
                variant: "barry_allan",
                len: 1,
            },
            Token::Str("b"),
            Token::I32(1),
            Token::StructVariantEnd,
        ],
    );

    assert_ser_tokens(
        &RenameEnumSerializeDeserialize::Robin {
            a: 0,
            b: String::new(),
        },
        &[
            Token::StructVariant {
                name: "SuperheroSer",
                variant: "dick_grayson",
                len: 2,
            },
            Token::Str("a"),
            Token::I8(0),
            Token::Str("c"),
            Token::Str(""),
            Token::StructVariantEnd,
        ],
    );

    assert_de_tokens(
        &RenameEnumSerializeDeserialize::Robin {
            a: 0,
            b: String::new(),
        },
        &[
            Token::StructVariant {
                name: "SuperheroDe",
                variant: "jason_todd",
                len: 2,
            },
            Token::Str("a"),
            Token::I8(0),
            Token::Str("d"),
            Token::Str(""),
            Token::StructVariantEnd,
        ],
    );

    assert_de_tokens(
        &AliasEnum::SailorMoon { a: 0, b: 1, d: 2 },
        &[
            Token::StructVariant {
                name: "AliasEnum",
                variant: "sailor_moon",
                len: 5,
            },
            Token::Str("a"),
            Token::I8(0),
            Token::Str("b"),
            Token::I8(1),
            Token::Str("e"),
            Token::I8(2),
            Token::StructVariantEnd,
        ],
    );

    assert_de_tokens(
        &AliasEnum::SailorMoon { a: 0, b: 1, d: 2 },
        &[
            Token::StructVariant {
                name: "AliasEnum",
                variant: "usagi_tsukino",
                len: 5,
            },
            Token::Str("a"),
            Token::I8(0),
            Token::Str("c"),
            Token::I8(1),
            Token::Str("f"),
            Token::I8(2),
            Token::StructVariantEnd,
        ],
    );
}

#[test]
fn test_unknown_field_rename_enum() {
    assert_de_tokens_error::<AliasEnum>(
        &[Token::StructVariant {
            name: "AliasEnum",
            variant: "SailorMoon",
            len: 3,
        }],
        "unknown variant `SailorMoon`, expected `sailor_moon`",
    );

    assert_de_tokens_error::<AliasEnum>(
        &[
            Token::StructVariant {
                name: "AliasEnum",
                variant: "usagi_tsukino",
                len: 5,
            },
            Token::Str("a"),
            Token::I8(0),
            Token::Str("c"),
            Token::I8(1),
            Token::Str("d"),
            Token::I8(2),
        ],
        "unknown field `d`, expected one of `a`, `c`, `b`, `e`, `f`",
    );
}

#[derive(Debug, PartialEq, Serialize)]
struct SkipSerializingStruct<'a, B, C>
where
    C: ShouldSkip,
{
    a: &'a i8,
    #[serde(skip_serializing)]
    b: B,
    #[serde(skip_serializing_if = "ShouldSkip::should_skip")]
    c: C,
}

#[test]
fn test_skip_serializing_struct() {
    let a = 1;
    assert_ser_tokens(
        &SkipSerializingStruct { a: &a, b: 2, c: 3 },
        &[
            Token::Struct {
                name: "SkipSerializingStruct",
                len: 2,
            },
            Token::Str("a"),
            Token::I8(1),
            Token::Str("c"),
            Token::I32(3),
            Token::StructEnd,
        ],
    );

    assert_ser_tokens(
        &SkipSerializingStruct {
            a: &a,
            b: 2,
            c: 123,
        },
        &[
            Token::Struct {
                name: "SkipSerializingStruct",
                len: 1,
            },
            Token::Str("a"),
            Token::I8(1),
            Token::StructEnd,
        ],
    );
}

#[derive(Debug, PartialEq, Serialize)]
struct SkipSerializingTupleStruct<'a, B, C>(
    &'a i8,
    #[serde(skip_serializing)] B,
    #[serde(skip_serializing_if = "ShouldSkip::should_skip")] C,
)
where
    C: ShouldSkip;

#[test]
fn test_skip_serializing_tuple_struct() {
    let a = 1;
    assert_ser_tokens(
        &SkipSerializingTupleStruct(&a, 2, 3),
        &[
            Token::TupleStruct {
                name: "SkipSerializingTupleStruct",
                len: 2,
            },
            Token::I8(1),
            Token::I32(3),
            Token::TupleStructEnd,
        ],
    );

    assert_ser_tokens(
        &SkipSerializingTupleStruct(&a, 2, 123),
        &[
            Token::TupleStruct {
                name: "SkipSerializingTupleStruct",
                len: 1,
            },
            Token::I8(1),
            Token::TupleStructEnd,
        ],
    );
}

#[derive(Debug, PartialEq, Serialize, Deserialize)]
struct SkipStruct<B> {
    a: i8,
    #[serde(skip)]
    b: B,
}

#[test]
fn test_skip_struct() {
    assert_ser_tokens(
        &SkipStruct { a: 1, b: 2 },
        &[
            Token::Struct {
                name: "SkipStruct",
                len: 1,
            },
            Token::Str("a"),
            Token::I8(1),
            Token::StructEnd,
        ],
    );

    assert_de_tokens(
        &SkipStruct { a: 1, b: 0 },
        &[
            Token::Struct {
                name: "SkipStruct",
                len: 1,
            },
            Token::Str("a"),
            Token::I8(1),
            Token::StructEnd,
        ],
    );
}

#[derive(Debug, PartialEq, Serialize)]
enum SkipSerializingEnum<'a, B, C>
where
    C: ShouldSkip,
{
    Struct {
        a: &'a i8,
        #[serde(skip_serializing)]
        _b: B,
        #[serde(skip_serializing_if = "ShouldSkip::should_skip")]
        c: C,
    },
    Tuple(
        &'a i8,
        #[serde(skip_serializing)] B,
        #[serde(skip_serializing_if = "ShouldSkip::should_skip")] C,
    ),
}

#[test]
fn test_skip_serializing_enum() {
    let a = 1;
    assert_ser_tokens(
        &SkipSerializingEnum::Struct { a: &a, _b: 2, c: 3 },
        &[
            Token::StructVariant {
                name: "SkipSerializingEnum",
                variant: "Struct",
                len: 2,
            },
            Token::Str("a"),
            Token::I8(1),
            Token::Str("c"),
            Token::I32(3),
            Token::StructVariantEnd,
        ],
    );

    assert_ser_tokens(
        &SkipSerializingEnum::Struct {
            a: &a,
            _b: 2,
            c: 123,
        },
        &[
            Token::StructVariant {
                name: "SkipSerializingEnum",
                variant: "Struct",
                len: 1,
            },
            Token::Str("a"),
            Token::I8(1),
            Token::StructVariantEnd,
        ],
    );

    assert_ser_tokens(
        &SkipSerializingEnum::Tuple(&a, 2, 3),
        &[
            Token::TupleVariant {
                name: "SkipSerializingEnum",
                variant: "Tuple",
                len: 2,
            },
            Token::I8(1),
            Token::I32(3),
            Token::TupleVariantEnd,
        ],
    );

    assert_ser_tokens(
        &SkipSerializingEnum::Tuple(&a, 2, 123),
        &[
            Token::TupleVariant {
                name: "SkipSerializingEnum",
                variant: "Tuple",
                len: 1,
            },
            Token::I8(1),
            Token::TupleVariantEnd,
        ],
    );
}

#[derive(Debug, PartialEq)]
struct NotSerializeStruct(i8);

#[derive(Debug, PartialEq)]
enum NotSerializeEnum {
    Trouble,
}

impl SerializeWith for NotSerializeEnum {
    fn serialize_with<S>(&self, ser: S) -> Result<S::Ok, S::Error>
    where
        S: Serializer,
    {
        "trouble".serialize(ser)
    }
}

#[derive(Debug, PartialEq, Serialize)]
struct ContainsNotSerialize<'a, B, C, D>
where
    B: 'a,
    D: SerializeWith,
{
    a: &'a Option<i8>,
    #[serde(skip_serializing)]
    b: &'a B,
    #[serde(skip_serializing)]
    c: Option<C>,
    #[serde(serialize_with = "SerializeWith::serialize_with")]
    d: D,
}

#[test]
fn test_elt_not_serialize() {
    let a = 1;
    assert_ser_tokens(
        &ContainsNotSerialize {
            a: &Some(a),
            b: &NotSerializeStruct(2),
            c: Some(NotSerializeEnum::Trouble),
            d: NotSerializeEnum::Trouble,
        },
        &[
            Token::Struct {
                name: "ContainsNotSerialize",
                len: 2,
            },
            Token::Str("a"),
            Token::Some,
            Token::I8(1),
            Token::Str("d"),
            Token::Str("trouble"),
            Token::StructEnd,
        ],
    );
}

#[derive(Debug, PartialEq, Serialize)]
struct SerializeWithStruct<'a, B>
where
    B: SerializeWith,
{
    a: &'a i8,
    #[serde(serialize_with = "SerializeWith::serialize_with")]
    b: B,
}

#[test]
fn test_serialize_with_struct() {
    let a = 1;
    assert_ser_tokens(
        &SerializeWithStruct { a: &a, b: 2 },
        &[
            Token::Struct {
                name: "SerializeWithStruct",
                len: 2,
            },
            Token::Str("a"),
            Token::I8(1),
            Token::Str("b"),
            Token::Bool(false),
            Token::StructEnd,
        ],
    );

    assert_ser_tokens(
        &SerializeWithStruct { a: &a, b: 123 },
        &[
            Token::Struct {
                name: "SerializeWithStruct",
                len: 2,
            },
            Token::Str("a"),
            Token::I8(1),
            Token::Str("b"),
            Token::Bool(true),
            Token::StructEnd,
        ],
    );
}

#[derive(Debug, PartialEq, Serialize)]
enum SerializeWithEnum<'a, B>
where
    B: SerializeWith,
{
    Struct {
        a: &'a i8,
        #[serde(serialize_with = "SerializeWith::serialize_with")]
        b: B,
    },
}

#[test]
fn test_serialize_with_enum() {
    let a = 1;
    assert_ser_tokens(
        &SerializeWithEnum::Struct { a: &a, b: 2 },
        &[
            Token::StructVariant {
                name: "SerializeWithEnum",
                variant: "Struct",
                len: 2,
            },
            Token::Str("a"),
            Token::I8(1),
            Token::Str("b"),
            Token::Bool(false),
            Token::StructVariantEnd,
        ],
    );

    assert_ser_tokens(
        &SerializeWithEnum::Struct { a: &a, b: 123 },
        &[
            Token::StructVariant {
                name: "SerializeWithEnum",
                variant: "Struct",
                len: 2,
            },
            Token::Str("a"),
            Token::I8(1),
            Token::Str("b"),
            Token::Bool(true),
            Token::StructVariantEnd,
        ],
    );
}

#[derive(Debug, PartialEq, Serialize, Deserialize)]
enum WithVariant {
    #[serde(serialize_with = "serialize_unit_variant_as_i8")]
    #[serde(deserialize_with = "deserialize_i8_as_unit_variant")]
    Unit,

    #[serde(serialize_with = "SerializeWith::serialize_with")]
    #[serde(deserialize_with = "DeserializeWith::deserialize_with")]
    Newtype(i32),

    #[serde(serialize_with = "serialize_variant_as_string")]
    #[serde(deserialize_with = "deserialize_string_as_variant")]
    Tuple(String, u8),

    #[serde(serialize_with = "serialize_variant_as_string")]
    #[serde(deserialize_with = "deserialize_string_as_variant")]
    Struct { f1: String, f2: u8 },
}

fn serialize_unit_variant_as_i8<S>(serializer: S) -> Result<S::Ok, S::Error>
where
    S: Serializer,
{
    serializer.serialize_i8(0)
}

fn deserialize_i8_as_unit_variant<'de, D>(deserializer: D) -> Result<(), D::Error>
where
    D: Deserializer<'de>,
{
    let n = i8::deserialize(deserializer)?;
    match n {
        0 => Ok(()),
        _ => Err(de::Error::invalid_value(Unexpected::Signed(n as i64), &"0")),
    }
}

fn serialize_variant_as_string<S>(f1: &str, f2: &u8, serializer: S) -> Result<S::Ok, S::Error>
where
    S: Serializer,
{
    serializer.collect_str(&format_args!("{};{:?}", f1, f2))
}

fn deserialize_string_as_variant<'de, D>(deserializer: D) -> Result<(String, u8), D::Error>
where
    D: Deserializer<'de>,
{
    let s = String::deserialize(deserializer)?;
    let mut pieces = s.split(';');
    let Some(f1) = pieces.next() else {
        return Err(de::Error::invalid_length(0, &"2"));
    };
    let Some(f2) = pieces.next() else {
        return Err(de::Error::invalid_length(1, &"2"));
    };
    let Ok(f2) = f2.parse() else {
        return Err(de::Error::invalid_value(
            Unexpected::Str(f2),
            &"an 8-bit signed integer",
        ));
    };
    Ok((f1.into(), f2))
}

#[test]
fn test_serialize_with_variant() {
    assert_ser_tokens(
        &WithVariant::Unit,
        &[
            Token::NewtypeVariant {
                name: "WithVariant",
                variant: "Unit",
            },
            Token::I8(0),
        ],
    );

    assert_ser_tokens(
        &WithVariant::Newtype(123),
        &[
            Token::NewtypeVariant {
                name: "WithVariant",
                variant: "Newtype",
            },
            Token::Bool(true),
        ],
    );

    assert_ser_tokens(
        &WithVariant::Tuple("hello".into(), 0),
        &[
            Token::NewtypeVariant {
                name: "WithVariant",
                variant: "Tuple",
            },
            Token::Str("hello;0"),
        ],
    );

    assert_ser_tokens(
        &WithVariant::Struct {
            f1: "world".into(),
            f2: 1,
        },
        &[
            Token::NewtypeVariant {
                name: "WithVariant",
                variant: "Struct",
            },
            Token::Str("world;1"),
        ],
    );
}

#[test]
fn test_deserialize_with_variant() {
    assert_de_tokens(
        &WithVariant::Unit,
        &[
            Token::NewtypeVariant {
                name: "WithVariant",
                variant: "Unit",
            },
            Token::I8(0),
        ],
    );

    assert_de_tokens(
        &WithVariant::Newtype(123),
        &[
            Token::NewtypeVariant {
                name: "WithVariant",
                variant: "Newtype",
            },
            Token::Bool(true),
        ],
    );

    assert_de_tokens(
        &WithVariant::Tuple("hello".into(), 0),
        &[
            Token::NewtypeVariant {
                name: "WithVariant",
                variant: "Tuple",
            },
            Token::Str("hello;0"),
        ],
    );

    assert_de_tokens(
        &WithVariant::Struct {
            f1: "world".into(),
            f2: 1,
        },
        &[
            Token::NewtypeVariant {
                name: "WithVariant",
                variant: "Struct",
            },
            Token::Str("world;1"),
        ],
    );
}

#[derive(Debug, PartialEq, Deserialize)]
struct DeserializeWithStruct<B>
where
    B: DeserializeWith,
{
    a: i8,
    #[serde(deserialize_with = "DeserializeWith::deserialize_with")]
    b: B,
}

#[test]
fn test_deserialize_with_struct() {
    assert_de_tokens(
        &DeserializeWithStruct { a: 1, b: 2 },
        &[
            Token::Struct {
                name: "DeserializeWithStruct",
                len: 2,
            },
            Token::Str("a"),
            Token::I8(1),
            Token::Str("b"),
            Token::Bool(false),
            Token::StructEnd,
        ],
    );

    assert_de_tokens(
        &DeserializeWithStruct { a: 1, b: 123 },
        &[
            Token::Struct {
                name: "DeserializeWithStruct",
                len: 2,
            },
            Token::Str("a"),
            Token::I8(1),
            Token::Str("b"),
            Token::Bool(true),
            Token::StructEnd,
        ],
    );
}

#[derive(Debug, PartialEq, Deserialize)]
enum DeserializeWithEnum<B>
where
    B: DeserializeWith,
{
    Struct {
        a: i8,
        #[serde(deserialize_with = "DeserializeWith::deserialize_with")]
        b: B,
    },
}

#[test]
fn test_deserialize_with_enum() {
    assert_de_tokens(
        &DeserializeWithEnum::Struct { a: 1, b: 2 },
        &[
            Token::StructVariant {
                name: "DeserializeWithEnum",
                variant: "Struct",
                len: 2,
            },
            Token::Str("a"),
            Token::I8(1),
            Token::Str("b"),
            Token::Bool(false),
            Token::StructVariantEnd,
        ],
    );

    assert_de_tokens(
        &DeserializeWithEnum::Struct { a: 1, b: 123 },
        &[
            Token::StructVariant {
                name: "DeserializeWithEnum",
                variant: "Struct",
                len: 2,
            },
            Token::Str("a"),
            Token::I8(1),
            Token::Str("b"),
            Token::Bool(true),
            Token::StructVariantEnd,
        ],
    );
}

#[test]
fn test_missing_renamed_field_struct() {
    assert_de_tokens_error::<RenameStruct>(
        &[
            Token::Struct {
                name: "Superhero",
                len: 2,
            },
            Token::Str("a1"),
            Token::I32(1),
            Token::StructEnd,
        ],
        "missing field `a3`",
    );

    assert_de_tokens_error::<RenameStructSerializeDeserialize>(
        &[
            Token::Struct {
                name: "SuperheroDe",
                len: 2,
            },
            Token::Str("a1"),
            Token::I32(1),
            Token::StructEnd,
        ],
        "missing field `a5`",
    );
}

#[test]
fn test_missing_renamed_field_enum() {
    assert_de_tokens_error::<RenameEnum>(
        &[
            Token::StructVariant {
                name: "Superhero",
                variant: "barry_allan",
                len: 1,
            },
            Token::StructVariantEnd,
        ],
        "missing field `b`",
    );

    assert_de_tokens_error::<RenameEnumSerializeDeserialize<i8>>(
        &[
            Token::StructVariant {
                name: "SuperheroDe",
                variant: "jason_todd",
                len: 2,
            },
            Token::Str("a"),
            Token::I8(0),
            Token::StructVariantEnd,
        ],
        "missing field `d`",
    );
}

#[derive(Debug, PartialEq, Deserialize)]
enum InvalidLengthEnum {
    A(i32, i32, i32),
    B(#[serde(skip_deserializing)] i32, i32, i32),
}

#[test]
fn test_invalid_length_enum() {
    assert_de_tokens_error::<InvalidLengthEnum>(
        &[
            Token::TupleVariant {
                name: "InvalidLengthEnum",
                variant: "A",
                len: 3,
            },
            Token::I32(1),
            Token::TupleVariantEnd,
        ],
        "invalid length 1, expected tuple variant InvalidLengthEnum::A with 3 elements",
    );
    assert_de_tokens_error::<InvalidLengthEnum>(
        &[
            Token::TupleVariant {
                name: "InvalidLengthEnum",
                variant: "B",
                len: 2,
            },
            Token::I32(1),
            Token::TupleVariantEnd,
        ],
        "invalid length 1, expected tuple variant InvalidLengthEnum::B with 2 elements",
    );
}

#[derive(Clone, Serialize, Deserialize, PartialEq, Debug)]
#[serde(into = "EnumToU32", from = "EnumToU32")]
struct StructFromEnum(Option<u32>);

impl Into<EnumToU32> for StructFromEnum {
    fn into(self) -> EnumToU32 {
        match self {
            StructFromEnum(v) => v.into(),
        }
    }
}

impl From<EnumToU32> for StructFromEnum {
    fn from(v: EnumToU32) -> Self {
        StructFromEnum(v.into())
    }
}

#[derive(Clone, Serialize, Deserialize, PartialEq, Debug)]
#[serde(into = "Option<u32>", from = "Option<u32>")]
enum EnumToU32 {
    One,
    Two,
    Three,
    Four,
    Nothing,
}

impl Into<Option<u32>> for EnumToU32 {
    fn into(self) -> Option<u32> {
        match self {
            EnumToU32::One => Some(1),
            EnumToU32::Two => Some(2),
            EnumToU32::Three => Some(3),
            EnumToU32::Four => Some(4),
            EnumToU32::Nothing => None,
        }
    }
}

impl From<Option<u32>> for EnumToU32 {
    fn from(v: Option<u32>) -> Self {
        match v {
            Some(1) => EnumToU32::One,
            Some(2) => EnumToU32::Two,
            Some(3) => EnumToU32::Three,
            Some(4) => EnumToU32::Four,
            _ => EnumToU32::Nothing,
        }
    }
}

#[derive(Clone, Deserialize, PartialEq, Debug)]
#[serde(try_from = "u32")]
enum TryFromU32 {
    One,
    Two,
}

impl TryFrom<u32> for TryFromU32 {
    type Error = String;

    fn try_from(value: u32) -> Result<Self, Self::Error> {
        match value {
            1 => Ok(TryFromU32::One),
            2 => Ok(TryFromU32::Two),
            _ => Err("out of range".to_owned()),
        }
    }
}

#[test]
fn test_from_into_traits() {
    assert_ser_tokens(&EnumToU32::One, &[Token::Some, Token::U32(1)]);
    assert_ser_tokens(&EnumToU32::Nothing, &[Token::None]);
    assert_de_tokens(&EnumToU32::Two, &[Token::Some, Token::U32(2)]);
    assert_ser_tokens(&StructFromEnum(Some(5)), &[Token::None]);
    assert_ser_tokens(&StructFromEnum(None), &[Token::None]);
    assert_de_tokens(&StructFromEnum(Some(2)), &[Token::Some, Token::U32(2)]);
    assert_de_tokens(&TryFromU32::Two, &[Token::U32(2)]);
    assert_de_tokens_error::<TryFromU32>(&[Token::U32(5)], "out of range");
}

#[test]
fn test_collect_other() {
    let mut extra = HashMap::new();
    extra.insert("c".into(), 3);
    assert_tokens(
        &CollectOther { a: 1, b: 2, extra },
        &[
            Token::Map { len: None },
            Token::Str("a"),
            Token::U32(1),
            Token::Str("b"),
            Token::U32(2),
            Token::Str("c"),
            Token::U32(3),
            Token::MapEnd,
        ],
    );
}

#[test]
fn test_unknown_field_in_flatten() {
    #[derive(Debug, PartialEq, Serialize, Deserialize)]
    #[serde(deny_unknown_fields)]
    struct Outer {
        dummy: String,
        #[serde(flatten)]
        inner: Inner,
    }

    #[derive(Debug, PartialEq, Serialize, Deserialize)]
    struct Inner {
        foo: HashMap<String, u32>,
    }

    assert_de_tokens_error::<Outer>(
        &[
            Token::Struct {
                name: "Outer",
                len: 1,
            },
            Token::Str("dummy"),
            Token::Str("23"),
            Token::Str("foo"),
            Token::Map { len: None },
            Token::Str("a"),
            Token::U32(1),
            Token::Str("b"),
            Token::U32(2),
            Token::MapEnd,
            Token::Str("bar"),
            Token::U32(23),
            Token::StructEnd,
        ],
        "unknown field `bar`",
    );
}

#[test]
fn test_complex_flatten() {
    #[derive(Debug, PartialEq, Serialize, Deserialize)]
    struct Outer {
        y: u32,
        #[serde(flatten)]
        first: First,
        #[serde(flatten)]
        second: Second,
        z: u32,
    }

    #[derive(Debug, PartialEq, Serialize, Deserialize)]
    struct First {
        a: u32,
        b: bool,
        c: Vec<String>,
        d: String,
        e: Option<u64>,
    }

    #[derive(Debug, PartialEq, Serialize, Deserialize)]
    struct Second {
        f: u32,
    }

    assert_de_tokens(
        &Outer {
            y: 0,
            first: First {
                a: 1,
                b: true,
                c: vec!["a".into(), "b".into()],
                d: "c".into(),
                e: Some(2),
            },
            second: Second { f: 3 },
            z: 4,
        },
        &[
            Token::Map { len: None },
            Token::Str("y"),
            Token::U32(0),
            Token::Str("a"),
            Token::U32(1),
            Token::Str("b"),
            Token::Bool(true),
            Token::Str("c"),
            Token::Seq { len: Some(2) },
            Token::Str("a"),
            Token::Str("b"),
            Token::SeqEnd,
            Token::Str("d"),
            Token::Str("c"),
            Token::Str("e"),
            Token::U64(2),
            Token::Str("f"),
            Token::U32(3),
            Token::Str("z"),
            Token::U32(4),
            Token::MapEnd,
        ],
    );

    assert_ser_tokens(
        &Outer {
            y: 0,
            first: First {
                a: 1,
                b: true,
                c: vec!["a".into(), "b".into()],
                d: "c".into(),
                e: Some(2),
            },
            second: Second { f: 3 },
            z: 4,
        },
        &[
            Token::Map { len: None },
            Token::Str("y"),
            Token::U32(0),
            Token::Str("a"),
            Token::U32(1),
            Token::Str("b"),
            Token::Bool(true),
            Token::Str("c"),
            Token::Seq { len: Some(2) },
            Token::Str("a"),
            Token::Str("b"),
            Token::SeqEnd,
            Token::Str("d"),
            Token::Str("c"),
            Token::Str("e"),
            Token::Some,
            Token::U64(2),
            Token::Str("f"),
            Token::U32(3),
            Token::Str("z"),
            Token::U32(4),
            Token::MapEnd,
        ],
    );
}

#[test]
fn test_flatten_map_twice() {
    #[derive(Debug, PartialEq, Deserialize)]
    struct Outer {
        #[serde(flatten)]
        first: BTreeMap<String, String>,
        #[serde(flatten)]
        between: Inner,
        #[serde(flatten)]
        second: BTreeMap<String, String>,
    }

    #[derive(Debug, PartialEq, Deserialize)]
    struct Inner {
        y: String,
    }

    assert_de_tokens(
        &Outer {
            first: {
                let mut first = BTreeMap::new();
                first.insert("x".to_owned(), "X".to_owned());
                first.insert("y".to_owned(), "Y".to_owned());
                first
            },
            between: Inner { y: "Y".to_owned() },
            second: {
                let mut second = BTreeMap::new();
                second.insert("x".to_owned(), "X".to_owned());
                second
            },
        },
        &[
            Token::Map { len: None },
            Token::Str("x"),
            Token::Str("X"),
            Token::Str("y"),
            Token::Str("Y"),
            Token::MapEnd,
        ],
    );
}

#[test]
fn test_flatten_unit() {
    #[derive(Debug, PartialEq, Serialize, Deserialize)]
    struct Response<T> {
        #[serde(flatten)]
        data: T,
        status: usize,
    }

    assert_tokens(
        &Response {
            data: (),
            status: 0,
        },
        &[
            Token::Map { len: None },
            Token::Str("status"),
            Token::U64(0),
            Token::MapEnd,
        ],
    );
}

#[test]
fn test_flatten_unsupported_type() {
    #[derive(Debug, PartialEq, Serialize, Deserialize)]
    struct Outer {
        outer: String,
        #[serde(flatten)]
        inner: String,
    }

    assert_ser_tokens_error(
        &Outer {
            outer: "foo".into(),
            inner: "bar".into(),
        },
        &[
            Token::Map { len: None },
            Token::Str("outer"),
            Token::Str("foo"),
        ],
        "can only flatten structs and maps (got a string)",
    );
    assert_de_tokens_error::<Outer>(
        &[
            Token::Map { len: None },
            Token::Str("outer"),
            Token::Str("foo"),
            Token::Str("a"),
            Token::Str("b"),
            Token::MapEnd,
        ],
        "can only flatten structs and maps",
    );
}

#[test]
fn test_non_string_keys() {
    #[derive(Debug, PartialEq, Serialize, Deserialize)]
    struct TestStruct {
        name: String,
        age: u32,
        #[serde(flatten)]
        mapping: HashMap<u32, u32>,
    }

    let mut mapping = HashMap::new();
    mapping.insert(0, 42);
    assert_tokens(
        &TestStruct {
            name: "peter".into(),
            age: 3,
            mapping,
        },
        &[
            Token::Map { len: None },
            Token::Str("name"),
            Token::Str("peter"),
            Token::Str("age"),
            Token::U32(3),
            Token::U32(0),
            Token::U32(42),
            Token::MapEnd,
        ],
    );
}

#[test]
fn test_lifetime_propagation_for_flatten() {
    #[derive(Deserialize, Serialize, Debug, PartialEq)]
    struct A<T> {
        #[serde(flatten)]
        t: T,
    }

    #[derive(Deserialize, Serialize, Debug, PartialEq)]
    struct B<'a> {
        #[serde(flatten, borrow)]
        t: HashMap<&'a str, u32>,
    }

    #[derive(Deserialize, Serialize, Debug, PartialEq)]
    struct C<'a> {
        #[serde(flatten, borrow)]
        t: HashMap<&'a [u8], u32>,
    }

    let mut owned_map = HashMap::new();
    owned_map.insert("x".to_string(), 42u32);
    assert_tokens(
        &A { t: owned_map },
        &[
            Token::Map { len: None },
            Token::Str("x"),
            Token::U32(42),
            Token::MapEnd,
        ],
    );

    let mut borrowed_map = HashMap::new();
    borrowed_map.insert("x", 42u32);
    assert_ser_tokens(
        &B {
            t: borrowed_map.clone(),
        },
        &[
            Token::Map { len: None },
            Token::BorrowedStr("x"),
            Token::U32(42),
            Token::MapEnd,
        ],
    );

    assert_de_tokens(
        &B { t: borrowed_map },
        &[
            Token::Map { len: None },
            Token::BorrowedStr("x"),
            Token::U32(42),
            Token::MapEnd,
        ],
    );

    let mut borrowed_map = HashMap::new();
    borrowed_map.insert(&b"x"[..], 42u32);
    assert_ser_tokens(
        &C {
            t: borrowed_map.clone(),
        },
        &[
            Token::Map { len: None },
            Token::Seq { len: Some(1) },
            Token::U8(120),
            Token::SeqEnd,
            Token::U32(42),
            Token::MapEnd,
        ],
    );

    assert_de_tokens(
        &C { t: borrowed_map },
        &[
            Token::Map { len: None },
            Token::BorrowedBytes(b"x"),
            Token::U32(42),
            Token::MapEnd,
        ],
    );
}

#[test]
fn test_externally_tagged_enum_containing_flatten() {
    #[derive(Serialize, Deserialize, PartialEq, Debug)]
    enum Data {
        A {
            a: i32,
            #[serde(flatten)]
            flat: Flat,
        },
    }

    #[derive(Serialize, Deserialize, PartialEq, Debug)]
    struct Flat {
        b: i32,
    }

    let data = Data::A {
        a: 0,
        flat: Flat { b: 0 },
    };

    assert_tokens(
        &data,
        &[
            Token::NewtypeVariant {
                name: "Data",
                variant: "A",
            },
            Token::Map { len: None },
            Token::Str("a"),
            Token::I32(0),
            Token::Str("b"),
            Token::I32(0),
            Token::MapEnd,
        ],
    );
}

#[test]
fn test_internally_tagged_enum_with_skipped_conflict() {
    #[derive(Serialize, Deserialize, PartialEq, Debug)]
    #[serde(tag = "t")]
    enum Data {
        A,
        #[serde(skip)]
        #[allow(dead_code)]
        B {
            t: String,
        },
        C {
            #[serde(default, skip)]
            t: String,
        },
    }

    let data = Data::C { t: String::new() };

    assert_tokens(
        &data,
        &[
            Token::Struct {
                name: "Data",
                len: 1,
            },
            Token::Str("t"),
            Token::Str("C"),
            Token::StructEnd,
        ],
    );
}

#[test]
fn test_internally_tagged_enum_containing_flatten() {
    #[derive(Serialize, Deserialize, PartialEq, Debug)]
    #[serde(tag = "t")]
    enum Data {
        A {
            a: i32,
            #[serde(flatten)]
            flat: Flat,
        },
    }

    #[derive(Serialize, Deserialize, PartialEq, Debug)]
    struct Flat {
        b: i32,
    }

    let data = Data::A {
        a: 0,
        flat: Flat { b: 0 },
    };

    assert_tokens(
        &data,
        &[
            Token::Map { len: None },
            Token::Str("t"),
            Token::Str("A"),
            Token::Str("a"),
            Token::I32(0),
            Token::Str("b"),
            Token::I32(0),
            Token::MapEnd,
        ],
    );
}

#[test]
fn test_internally_tagged_enum_new_type_with_unit() {
    #[derive(Serialize, Deserialize, PartialEq, Debug)]
    #[serde(tag = "t")]
    enum Data {
        A(()),
    }

    assert_tokens(
        &Data::A(()),
        &[
            Token::Map { len: Some(1) },
            Token::Str("t"),
            Token::Str("A"),
            Token::MapEnd,
        ],
    );
}

#[test]
fn test_adjacently_tagged_enum_bytes() {
    #[derive(Serialize, Deserialize, PartialEq, Debug)]
    #[serde(tag = "t", content = "c")]
    enum Data {
        A { a: i32 },
    }

    let data = Data::A { a: 0 };

    assert_tokens(
        &data,
        &[
            Token::Struct {
                name: "Data",
                len: 2,
            },
            Token::Str("t"),
            Token::Str("A"),
            Token::Str("c"),
            Token::Struct { name: "A", len: 1 },
            Token::Str("a"),
            Token::I32(0),
            Token::StructEnd,
            Token::StructEnd,
        ],
    );

    assert_de_tokens(
        &data,
        &[
            Token::Struct {
                name: "Data",
                len: 2,
            },
            Token::Bytes(b"t"),
            Token::Str("A"),
            Token::Bytes(b"c"),
            Token::Struct { name: "A", len: 1 },
            Token::Str("a"),
            Token::I32(0),
            Token::StructEnd,
            Token::StructEnd,
        ],
    );
}

#[test]
fn test_adjacently_tagged_enum_containing_flatten() {
    #[derive(Serialize, Deserialize, PartialEq, Debug)]
    #[serde(tag = "t", content = "c")]
    enum Data {
        A {
            a: i32,
            #[serde(flatten)]
            flat: Flat,
        },
    }

    #[derive(Serialize, Deserialize, PartialEq, Debug)]
    struct Flat {
        b: i32,
    }

    let data = Data::A {
        a: 0,
        flat: Flat { b: 0 },
    };

    assert_tokens(
        &data,
        &[
            Token::Struct {
                name: "Data",
                len: 2,
            },
            Token::Str("t"),
            Token::Str("A"),
            Token::Str("c"),
            Token::Map { len: None },
            Token::Str("a"),
            Token::I32(0),
            Token::Str("b"),
            Token::I32(0),
            Token::MapEnd,
            Token::StructEnd,
        ],
    );
}

#[test]
fn test_untagged_enum_containing_flatten() {
    #[derive(Serialize, Deserialize, PartialEq, Debug)]
    #[serde(untagged)]
    enum Data {
        A {
            a: i32,
            #[serde(flatten)]
            flat: Flat,
        },
    }

    #[derive(Serialize, Deserialize, PartialEq, Debug)]
    struct Flat {
        b: i32,
    }

    let data = Data::A {
        a: 0,
        flat: Flat { b: 0 },
    };

    assert_tokens(
        &data,
        &[
            Token::Map { len: None },
            Token::Str("a"),
            Token::I32(0),
            Token::Str("b"),
            Token::I32(0),
            Token::MapEnd,
        ],
    );
}

#[test]
fn test_partially_untagged_enum() {
    #[derive(Serialize, Deserialize, PartialEq, Debug)]
    enum Exp {
        Lambda(u32, Box<Exp>),
        #[serde(untagged)]
        App(Box<Exp>, Box<Exp>),
        #[serde(untagged)]
        Var(u32),
    }
    use Exp::*;

    let data = Lambda(0, Box::new(App(Box::new(Var(0)), Box::new(Var(0)))));
    assert_tokens(
        &data,
        &[
            Token::TupleVariant {
                name: "Exp",
                variant: "Lambda",
                len: 2,
            },
            Token::U32(0),
            Token::Tuple { len: 2 },
            Token::U32(0),
            Token::U32(0),
            Token::TupleEnd,
            Token::TupleVariantEnd,
        ],
    );
}

#[test]
fn test_partially_untagged_enum_generic() {
    trait Trait<T> {
        type Assoc;
        type Assoc2;
    }

    #[derive(Serialize, Deserialize, PartialEq, Debug)]
    enum E<A, B, C>
    where
        A: Trait<C, Assoc2 = B>,
    {
        A(A::Assoc),
        #[serde(untagged)]
        B(A::Assoc2),
    }

    impl<T> Trait<T> for () {
        type Assoc = T;
        type Assoc2 = bool;
    }

    type MyE = E<(), bool, u32>;
    use E::*;

    assert_tokens::<MyE>(&B(true), &[Token::Bool(true)]);

    assert_tokens::<MyE>(
        &A(5),
        &[
            Token::NewtypeVariant {
                name: "E",
                variant: "A",
            },
            Token::U32(5),
        ],
    );
}

#[test]
fn test_partially_untagged_enum_desugared() {
    #[derive(Serialize, Deserialize, PartialEq, Debug)]
    enum Test {
        A(u32, u32),
        B(u32),
        #[serde(untagged)]
        C(u32),
        #[serde(untagged)]
        D(u32, u32),
    }
    use Test::*;

    mod desugared {
        use super::*;
        #[derive(Serialize, Deserialize, PartialEq, Debug)]
        pub(super) enum Test {
            A(u32, u32),
            B(u32),
        }
    }
    use desugared::Test as TestTagged;

    #[derive(Serialize, Deserialize, PartialEq, Debug)]
    #[serde(untagged)]
    enum TestUntagged {
        Tagged(TestTagged),
        C(u32),
        D(u32, u32),
    }

    impl From<Test> for TestUntagged {
        fn from(test: Test) -> Self {
            match test {
                A(x, y) => TestUntagged::Tagged(TestTagged::A(x, y)),
                B(x) => TestUntagged::Tagged(TestTagged::B(x)),
                C(x) => TestUntagged::C(x),
                D(x, y) => TestUntagged::D(x, y),
            }
        }
    }

    fn assert_tokens_desugared(value: Test, tokens: &[Token]) {
        assert_tokens(&value, tokens);
        let desugared: TestUntagged = value.into();
        assert_tokens(&desugared, tokens);
    }

    assert_tokens_desugared(
        A(0, 1),
        &[
            Token::TupleVariant {
                name: "Test",
                variant: "A",
                len: 2,
            },
            Token::U32(0),
            Token::U32(1),
            Token::TupleVariantEnd,
        ],
    );

    assert_tokens_desugared(
        B(1),
        &[
            Token::NewtypeVariant {
                name: "Test",
                variant: "B",
            },
            Token::U32(1),
        ],
    );

    assert_tokens_desugared(C(2), &[Token::U32(2)]);

    assert_tokens_desugared(
        D(3, 5),
        &[
            Token::Tuple { len: 2 },
            Token::U32(3),
            Token::U32(5),
            Token::TupleEnd,
        ],
    );
}

#[test]
fn test_flatten_option() {
    #[derive(Serialize, Deserialize, PartialEq, Debug)]
    struct Outer {
        #[serde(flatten)]
        inner1: Option<Inner1>,
        #[serde(flatten)]
        inner2: Option<Inner2>,
    }

    #[derive(Serialize, Deserialize, PartialEq, Debug)]
    struct Inner1 {
        inner1: i32,
    }

    #[derive(Serialize, Deserialize, PartialEq, Debug)]
    struct Inner2 {
        inner2: i32,
    }

    assert_tokens(
        &Outer {
            inner1: Some(Inner1 { inner1: 1 }),
            inner2: Some(Inner2 { inner2: 2 }),
        },
        &[
            Token::Map { len: None },
            Token::Str("inner1"),
            Token::I32(1),
            Token::Str("inner2"),
            Token::I32(2),
            Token::MapEnd,
        ],
    );

    assert_tokens(
        &Outer {
            inner1: Some(Inner1 { inner1: 1 }),
            inner2: None,
        },
        &[
            Token::Map { len: None },
            Token::Str("inner1"),
            Token::I32(1),
            Token::MapEnd,
        ],
    );

    assert_tokens(
        &Outer {
            inner1: None,
            inner2: Some(Inner2 { inner2: 2 }),
        },
        &[
            Token::Map { len: None },
            Token::Str("inner2"),
            Token::I32(2),
            Token::MapEnd,
        ],
    );

    assert_tokens(
        &Outer {
            inner1: None,
            inner2: None,
        },
        &[Token::Map { len: None }, Token::MapEnd],
    );
}

#[test]
fn test_flatten_ignored_any() {
    #[derive(Deserialize, PartialEq, Debug)]
    struct Outer {
        #[serde(flatten)]
        inner: IgnoredAny,
    }

    assert_de_tokens(
        &Outer { inner: IgnoredAny },
        &[Token::Map { len: None }, Token::MapEnd],
    );

    assert_de_tokens(
        &Outer { inner: IgnoredAny },
        &[
            Token::Struct {
                name: "DoNotMatter",
                len: 0,
            },
            Token::StructEnd,
        ],
    );
}

#[test]
fn test_transparent_struct() {
    #[derive(Serialize, Deserialize, PartialEq, Debug)]
    #[serde(transparent)]
    struct Transparent {
        #[serde(skip)]
        a: bool,
        b: u32,
        #[serde(skip)]
        c: bool,
        d: PhantomData<()>,
    }

    assert_tokens(
        &Transparent {
            a: false,
            b: 1,
            c: false,
            d: PhantomData,
        },
        &[Token::U32(1)],
    );
}

#[test]
fn test_transparent_tuple_struct() {
    #[derive(Serialize, Deserialize, PartialEq, Debug)]
    #[serde(transparent)]
    struct Transparent(
        #[serde(skip)] bool,
        u32,
        #[serde(skip)] bool,
        PhantomData<()>,
    );

    assert_tokens(&Transparent(false, 1, false, PhantomData), &[Token::U32(1)]);
}

#[test]
fn test_internally_tagged_unit_enum_with_unknown_fields() {
    #[derive(Deserialize, PartialEq, Debug)]
    #[serde(tag = "t")]
    enum Data {
        A,
    }

    let data = Data::A;

    assert_de_tokens(
        &data,
        &[
            Token::Map { len: None },
            Token::Str("t"),
            Token::Str("A"),
            Token::Str("b"),
            Token::I32(0),
            Token::MapEnd,
        ],
    );
}

#[test]
fn test_flatten_any_after_flatten_struct() {
    #[derive(PartialEq, Debug)]
    struct Any;

    impl<'de> Deserialize<'de> for Any {
        fn deserialize<D>(deserializer: D) -> Result<Self, D::Error>
        where
            D: Deserializer<'de>,
        {
            struct AnyVisitor;

            impl<'de> Visitor<'de> for AnyVisitor {
                type Value = Any;

                fn expecting(&self, _formatter: &mut fmt::Formatter) -> fmt::Result {
                    unimplemented!()
                }

                fn visit_map<M>(self, mut map: M) -> Result<Self::Value, M::Error>
                where
                    M: MapAccess<'de>,
                {
                    while let Some((Any, Any)) = map.next_entry()? {}
                    Ok(Any)
                }
            }

            deserializer.deserialize_any(AnyVisitor)
        }
    }

    #[derive(Deserialize, PartialEq, Debug)]
    struct Outer {
        #[serde(flatten)]
        inner: Inner,
        #[serde(flatten)]
        extra: Any,
    }

    #[derive(Deserialize, PartialEq, Debug)]
    struct Inner {
        inner: i32,
    }

    let s = Outer {
        inner: Inner { inner: 0 },
        extra: Any,
    };

    assert_de_tokens(
        &s,
        &[
            Token::Map { len: None },
            Token::Str("inner"),
            Token::I32(0),
            Token::MapEnd,
        ],
    );
}

#[test]
fn test_alias_in_flatten_context() {
    #[derive(Debug, PartialEq, Deserialize)]
    struct Outer {
        #[serde(flatten)]
        a: AliasStruct,
        b: i32,
    }

    assert_de_tokens(
        &Outer {
            a: AliasStruct {
                a1: 1,
                a2: 2,
                a4: 4,
            },
            b: 7,
        },
        &[
            Token::Struct {
                name: "Outer",
                len: 4,
            },
            Token::Str("a1"),
            Token::I32(1),
            Token::Str("a2"),
            Token::I32(2),
            Token::Str("a5"),
            Token::I32(4),
            Token::Str("b"),
            Token::I32(7),
            Token::StructEnd,
        ],
    );

    assert_de_tokens(
        &Outer {
            a: AliasStruct {
                a1: 1,
                a2: 2,
                a4: 4,
            },
            b: 7,
        },
        &[
            Token::Struct {
                name: "Outer",
                len: 4,
            },
            Token::Str("a1"),
            Token::I32(1),
            Token::Str("a2"),
            Token::I32(2),
            Token::Str("a6"),
            Token::I32(4),
            Token::Str("b"),
            Token::I32(7),
            Token::StructEnd,
        ],
    );
}

#[test]
fn test_expecting_message() {
    #[derive(Deserialize, PartialEq, Debug)]
    #[serde(expecting = "something strange...")]
    struct Unit;

    #[derive(Deserialize)]
    #[serde(expecting = "something strange...")]
    struct Newtype(bool);

    #[derive(Deserialize)]
    #[serde(expecting = "something strange...")]
    struct Tuple(u32, bool);

    #[derive(Deserialize)]
    #[serde(expecting = "something strange...")]
    struct Struct {
        #[allow(dead_code)]
        question: String,
        #[allow(dead_code)]
        answer: u32,
    }

    assert_de_tokens_error::<Unit>(
        &[Token::Str("Unit")],
        r#"invalid type: string "Unit", expected something strange..."#,
    );

    assert_de_tokens_error::<Newtype>(
        &[Token::Str("Newtype")],
        r#"invalid type: string "Newtype", expected something strange..."#,
    );

    assert_de_tokens_error::<Tuple>(
        &[Token::Str("Tuple")],
        r#"invalid type: string "Tuple", expected something strange..."#,
    );

    assert_de_tokens_error::<Struct>(
        &[Token::Str("Struct")],
        r#"invalid type: string "Struct", expected something strange..."#,
    );
}

#[test]
fn test_expecting_message_externally_tagged_enum() {
    #[derive(Deserialize)]
    #[serde(expecting = "something strange...")]
    enum Enum {
        ExternallyTagged,
    }

    assert_de_tokens_error::<Enum>(
        &[Token::Str("ExternallyTagged")],
        r#"invalid type: string "ExternallyTagged", expected something strange..."#,
    );

    // Check that #[serde(expecting = "...")] doesn't affect variant identifier error message
    assert_de_tokens_error::<Enum>(
        &[Token::Enum { name: "Enum" }, Token::Unit],
        r#"invalid type: unit value, expected variant identifier"#,
    );
}

#[test]
fn test_expecting_message_internally_tagged_enum() {
    #[derive(Deserialize)]
    #[serde(tag = "tag")]
    #[serde(expecting = "something strange...")]
    enum Enum {
        InternallyTagged,
    }

    assert_de_tokens_error::<Enum>(
        &[Token::Str("InternallyTagged")],
        r#"invalid type: string "InternallyTagged", expected something strange..."#,
    );

    // Check that #[serde(expecting = "...")] doesn't affect variant identifier error message
    assert_de_tokens_error::<Enum>(
        &[Token::Map { len: None }, Token::Str("tag"), Token::Unit],
        r#"invalid type: unit value, expected variant identifier"#,
    );
}

#[test]
fn test_expecting_message_adjacently_tagged_enum() {
    #[derive(Deserialize)]
    #[serde(tag = "tag", content = "content")]
    #[serde(expecting = "something strange...")]
    enum Enum {
        AdjacentlyTagged,
    }

    assert_de_tokens_error::<Enum>(
        &[Token::Str("AdjacentlyTagged")],
        r#"invalid type: string "AdjacentlyTagged", expected something strange..."#,
    );

    assert_de_tokens_error::<Enum>(
        &[Token::Map { len: None }, Token::Unit],
        r#"invalid type: unit value, expected "tag", "content", or other ignored fields"#,
    );

    // Check that #[serde(expecting = "...")] doesn't affect variant identifier error message
    assert_de_tokens_error::<Enum>(
        &[Token::Map { len: None }, Token::Str("tag"), Token::Unit],
        r#"invalid type: unit value, expected variant identifier"#,
    );
}

#[test]
fn test_expecting_message_untagged_tagged_enum() {
    #[derive(Deserialize)]
    #[serde(untagged)]
    #[serde(expecting = "something strange...")]
    enum Enum {
        Untagged,
    }

    assert_de_tokens_error::<Enum>(&[Token::Str("Untagged")], r#"something strange..."#);
}

#[test]
fn test_expecting_message_identifier_enum() {
    #[derive(Deserialize)]
    #[serde(field_identifier)]
    #[serde(expecting = "something strange...")]
    enum FieldEnum {
        Field,
    }

    #[derive(Deserialize)]
    #[serde(variant_identifier)]
    #[serde(expecting = "something strange...")]
    enum VariantEnum {
        Variant,
    }

    assert_de_tokens_error::<FieldEnum>(
        &[Token::Unit],
        r#"invalid type: unit value, expected something strange..."#,
    );

    assert_de_tokens_error::<FieldEnum>(
        &[
            Token::Enum { name: "FieldEnum" },
            Token::Str("Unknown"),
            Token::None,
        ],
        r#"invalid type: map, expected something strange..."#,
    );

    assert_de_tokens_error::<VariantEnum>(
        &[Token::Unit],
        r#"invalid type: unit value, expected something strange..."#,
    );

    assert_de_tokens_error::<VariantEnum>(
        &[
            Token::Enum {
                name: "VariantEnum",
            },
            Token::Str("Unknown"),
            Token::None,
        ],
        r#"invalid type: map, expected something strange..."#,
    );
}

<<<<<<< HEAD
#[test]
fn test_non_string_renames() {
    #[derive(Deserialize, Serialize, PartialEq, Eq, Debug)]
    #[serde(tag = "op")]
    enum SpecialEnum {
        #[serde(rename = 1)]
        A,
        #[serde(rename = true)]
        B,
    }

    assert_de_tokens(
        &SpecialEnum::A,
        &[
            Token::Map { len: None },
            Token::Str("op"),
            Token::I32(1),
            Token::MapEnd,
        ],
    );

    assert_de_tokens(
        &SpecialEnum::B,
        &[
            Token::Map { len: None },
            Token::Str("op"),
            Token::Bool(true),
            Token::MapEnd,
        ],
    );

    assert_ser_tokens(
        &SpecialEnum::A,
        &[
            Token::Struct {
                name: "SpecialEnum",
                len: 1,
            },
            Token::Str("op"),
            Token::I64(1),
            Token::StructEnd,
        ],
    );

    assert_ser_tokens(
        &SpecialEnum::B,
        &[
            Token::Struct {
                name: "SpecialEnum",
                len: 1,
            },
            Token::Str("op"),
            Token::Bool(true),
            Token::StructEnd,
        ],
    );

    #[derive(Deserialize, Serialize, PartialEq, Eq, Debug)]
    #[serde(tag = "op", content = "d")]
    enum AdjacentEnum {
        #[serde(rename = 1)]
        A { a: u64 },
        #[serde(rename = true)]
        B,
    }

    assert_de_tokens(
        &AdjacentEnum::A { a: 1 },
        &[
            Token::Map { len: None },
            Token::Str("op"),
            Token::I32(1),
            Token::Str("d"),
            Token::Map { len: Some(1) },
            Token::Str("a"),
            Token::U64(1),
            Token::MapEnd,
            Token::MapEnd,
        ],
    );

    assert_de_tokens(
        &AdjacentEnum::B,
        &[
            Token::Map { len: None },
            Token::Str("op"),
            Token::Bool(true),
            Token::MapEnd,
        ],
    );

    assert_ser_tokens(
        &AdjacentEnum::A { a: 1 },
        &[
            Token::Struct {
                name: "AdjacentEnum",
                len: 2,
            },
            Token::Str("op"),
            Token::I64(1),
            Token::Str("d"),
            Token::Struct { name: "1", len: 1 },
            Token::Str("a"),
            Token::U64(1),
            Token::StructEnd,
            Token::StructEnd,
        ],
    );

    assert_ser_tokens(
        &AdjacentEnum::B,
        &[
            Token::Struct {
                name: "AdjacentEnum",
                len: 1,
            },
            Token::Str("op"),
            Token::Bool(true),
            Token::StructEnd,
        ],
    )
}

#[test]
fn test_non_string_aliases() {
    #[derive(Deserialize, Serialize, PartialEq, Eq, Debug)]
    #[serde(tag = "op")]
    enum AliasedEnum {
        #[serde(rename = 1, alias = 2, alias = "foo")]
        A,
        #[serde(rename = 3, alias = "bar", alias = false)]
        B,
    }

    assert_de_tokens(
        &AliasedEnum::A,
        &[
            Token::Map { len: None },
            Token::Str("op"),
            Token::I64(1),
            Token::MapEnd,
        ],
    );

    assert_de_tokens(
        &AliasedEnum::A,
        &[
            Token::Map { len: None },
            Token::Str("op"),
            Token::I64(2),
            Token::MapEnd,
        ],
    );

    assert_de_tokens(
        &AliasedEnum::A,
        &[
            Token::Map { len: None },
            Token::Str("op"),
            Token::Str("foo"),
            Token::MapEnd,
        ],
    );

    assert_de_tokens(
        &AliasedEnum::B,
        &[
            Token::Map { len: None },
            Token::Str("op"),
            Token::I64(3),
            Token::MapEnd,
        ],
    );

    assert_de_tokens(
        &AliasedEnum::B,
        &[
            Token::Map { len: None },
            Token::Str("op"),
            Token::Str("bar"),
            Token::MapEnd,
        ],
    );

    assert_de_tokens(
        &AliasedEnum::B,
        &[
            Token::Map { len: None },
            Token::Str("op"),
            Token::Bool(false),
            Token::MapEnd,
        ],
    );
=======
mod flatten {
    use super::*;

    mod enum_ {
        use super::*;

        mod externally_tagged {
            use super::*;
            use std::iter::FromIterator;

            #[derive(Debug, PartialEq, Serialize, Deserialize)]
            struct Flatten {
                #[serde(flatten)]
                data: Enum,

                #[serde(flatten)]
                extra: HashMap<String, String>,
            }

            #[derive(Debug, PartialEq, Serialize, Deserialize)]
            enum Enum {
                Newtype(HashMap<String, String>),
                Tuple(u32, u32),
                Struct { index: u32, value: u32 },
            }

            #[test]
            fn newtype() {
                assert_tokens(
                    &Flatten {
                        data: Enum::Newtype(HashMap::from_iter([("key".into(), "value".into())])),
                        extra: HashMap::from_iter([("extra_key".into(), "extra value".into())]),
                    },
                    &[
                        Token::Map { len: None },
                        Token::Str("Newtype"), // variant
                        Token::Map { len: Some(1) },
                        Token::Str("key"),
                        Token::Str("value"),
                        Token::MapEnd,
                        Token::Str("extra_key"),
                        Token::Str("extra value"),
                        Token::MapEnd,
                    ],
                );
            }

            // Reaches crate::private::de::content::VariantDeserializer::tuple_variant
            // Content::Seq case
            // via FlatMapDeserializer::deserialize_enum
            #[test]
            fn tuple() {
                assert_tokens(
                    &Flatten {
                        data: Enum::Tuple(0, 42),
                        extra: HashMap::from_iter([("extra_key".into(), "extra value".into())]),
                    },
                    &[
                        Token::Map { len: None },
                        Token::Str("Tuple"), // variant
                        Token::Seq { len: Some(2) },
                        Token::U32(0),
                        Token::U32(42),
                        Token::SeqEnd,
                        Token::Str("extra_key"),
                        Token::Str("extra value"),
                        Token::MapEnd,
                    ],
                );
            }

            // Reaches crate::private::de::content::VariantDeserializer::struct_variant
            // Content::Seq case
            // via FlatMapDeserializer::deserialize_enum
            #[test]
            fn struct_from_seq() {
                assert_de_tokens(
                    &Flatten {
                        data: Enum::Struct {
                            index: 0,
                            value: 42,
                        },
                        extra: HashMap::from_iter([("extra_key".into(), "extra value".into())]),
                    },
                    &[
                        Token::Map { len: None },
                        Token::Str("Struct"), // variant
                        Token::Seq { len: Some(2) },
                        Token::U32(0),  // index
                        Token::U32(42), // value
                        Token::SeqEnd,
                        Token::Str("extra_key"),
                        Token::Str("extra value"),
                        Token::MapEnd,
                    ],
                );
            }

            // Reaches crate::private::de::content::VariantDeserializer::struct_variant
            // Content::Map case
            // via FlatMapDeserializer::deserialize_enum
            #[test]
            fn struct_from_map() {
                assert_tokens(
                    &Flatten {
                        data: Enum::Struct {
                            index: 0,
                            value: 42,
                        },
                        extra: HashMap::from_iter([("extra_key".into(), "extra value".into())]),
                    },
                    &[
                        Token::Map { len: None },
                        Token::Str("Struct"), // variant
                        Token::Struct {
                            len: 2,
                            name: "Struct",
                        },
                        Token::Str("index"),
                        Token::U32(0),
                        Token::Str("value"),
                        Token::U32(42),
                        Token::StructEnd,
                        Token::Str("extra_key"),
                        Token::Str("extra value"),
                        Token::MapEnd,
                    ],
                );
            }
        }

        mod adjacently_tagged {
            use super::*;

            #[derive(Debug, PartialEq, Serialize, Deserialize)]
            struct Flatten {
                outer: u32,

                #[serde(flatten)]
                data: NewtypeWrapper,
            }

            #[derive(Debug, PartialEq, Serialize, Deserialize)]
            struct NewtypeWrapper(pub Enum);

            #[derive(Debug, PartialEq, Serialize, Deserialize)]
            #[serde(tag = "tag", content = "content")]
            enum Enum {
                Newtype(NewtypeVariant),
                Struct { index: u32, value: u32 },
            }

            #[derive(Debug, PartialEq, Serialize, Deserialize)]
            struct NewtypeVariant {
                value: u32,
            }

            #[test]
            fn struct_() {
                assert_tokens(
                    &Flatten {
                        outer: 42,
                        data: NewtypeWrapper(Enum::Struct {
                            index: 0,
                            value: 42,
                        }),
                    },
                    &[
                        Token::Map { len: None },
                        Token::Str("outer"),
                        Token::U32(42),
                        Token::Str("tag"),
                        Token::Str("Struct"),
                        Token::Str("content"),
                        Token::Struct {
                            len: 2,
                            name: "Struct",
                        },
                        Token::Str("index"),
                        Token::U32(0),
                        Token::Str("value"),
                        Token::U32(42),
                        Token::StructEnd,
                        Token::MapEnd,
                    ],
                );
            }

            #[test]
            fn newtype() {
                assert_tokens(
                    &Flatten {
                        outer: 42,
                        data: NewtypeWrapper(Enum::Newtype(NewtypeVariant { value: 23 })),
                    },
                    &[
                        Token::Map { len: None },
                        Token::Str("outer"),
                        Token::U32(42),
                        Token::Str("tag"),
                        Token::Str("Newtype"),
                        Token::Str("content"),
                        Token::Struct {
                            len: 1,
                            name: "NewtypeVariant",
                        },
                        Token::Str("value"),
                        Token::U32(23),
                        Token::StructEnd,
                        Token::MapEnd,
                    ],
                );
            }
        }

        mod internally_tagged {
            use super::*;

            #[test]
            fn structs() {
                #[derive(Debug, PartialEq, Serialize, Deserialize)]
                struct Flatten {
                    #[serde(flatten)]
                    x: X,
                    #[serde(flatten)]
                    y: Y,
                }

                #[derive(Debug, PartialEq, Serialize, Deserialize)]
                #[serde(tag = "typeX")]
                enum X {
                    A { a: i32 },
                    B { b: i32 },
                }

                #[derive(Debug, PartialEq, Serialize, Deserialize)]
                #[serde(tag = "typeY")]
                enum Y {
                    C { c: i32 },
                    D { d: i32 },
                }

                assert_tokens(
                    &Flatten {
                        x: X::B { b: 1 },
                        y: Y::D { d: 2 },
                    },
                    &[
                        Token::Map { len: None },
                        Token::Str("typeX"),
                        Token::Str("B"),
                        Token::Str("b"),
                        Token::I32(1),
                        Token::Str("typeY"),
                        Token::Str("D"),
                        Token::Str("d"),
                        Token::I32(2),
                        Token::MapEnd,
                    ],
                );
            }

            #[test]
            fn unit_enum_with_unknown_fields() {
                #[derive(Debug, PartialEq, Deserialize)]
                struct Flatten {
                    #[serde(flatten)]
                    x: X,
                    #[serde(flatten)]
                    y: Y,
                }

                #[derive(Debug, PartialEq, Deserialize)]
                #[serde(tag = "typeX")]
                enum X {
                    A,
                }

                #[derive(Debug, PartialEq, Deserialize)]
                #[serde(tag = "typeY")]
                enum Y {
                    B { c: u32 },
                }

                assert_de_tokens(
                    &Flatten {
                        x: X::A,
                        y: Y::B { c: 0 },
                    },
                    &[
                        Token::Map { len: None },
                        Token::Str("typeX"),
                        Token::Str("A"),
                        Token::Str("typeY"),
                        Token::Str("B"),
                        Token::Str("c"),
                        Token::I32(0),
                        Token::MapEnd,
                    ],
                );
            }
        }

        mod untagged {
            use super::*;

            #[derive(Debug, PartialEq, Serialize, Deserialize)]
            struct Flatten {
                #[serde(flatten)]
                data: Enum,
            }

            #[derive(Debug, PartialEq, Serialize, Deserialize)]
            #[serde(untagged)]
            enum Enum {
                Struct { a: i32 },
            }

            #[test]
            fn struct_() {
                assert_tokens(
                    &Flatten {
                        data: Enum::Struct { a: 0 },
                    },
                    &[
                        Token::Map { len: None },
                        Token::Str("a"),
                        Token::I32(0),
                        Token::MapEnd,
                    ],
                );
            }
        }
    }
>>>>>>> fe4e3fd3
}<|MERGE_RESOLUTION|>--- conflicted
+++ resolved
@@ -2820,7 +2820,6 @@
     );
 }
 
-<<<<<<< HEAD
 #[test]
 fn test_non_string_renames() {
     #[derive(Deserialize, Serialize, PartialEq, Eq, Debug)]
@@ -3014,7 +3013,7 @@
             Token::MapEnd,
         ],
     );
-=======
+
 mod flatten {
     use super::*;
 
@@ -3349,5 +3348,4 @@
             }
         }
     }
->>>>>>> fe4e3fd3
 }
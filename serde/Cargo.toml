--- conflicted
+++ resolved
@@ -14,11 +14,7 @@
 build = "build.rs"
 
 [dependencies]
-<<<<<<< HEAD
 serde_derive = { version = "1.0", optional = true }
-=======
-serde_derive = { version = "=1.0.119", optional = true, path = "../serde_derive" }
->>>>>>> 78a9dbc5
 
 [dev-dependencies]
 serde_derive = { version = "1.0" }

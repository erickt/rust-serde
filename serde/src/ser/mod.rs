--- conflicted
+++ resolved
@@ -51,9 +51,6 @@
 ///////////////////////////////////////////////////////////////////////////////
 
 /// A trait that describes a type that can serialize a stream of values into the underlying format.
-<<<<<<< HEAD
-pub trait Serializer: Sized {
-=======
 ///
 /// # For `Serialize` Developers
 /// Non-aggrergate types like integers and strings can be serialized directly by calling the
@@ -74,8 +71,7 @@
 /// reference to that state. You do not need to do any additional checks for the correctness of the
 /// state object, as it is expected that the user will not modify it. Due to the generic nature
 /// of the `Serialize` impls, modifying the object is impossible on stable Rust.
-pub trait Serializer {
->>>>>>> d10a69b2
+pub trait Serializer: Sized {
     /// The error type that can be returned if some error occurs during serialization.
     type Error: Error;
 
@@ -230,158 +226,182 @@
     fn serialize_none(&mut self) -> Result<(), Self::Error>;
 
     /// Serializes a `Some(...)` value.
-<<<<<<< HEAD
-    fn serialize_some<V>(&mut self, value: V) -> Result<(), Self::Error>
-        where V: Serialize;
-
-    /// Serializes a sequence.
-    ///
-    /// Callees of this method need to construct a `SeqVisitor`, which iterates through each item
-    /// in the sequence.
-    fn serialize_seq<V>(&mut self, visitor: V) -> Result<(), Self::Error>
-        where V: SeqVisitor;
-
-    /// Serializes a sequence element.
-    fn serialize_seq_elt<T>(&mut self, value: T) -> Result<(), Self::Error>
-        where T: Serialize;
-
-    /// Serializes a tuple.
-    ///
-    /// By default this serializes a tuple as a sequence.
-    #[inline]
-    fn serialize_tuple<V>(&mut self, visitor: V) -> Result<(), Self::Error>
-        where V: SeqVisitor,
-    {
-        self.serialize_seq(visitor)
-    }
-
-    /// Serializes a tuple element.
-    ///
-    /// By default, tuples are serialized as a sequence.
-    #[inline]
-    fn serialize_tuple_elt<T>(&mut self, value: T) -> Result<(), Self::Error>
-        where T: Serialize
-    {
-        self.serialize_seq_elt(value)
-    }
-
-    /// Serializes a fixed-size array.
-    ///
-    /// By default this serializes an array as a sequence.
-    #[inline]
-    fn serialize_fixed_size_array<V>(&mut self, visitor: V) -> Result<(), Self::Error>
-        where V: SeqVisitor,
-    {
-        self.serialize_seq(visitor)
-    }
-
-    /// Serializes a tuple struct.
-    ///
-    /// By default, tuple structs are serialized as a tuple.
-    #[inline]
-    fn serialize_tuple_struct<V>(&mut self,
-                                 _name: &'static str,
-                                 visitor: V) -> Result<(), Self::Error>
-        where V: SeqVisitor,
-    {
-        self.serialize_tuple(visitor)
-    }
-
-    /// Serializes a tuple struct element.
-    ///
-    /// By default, tuple struct elements are serialized as a tuple element.
-    #[inline]
-    fn serialize_tuple_struct_elt<T>(&mut self, value: T) -> Result<(), Self::Error>
-        where T: Serialize
-    {
-        self.serialize_tuple_elt(value)
-    }
-
-    /// Serializes a tuple variant.
-    ///
-    /// By default, tuple variants are serialized as a tuple struct.
-    #[inline]
-    fn serialize_tuple_variant<V>(&mut self,
-                                  _name: &'static str,
-                                  _variant_index: usize,
-                                  variant: &'static str,
-                                  visitor: V) -> Result<(), Self::Error>
-        where V: SeqVisitor,
-    {
-        self.serialize_tuple_struct(variant, visitor)
-    }
-
-    /// Serializes a tuple element.
-    ///
-    /// By default, tuples are serialized as a sequence.
-    #[inline]
-    fn serialize_tuple_variant_elt<T>(&mut self, value: T) -> Result<(), Self::Error>
-        where T: Serialize
-    {
-        self.serialize_tuple_struct_elt(value)
-    }
-
-    /// Serializes a map.
-    ///
-    /// Callees of this method need to construct a `MapVisitor`, which iterates through each item
-    /// in the map.
-    fn serialize_map<V>(&mut self, visitor: V) -> Result<(), Self::Error>
-        where V: MapVisitor;
-
-    /// Serializes a map element (key-value pair).
-    fn serialize_map_elt<K, V>(&mut self, key: K, value: V) -> Result<(), Self::Error>
-        where K: Serialize,
-              V: Serialize;
-
-    /// Serializes a struct.
-    ///
-    /// By default, structs are serialized as a map with the field name as the key.
-    #[inline]
-    fn serialize_struct<V>(&mut self,
-                           _name: &'static str,
-                           visitor: V) -> Result<(), Self::Error>
-        where V: MapVisitor,
-    {
-        self.serialize_map(visitor)
-    }
-
-    /// Serializes an element of a struct.
-    ///
-    /// By default, struct elements are serialized as a map element with the field name as the key.
-    #[inline]
-    fn serialize_struct_elt<V>(&mut self,
-                               key: &'static str,
-                               value: V) -> Result<(), Self::Error>
-        where V: Serialize,
-    {
-        self.serialize_map_elt(key, value)
-    }
-
-    /// Serializes a struct variant.
-    ///
-    /// By default, struct variants are serialized as a struct.
-    #[inline]
-    fn serialize_struct_variant<V>(&mut self,
-                                   _name: &'static str,
-                                   _variant_index: usize,
-                                   variant: &'static str,
-                                   visitor: V) -> Result<(), Self::Error>
-        where V: MapVisitor,
-    {
-        self.serialize_struct(variant, visitor)
-    }
-
-    /// Serializes an element of a struct variant.
-    ///
-    /// By default, struct variant elements are serialized as a struct element.
-    #[inline]
-    fn serialize_struct_variant_elt<V>(&mut self,
-                                       key: &'static str,
-                                       value: V) -> Result<(), Self::Error>
-        where V: Serialize,
-    {
-        self.serialize_struct_elt(key, value)
-    }
+    fn serialize_some<T: Serialize>(
+        &mut self,
+        value: T,
+    ) -> Result<(), Self::Error>;
+
+    /// Begins to serialize a sequence. This call must be followed by zero or
+    /// more calls to `serialize_seq_elt`, then a call to `serialize_seq_end`.
+    fn serialize_seq(
+        &mut self,
+        len: Option<usize>,
+    ) -> Result<Self::SeqState, Self::Error>;
+
+    /// Serializes a sequence element. Must have previously called
+    /// `serialize_seq`.
+    fn serialize_seq_elt<T: Serialize>(
+        &mut self,
+        state: &mut Self::SeqState,
+        value: T,
+    ) -> Result<(), Self::Error>;
+
+    /// Finishes serializing a sequence.
+    fn serialize_seq_end(
+        &mut self,
+        state: Self::SeqState,
+    ) -> Result<(), Self::Error>;
+
+    /// Begins to serialize a sequence whose length will be known at
+    /// deserialization time. This call must be followed by zero or more calls
+    /// to `serialize_seq_elt`, then a call to `serialize_seq_end`. A reasonable
+    /// implementation would be to forward to `serialize_seq`.
+    fn serialize_seq_fixed_size(
+        &mut self,
+        size: usize,
+    ) -> Result<Self::SeqState, Self::Error>;
+
+    /// Begins to serialize a tuple. This call must be followed by zero or more
+    /// calls to `serialize_tuple_elt`, then a call to `serialize_tuple_end`. A
+    /// reasonable implementation would be to forward to `serialize_seq`.
+    fn serialize_tuple(
+        &mut self,
+        len: usize,
+    ) -> Result<Self::TupleState, Self::Error>;
+
+    /// Serializes a tuple element. Must have previously called
+    /// `serialize_tuple`.
+    fn serialize_tuple_elt<T: Serialize>(
+        &mut self,
+        state: &mut Self::TupleState,
+        value: T,
+    ) -> Result<(), Self::Error>;
+
+    /// Finishes serializing a tuple.
+    fn serialize_tuple_end(
+        &mut self,
+        state: Self::TupleState,
+    ) -> Result<(), Self::Error>;
+
+    /// Begins to serialize a tuple struct. This call must be followed by zero
+    /// or more calls to `serialize_tuple_struct_elt`, then a call to
+    /// `serialize_tuple_struct_end`. A reasonable implementation would be to
+    /// forward to `serialize_tuple`.
+    fn serialize_tuple_struct(
+        &mut self,
+        name: &'static str,
+        len: usize,
+    ) -> Result<Self::TupleStructState, Self::Error>;
+
+    /// Serializes a tuple struct element. Must have previously called
+    /// `serialize_tuple_struct`.
+    fn serialize_tuple_struct_elt<T: Serialize>(
+        &mut self,
+        state: &mut Self::TupleStructState,
+        value: T,
+    ) -> Result<(), Self::Error>;
+
+    /// Finishes serializing a tuple struct.
+    fn serialize_tuple_struct_end(
+        &mut self,
+        state: Self::TupleStructState,
+    ) -> Result<(), Self::Error>;
+
+    /// Begins to serialize a tuple variant. This call must be followed by zero
+    /// or more calls to `serialize_tuple_variant_elt`, then a call to
+    /// `serialize_tuple_variant_end`. A reasonable implementation would be to
+    /// forward to `serialize_tuple_struct`.
+    fn serialize_tuple_variant(
+        &mut self,
+        name: &'static str,
+        variant_index: usize,
+        variant: &'static str,
+        len: usize,
+    ) -> Result<Self::TupleVariantState, Self::Error>;
+
+    /// Serializes a tuple variant element. Must have previously called
+    /// `serialize_tuple_variant`.
+    fn serialize_tuple_variant_elt<T: Serialize>(
+        &mut self,
+        state: &mut Self::TupleVariantState,
+        value: T,
+    ) -> Result<(), Self::Error>;
+
+    /// Finishes serializing a tuple variant.
+    fn serialize_tuple_variant_end(
+        &mut self,
+        state: Self::TupleVariantState,
+    ) -> Result<(), Self::Error>;
+
+    /// Begins to serialize a map. This call must be followed by zero or more
+    /// calls to `serialize_map_elt`, then a call to `serialize_map_end`.
+    fn serialize_map(
+        &mut self,
+        len: Option<usize>,
+    ) -> Result<Self::MapState, Self::Error>;
+
+    /// Serialize a map element. Must have previously called `serialize_map`.
+    fn serialize_map_elt<K: Serialize, V: Serialize>(
+        &mut self,
+        state: &mut Self::MapState,
+        key: K,
+        value: V,
+    ) -> Result<(), Self::Error>;
+
+    /// Finishes serializing a map.
+    fn serialize_map_end(
+        &mut self,
+        state: Self::MapState,
+    ) -> Result<(), Self::Error>;
+
+    /// Begins to serialize a struct. This call must be followed by zero or more
+    /// calls to `serialize_struct_elt`, then a call to `serialize_struct_end`.
+    fn serialize_struct(
+        &mut self,
+        name: &'static str,
+        len: usize,
+    ) -> Result<Self::StructState, Self::Error>;
+
+    /// Serializes a struct field. Must have previously called
+    /// `serialize_struct`.
+    fn serialize_struct_elt<V: Serialize>(
+        &mut self,
+        state: &mut Self::StructState,
+        key: &'static str,
+        value: V,
+    ) -> Result<(), Self::Error>;
+
+    /// Finishes serializing a struct.
+    fn serialize_struct_end(
+        &mut self,
+        state: Self::StructState,
+    ) -> Result<(), Self::Error>;
+
+    /// Begins to serialize a struct variant. This call must be followed by zero
+    /// or more calls to `serialize_struct_variant_elt`, then a call to
+    /// `serialize_struct_variant_end`.
+    fn serialize_struct_variant(
+        &mut self,
+        name: &'static str,
+        variant_index: usize,
+        variant: &'static str,
+        len: usize,
+    ) -> Result<Self::StructVariantState, Self::Error>;
+
+    /// Serialize a struct variant element. Must have previously called
+    /// `serialize_struct_variant`.
+    fn serialize_struct_variant_elt<V: Serialize>(
+        &mut self,
+        state: &mut Self::StructVariantState,
+        key: &'static str,
+        value: V,
+    ) -> Result<(), Self::Error>;
+
+    /// Finishes serializing a struct variant.
+    fn serialize_struct_variant_end(
+        &mut self,
+        state: Self::StructVariantState,
+    ) -> Result<(), Self::Error>;
 
     /// Serializes a tagged value.
     ///
@@ -394,216 +414,4 @@
     {
         value.serialize(self)
     }
-}
-
-/// A trait that is used by a `Serialize` to iterate through a sequence.
-#[cfg_attr(feature = "nightly-testing", allow(len_without_is_empty))]
-pub trait SeqVisitor {
-    /// Serializes a sequence item in the serializer.
-    ///
-    /// This returns `Ok(Some(()))` when there are more items to serialize, or `Ok(None)` when
-    /// complete.
-    fn visit<S>(&mut self, serializer: &mut S) -> Result<Option<()>, S::Error>
-        where S: Serializer;
-
-    /// Return the length of the sequence if known.
-    #[inline]
-    fn len(&self) -> Option<usize> {
-        None
-    }
-}
-
-/// A trait that is used by a `Serialize` to iterate through a map.
-#[cfg_attr(feature = "nightly-testing", allow(len_without_is_empty))]
-pub trait MapVisitor {
-    /// Serializes a map item in the serializer.
-    ///
-    /// This returns `Ok(Some(()))` when there are more items to serialize, or `Ok(None)` when
-    /// complete.
-    fn visit<S>(&mut self, serializer: &mut S) -> Result<Option<()>, S::Error>
-        where S: Serializer;
-
-    /// Return the length of the map if known.
-    #[inline]
-    fn len(&self) -> Option<usize> {
-        None
-    }
-=======
-    fn serialize_some<T: Serialize>(
-        &mut self,
-        value: T,
-    ) -> Result<(), Self::Error>;
-
-    /// Begins to serialize a sequence. This call must be followed by zero or
-    /// more calls to `serialize_seq_elt`, then a call to `serialize_seq_end`.
-    fn serialize_seq(
-        &mut self,
-        len: Option<usize>,
-    ) -> Result<Self::SeqState, Self::Error>;
-
-    /// Serializes a sequence element. Must have previously called
-    /// `serialize_seq`.
-    fn serialize_seq_elt<T: Serialize>(
-        &mut self,
-        state: &mut Self::SeqState,
-        value: T,
-    ) -> Result<(), Self::Error>;
-
-    /// Finishes serializing a sequence.
-    fn serialize_seq_end(
-        &mut self,
-        state: Self::SeqState,
-    ) -> Result<(), Self::Error>;
-
-    /// Begins to serialize a sequence whose length will be known at
-    /// deserialization time. This call must be followed by zero or more calls
-    /// to `serialize_seq_elt`, then a call to `serialize_seq_end`. A reasonable
-    /// implementation would be to forward to `serialize_seq`.
-    fn serialize_seq_fixed_size(
-        &mut self,
-        size: usize,
-    ) -> Result<Self::SeqState, Self::Error>;
-
-    /// Begins to serialize a tuple. This call must be followed by zero or more
-    /// calls to `serialize_tuple_elt`, then a call to `serialize_tuple_end`. A
-    /// reasonable implementation would be to forward to `serialize_seq`.
-    fn serialize_tuple(
-        &mut self,
-        len: usize,
-    ) -> Result<Self::TupleState, Self::Error>;
-
-    /// Serializes a tuple element. Must have previously called
-    /// `serialize_tuple`.
-    fn serialize_tuple_elt<T: Serialize>(
-        &mut self,
-        state: &mut Self::TupleState,
-        value: T,
-    ) -> Result<(), Self::Error>;
-
-    /// Finishes serializing a tuple.
-    fn serialize_tuple_end(
-        &mut self,
-        state: Self::TupleState,
-    ) -> Result<(), Self::Error>;
-
-    /// Begins to serialize a tuple struct. This call must be followed by zero
-    /// or more calls to `serialize_tuple_struct_elt`, then a call to
-    /// `serialize_tuple_struct_end`. A reasonable implementation would be to
-    /// forward to `serialize_tuple`.
-    fn serialize_tuple_struct(
-        &mut self,
-        name: &'static str,
-        len: usize,
-    ) -> Result<Self::TupleStructState, Self::Error>;
-
-    /// Serializes a tuple struct element. Must have previously called
-    /// `serialize_tuple_struct`.
-    fn serialize_tuple_struct_elt<T: Serialize>(
-        &mut self,
-        state: &mut Self::TupleStructState,
-        value: T,
-    ) -> Result<(), Self::Error>;
-
-    /// Finishes serializing a tuple struct.
-    fn serialize_tuple_struct_end(
-        &mut self,
-        state: Self::TupleStructState,
-    ) -> Result<(), Self::Error>;
-
-    /// Begins to serialize a tuple variant. This call must be followed by zero
-    /// or more calls to `serialize_tuple_variant_elt`, then a call to
-    /// `serialize_tuple_variant_end`. A reasonable implementation would be to
-    /// forward to `serialize_tuple_struct`.
-    fn serialize_tuple_variant(
-        &mut self,
-        name: &'static str,
-        variant_index: usize,
-        variant: &'static str,
-        len: usize,
-    ) -> Result<Self::TupleVariantState, Self::Error>;
-
-    /// Serializes a tuple variant element. Must have previously called
-    /// `serialize_tuple_variant`.
-    fn serialize_tuple_variant_elt<T: Serialize>(
-        &mut self,
-        state: &mut Self::TupleVariantState,
-        value: T,
-    ) -> Result<(), Self::Error>;
-
-    /// Finishes serializing a tuple variant.
-    fn serialize_tuple_variant_end(
-        &mut self,
-        state: Self::TupleVariantState,
-    ) -> Result<(), Self::Error>;
-
-    /// Begins to serialize a map. This call must be followed by zero or more
-    /// calls to `serialize_map_elt`, then a call to `serialize_map_end`.
-    fn serialize_map(
-        &mut self,
-        len: Option<usize>,
-    ) -> Result<Self::MapState, Self::Error>;
-
-    /// Serialize a map element. Must have previously called `serialize_map`.
-    fn serialize_map_elt<K: Serialize, V: Serialize>(
-        &mut self,
-        state: &mut Self::MapState,
-        key: K,
-        value: V,
-    ) -> Result<(), Self::Error>;
-
-    /// Finishes serializing a map.
-    fn serialize_map_end(
-        &mut self,
-        state: Self::MapState,
-    ) -> Result<(), Self::Error>;
-
-    /// Begins to serialize a struct. This call must be followed by zero or more
-    /// calls to `serialize_struct_elt`, then a call to `serialize_struct_end`.
-    fn serialize_struct(
-        &mut self,
-        name: &'static str,
-        len: usize,
-    ) -> Result<Self::StructState, Self::Error>;
-
-    /// Serializes a struct field. Must have previously called
-    /// `serialize_struct`.
-    fn serialize_struct_elt<V: Serialize>(
-        &mut self,
-        state: &mut Self::StructState,
-        key: &'static str,
-        value: V,
-    ) -> Result<(), Self::Error>;
-
-    /// Finishes serializing a struct.
-    fn serialize_struct_end(
-        &mut self,
-        state: Self::StructState,
-    ) -> Result<(), Self::Error>;
-
-    /// Begins to serialize a struct variant. This call must be followed by zero
-    /// or more calls to `serialize_struct_variant_elt`, then a call to
-    /// `serialize_struct_variant_end`.
-    fn serialize_struct_variant(
-        &mut self,
-        name: &'static str,
-        variant_index: usize,
-        variant: &'static str,
-        len: usize,
-    ) -> Result<Self::StructVariantState, Self::Error>;
-
-    /// Serialize a struct variant element. Must have previously called
-    /// `serialize_struct_variant`.
-    fn serialize_struct_variant_elt<V: Serialize>(
-        &mut self,
-        state: &mut Self::StructVariantState,
-        key: &'static str,
-        value: V,
-    ) -> Result<(), Self::Error>;
-
-    /// Finishes serializing a struct variant.
-    fn serialize_struct_variant_end(
-        &mut self,
-        state: Self::StructVariantState,
-    ) -> Result<(), Self::Error>;
->>>>>>> d10a69b2
 }
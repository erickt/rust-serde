--- conflicted
+++ resolved
@@ -335,37 +335,6 @@
     }
 }
 
-<<<<<<< HEAD
-/// Used only by Serde doc tests. Not public API.
-#[doc(hidden)]
-#[derive(Debug)]
-pub struct Error;
-
-#[cfg(feature = "std")]
-impl ser::Error for Error {
-    fn custom<T>(_: T) -> Self
-    where
-        T: Display,
-    {
-        unimplemented!()
-    }
-}
-
-#[cfg(feature = "std")]
-impl error::Error for Error {
-    fn description(&self) -> &str {
-        unimplemented!()
-    }
-}
-
-impl Display for Error {
-    fn fmt(&self, _: &mut fmt::Formatter) -> fmt::Result {
-        unimplemented!()
-    }
-}
-
-=======
->>>>>>> beb21cb6
 #[cfg(any(feature = "std", feature = "alloc"))]
 mod content {
     use lib::*;

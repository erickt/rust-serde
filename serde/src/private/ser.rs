--- conflicted
+++ resolved
@@ -1356,7 +1356,6 @@
     }
 }
 
-<<<<<<< HEAD
 pub enum VariantName {
     String(&'static str),
     Integer(i64),
@@ -1364,7 +1363,18 @@
 }
 
 impl Serialize for VariantName {
-=======
+    fn serialize<S>(&self, serializer: S) -> Result<S::Ok, S::Error>
+    where
+        S: Serializer,
+    {
+        match self {
+            VariantName::String(s) => serializer.serialize_str(s),
+            VariantName::Integer(i) => serializer.serialize_i64(*i),
+            VariantName::Boolean(b) => serializer.serialize_bool(*b),
+        }
+    }
+}
+
 pub struct AdjacentlyTaggedEnumVariant {
     pub enum_name: &'static str,
     pub variant_index: u32,
@@ -1372,19 +1382,10 @@
 }
 
 impl Serialize for AdjacentlyTaggedEnumVariant {
->>>>>>> 4aa54222
     fn serialize<S>(&self, serializer: S) -> Result<S::Ok, S::Error>
     where
         S: Serializer,
     {
-<<<<<<< HEAD
-        match self {
-            VariantName::String(s) => serializer.serialize_str(s),
-            VariantName::Integer(i) => serializer.serialize_i64(*i),
-            VariantName::Boolean(b) => serializer.serialize_bool(*b),
-        }
-=======
         serializer.serialize_unit_variant(self.enum_name, self.variant_index, self.variant_name)
->>>>>>> 4aa54222
     }
 }